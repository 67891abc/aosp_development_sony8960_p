/*
 * Copyright (C) 2017 The Android Open Source Project
 *
 * Licensed under the Apache License, Version 2.0 (the "License");
 * you may not use this file except in compliance with the License.
 * You may obtain a copy of the License at
 *
 *      http://www.apache.org/licenses/LICENSE-2.0
 *
 * Unless required by applicable law or agreed to in writing, software
 * distributed under the License is distributed on an "AS IS" BASIS,
 * WITHOUT WARRANTIES OR CONDITIONS OF ANY KIND, either express or implied.
 * See the License for the specific language governing permissions and
 * limitations under the License.
 */

#include <radio_hidl_hal_utils_v1_0.h>

using namespace ::android::hardware::radio::V1_0;

/*
 * Test IRadio.sendEnvelope() for the response returned.
 */
TEST_F(RadioHidlTest, sendEnvelope) {
    int serial = GetRandomSerialNumber();

    // Test with sending empty string
    std::string content = "";

    radio->sendEnvelope(serial, content);

    EXPECT_EQ(std::cv_status::no_timeout, wait());
    EXPECT_EQ(RadioResponseType::SOLICITED, radioRsp->rspInfo.type);
    EXPECT_EQ(serial, radioRsp->rspInfo.serial);

    if (cardStatus.cardState == CardState::ABSENT) {
        std::cout << static_cast<int>(radioRsp->rspInfo.error) << std::endl;
        ASSERT_TRUE(CheckGeneralError() ||
                    radioRsp->rspInfo.error == RadioError::INVALID_ARGUMENTS ||
                    radioRsp->rspInfo.error == RadioError::NONE ||
                    radioRsp->rspInfo.error == RadioError::MODEM_ERR);
    }
<<<<<<< HEAD

    // Test with sending random string
    serial = GetRandomSerialNumber();
    content = "0";

    radio->sendEnvelope(serial, content);

    EXPECT_EQ(std::cv_status::no_timeout, wait());
    EXPECT_EQ(RadioResponseType::SOLICITED, radioRsp->rspInfo.type);
    EXPECT_EQ(serial, radioRsp->rspInfo.serial);

    if (cardStatus.cardState == CardState::ABSENT) {
        std::cout << static_cast<int>(radioRsp->rspInfo.error) << std::endl;
        ASSERT_TRUE(CheckGeneralError() ||
                    radioRsp->rspInfo.error == RadioError::INVALID_ARGUMENTS ||
                    radioRsp->rspInfo.error == RadioError::NONE ||
                    radioRsp->rspInfo.error == RadioError::MODEM_ERR);
    }
=======
>>>>>>> 140b84b3
}

/*
 * Test IRadio.sendTerminalResponseToSim() for the response returned.
 */
TEST_F(RadioHidlTest, sendTerminalResponseToSim) {
    int serial = GetRandomSerialNumber();

    // Test with sending empty string
    std::string commandResponse = "";

    radio->sendTerminalResponseToSim(serial, commandResponse);

    EXPECT_EQ(std::cv_status::no_timeout, wait());
    EXPECT_EQ(RadioResponseType::SOLICITED, radioRsp->rspInfo.type);
    EXPECT_EQ(serial, radioRsp->rspInfo.serial);

    if (cardStatus.cardState == CardState::ABSENT) {
        std::cout << static_cast<int>(radioRsp->rspInfo.error) << std::endl;
        ASSERT_TRUE(CheckGeneralError() ||
                    radioRsp->rspInfo.error == RadioError::INVALID_ARGUMENTS ||
                    radioRsp->rspInfo.error == RadioError::NONE);
    }
}

/*
 * Test IRadio.handleStkCallSetupRequestFromSim() for the response returned.
 */
TEST_F(RadioHidlTest, handleStkCallSetupRequestFromSim) {
    int serial = GetRandomSerialNumber();
    bool accept = false;

    radio->handleStkCallSetupRequestFromSim(serial, accept);

    EXPECT_EQ(std::cv_status::no_timeout, wait());
    EXPECT_EQ(RadioResponseType::SOLICITED, radioRsp->rspInfo.type);
    EXPECT_EQ(serial, radioRsp->rspInfo.serial);

    if (cardStatus.cardState == CardState::ABSENT) {
        ASSERT_TRUE(CheckGeneralError() || radioRsp->rspInfo.error == RadioError::NONE ||
                    radioRsp->rspInfo.error == RadioError::MODEM_ERR ||
                    radioRsp->rspInfo.error == RadioError::INVALID_ARGUMENTS);
    }
}

/*
 * Test IRadio.reportStkServiceIsRunning() for the response returned.
 */
TEST_F(RadioHidlTest, reportStkServiceIsRunning) {
    int serial = GetRandomSerialNumber();

    radio->reportStkServiceIsRunning(serial);

    EXPECT_EQ(std::cv_status::no_timeout, wait());
    EXPECT_EQ(RadioResponseType::SOLICITED, radioRsp->rspInfo.type);
    EXPECT_EQ(serial, radioRsp->rspInfo.serial);

    if (cardStatus.cardState == CardState::ABSENT) {
        ASSERT_TRUE(CheckGeneralError() || radioRsp->rspInfo.error == RadioError::NONE);
    }
}

/*
 * Test IRadio.sendEnvelopeWithStatus() for the response returned with empty
 * string.
 */
TEST_F(RadioHidlTest, sendEnvelopeWithStatus) {
    int serial = GetRandomSerialNumber();

    // Test with sending empty string
    std::string contents = "";

    radio->sendEnvelopeWithStatus(serial, contents);

    EXPECT_EQ(std::cv_status::no_timeout, wait());
    EXPECT_EQ(RadioResponseType::SOLICITED, radioRsp->rspInfo.type);
    EXPECT_EQ(serial, radioRsp->rspInfo.serial);

    if (cardStatus.cardState == CardState::ABSENT) {
        ASSERT_TRUE(CheckGeneralError() ||
                    radioRsp->rspInfo.error == RadioError::INVALID_ARGUMENTS ||
                    radioRsp->rspInfo.error == RadioError::MODEM_ERR);
    }
<<<<<<< HEAD

    // Test with sending random string
    serial = GetRandomSerialNumber();
    contents = "0";

    radio->sendEnvelopeWithStatus(serial, contents);

    EXPECT_EQ(std::cv_status::no_timeout, wait());
    EXPECT_EQ(RadioResponseType::SOLICITED, radioRsp->rspInfo.type);
    EXPECT_EQ(serial, radioRsp->rspInfo.serial);

    if (cardStatus.cardState == CardState::ABSENT) {
        ASSERT_TRUE(CheckGeneralError() ||
                    radioRsp->rspInfo.error == RadioError::INVALID_ARGUMENTS ||
                    radioRsp->rspInfo.error == RadioError::MODEM_ERR);
    }
=======
>>>>>>> 140b84b3
}<|MERGE_RESOLUTION|>--- conflicted
+++ resolved
@@ -40,27 +40,6 @@
                     radioRsp->rspInfo.error == RadioError::NONE ||
                     radioRsp->rspInfo.error == RadioError::MODEM_ERR);
     }
-<<<<<<< HEAD
-
-    // Test with sending random string
-    serial = GetRandomSerialNumber();
-    content = "0";
-
-    radio->sendEnvelope(serial, content);
-
-    EXPECT_EQ(std::cv_status::no_timeout, wait());
-    EXPECT_EQ(RadioResponseType::SOLICITED, radioRsp->rspInfo.type);
-    EXPECT_EQ(serial, radioRsp->rspInfo.serial);
-
-    if (cardStatus.cardState == CardState::ABSENT) {
-        std::cout << static_cast<int>(radioRsp->rspInfo.error) << std::endl;
-        ASSERT_TRUE(CheckGeneralError() ||
-                    radioRsp->rspInfo.error == RadioError::INVALID_ARGUMENTS ||
-                    radioRsp->rspInfo.error == RadioError::NONE ||
-                    radioRsp->rspInfo.error == RadioError::MODEM_ERR);
-    }
-=======
->>>>>>> 140b84b3
 }
 
 /*
@@ -144,23 +123,4 @@
                     radioRsp->rspInfo.error == RadioError::INVALID_ARGUMENTS ||
                     radioRsp->rspInfo.error == RadioError::MODEM_ERR);
     }
-<<<<<<< HEAD
-
-    // Test with sending random string
-    serial = GetRandomSerialNumber();
-    contents = "0";
-
-    radio->sendEnvelopeWithStatus(serial, contents);
-
-    EXPECT_EQ(std::cv_status::no_timeout, wait());
-    EXPECT_EQ(RadioResponseType::SOLICITED, radioRsp->rspInfo.type);
-    EXPECT_EQ(serial, radioRsp->rspInfo.serial);
-
-    if (cardStatus.cardState == CardState::ABSENT) {
-        ASSERT_TRUE(CheckGeneralError() ||
-                    radioRsp->rspInfo.error == RadioError::INVALID_ARGUMENTS ||
-                    radioRsp->rspInfo.error == RadioError::MODEM_ERR);
-    }
-=======
->>>>>>> 140b84b3
 }