--- conflicted
+++ resolved
@@ -198,52 +198,6 @@
     }
 }
 
-<<<<<<< HEAD
-#define BYTES_PER_LINE 16
-
-#define NIBBLE_TO_HEX(n) ({ \
-  uint8_t __n = (uint8_t) (n) & 0x0f; \
-  __nibble >= 10 ? 'A' + __n - 10: '0' + __n; \
-})
-
-#define HEX_HIGH(b) ({ \
-  uint8_t __b = (uint8_t) (b); \
-  uint8_t __nibble = (__b >> 4) & 0x0f; \
-  NIBBLE_TO_HEX(__nibble); \
-})
-
-#define HEX_LOW(b) ({ \
-  uint8_t __b = (uint8_t) (b); \
-  uint8_t __nibble = __b & 0x0f; \
-  NIBBLE_TO_HEX(__nibble); \
-})
-
-void log_hex(const char *who, const uint8_t *buffer, int length) {
-    char out[80];
-    int source = 0;
-    int dest = 0;
-    int dest_len = sizeof(out);
-    int per_line = 0;
-
-    do {
-        dest += snprintf(out, sizeof(out), "%8.8s [%8.8x] ", who, source);
-        for(; source < length && dest_len - dest > 3 && per_line < BYTES_PER_LINE; source++,
-        per_line ++) {
-            out[dest++] = HEX_HIGH(buffer[source]);
-            out[dest++] = HEX_LOW(buffer[source]);
-            out[dest++] = ' ';
-        }
-        if (dest < dest_len && (per_line == BYTES_PER_LINE || source >= length)) {
-            out[dest++] = 0;
-            per_line = 0;
-            dest = 0;
-            RLOGD("%s\n", out);
-        }
-    } while(source < length && dest < dest_len);
-}
-
-=======
->>>>>>> 77eb76ce
 void RilSapSocket::dispatchRequest(MsgHeader *req) {
     // SapSocketRequest will be deallocated in onRequestComplete()
     SapSocketRequest* currRequest=(SapSocketRequest*)malloc(sizeof(SapSocketRequest));
