/* //device/libs/telephony/ril.cpp
**
** Copyright 2006, The Android Open Source Project
**
** Licensed under the Apache License, Version 2.0 (the "License");
** you may not use this file except in compliance with the License.
** You may obtain a copy of the License at
**
**     http://www.apache.org/licenses/LICENSE-2.0
**
** Unless required by applicable law or agreed to in writing, software
** distributed under the License is distributed on an "AS IS" BASIS,
** WITHOUT WARRANTIES OR CONDITIONS OF ANY KIND, either express or implied.
** See the License for the specific language governing permissions and
** limitations under the License.
*/

#define LOG_TAG "RILC"

#include <hardware_legacy/power.h>
#include <telephony/ril.h>
#include <telephony/ril_cdma_sms.h>
#include <cutils/sockets.h>
#include <cutils/jstring.h>
#include <telephony/record_stream.h>
#include <utils/Log.h>
#include <utils/SystemClock.h>
#include <pthread.h>
#include <binder/Parcel.h>
#include <cutils/jstring.h>
#include <sys/types.h>
#include <sys/limits.h>
#include <sys/system_properties.h>
#include <pwd.h>
#include <stdio.h>
#include <stdlib.h>
#include <stdarg.h>
#include <string.h>
#include <unistd.h>
#include <fcntl.h>
#include <time.h>
#include <errno.h>
#include <assert.h>
#include <ctype.h>
#include <sys/un.h>
#include <assert.h>
#include <netinet/in.h>
#include <cutils/properties.h>
#include <RilSapSocket.h>

extern "C" void
RIL_onRequestComplete(RIL_Token t, RIL_Errno e, void *response, size_t responselen);

extern "C" void
RIL_onRequestAck(RIL_Token t);
namespace android {

#define PHONE_PROCESS "radio"
#define BLUETOOTH_PROCESS "bluetooth"

#define SOCKET_NAME_RIL "rild"
#define SOCKET2_NAME_RIL "rild2"
#define SOCKET3_NAME_RIL "rild3"
#define SOCKET4_NAME_RIL "rild4"

#define SOCKET_NAME_RIL_DEBUG "rild-debug"

#define ANDROID_WAKE_LOCK_NAME "radio-interface"

#define ANDROID_WAKE_LOCK_SECS 0
#define ANDROID_WAKE_LOCK_USECS 200000

#define PROPERTY_RIL_IMPL "gsm.version.ril-impl"

// match with constant in RIL.java
#define MAX_COMMAND_BYTES (8 * 1024)

// Basically: memset buffers that the client library
// shouldn't be using anymore in an attempt to find
// memory usage issues sooner.
#define MEMSET_FREED 1

#define NUM_ELEMS(a)     (sizeof (a) / sizeof (a)[0])

#define MIN(a,b) ((a)<(b) ? (a) : (b))

/* Constants for response types */
#define RESPONSE_SOLICITED 0
#define RESPONSE_UNSOLICITED 1
#define RESPONSE_SOLICITED_ACK 2
#define RESPONSE_SOLICITED_ACK_EXP 3
#define RESPONSE_UNSOLICITED_ACK_EXP 4

/* Negative values for private RIL errno's */
#define RIL_ERRNO_INVALID_RESPONSE (-1)
#define RIL_ERRNO_NO_MEMORY (-12)

// request, response, and unsolicited msg print macro
#define PRINTBUF_SIZE 8096

// Enable verbose logging
#define VDBG 0

// Enable RILC log
#define RILC_LOG 0

#if RILC_LOG
    #define startRequest           sprintf(printBuf, "(")
    #define closeRequest           sprintf(printBuf, "%s)", printBuf)
    #define printRequest(token, req)           \
            RLOGD("[%04d]> %s %s", token, requestToString(req), printBuf)

    #define startResponse           sprintf(printBuf, "%s {", printBuf)
    #define closeResponse           sprintf(printBuf, "%s}", printBuf)
    #define printResponse           RLOGD("%s", printBuf)

    #define clearPrintBuf           printBuf[0] = 0
    #define removeLastChar          printBuf[strlen(printBuf)-1] = 0
    #define appendPrintBuf(x...)    snprintf(printBuf, PRINTBUF_SIZE, x)
#else
    #define startRequest
    #define closeRequest
    #define printRequest(token, req)
    #define startResponse
    #define closeResponse
    #define printResponse
    #define clearPrintBuf
    #define removeLastChar
    #define appendPrintBuf(x...)
#endif

enum WakeType {DONT_WAKE, WAKE_PARTIAL};

typedef struct {
    int requestNumber;
    void (*dispatchFunction) (Parcel &p, struct RequestInfo *pRI);
    int(*responseFunction) (Parcel &p, void *response, size_t responselen);
} CommandInfo;

typedef struct {
    int requestNumber;
    int (*responseFunction) (Parcel &p, void *response, size_t responselen);
    WakeType wakeType;
} UnsolResponseInfo;

typedef struct RequestInfo {
    int32_t token;      //this is not RIL_Token
    CommandInfo *pCI;
    struct RequestInfo *p_next;
    char cancelled;
    char local;         // responses to local commands do not go back to command process
    RIL_SOCKET_ID socket_id;
    int wasAckSent;    // Indicates whether an ack was sent earlier
} RequestInfo;

typedef struct UserCallbackInfo {
    RIL_TimedCallback p_callback;
    void *userParam;
    struct ril_event event;
    struct UserCallbackInfo *p_next;
} UserCallbackInfo;

extern "C" const char * requestToString(int request);
extern "C" const char * failCauseToString(RIL_Errno);
extern "C" const char * callStateToString(RIL_CallState);
extern "C" const char * radioStateToString(RIL_RadioState);
extern "C" const char * rilSocketIdToString(RIL_SOCKET_ID socket_id);

extern "C"
char rild[MAX_SOCKET_NAME_LENGTH] = SOCKET_NAME_RIL;
/*******************************************************************/

RIL_RadioFunctions s_callbacks = {0, NULL, NULL, NULL, NULL, NULL};
static int s_registerCalled = 0;

static pthread_t s_tid_dispatch;
static pthread_t s_tid_reader;
static int s_started = 0;

static int s_fdDebug = -1;
static int s_fdDebug_socket2 = -1;

static int s_fdWakeupRead;
static int s_fdWakeupWrite;

int s_wakelock_count = 0;

static struct ril_event s_commands_event;
static struct ril_event s_wakeupfd_event;
static struct ril_event s_listen_event;
static SocketListenParam s_ril_param_socket;

static pthread_mutex_t s_pendingRequestsMutex = PTHREAD_MUTEX_INITIALIZER;
static pthread_mutex_t s_writeMutex = PTHREAD_MUTEX_INITIALIZER;
static pthread_mutex_t s_wakeLockCountMutex = PTHREAD_MUTEX_INITIALIZER;
static RequestInfo *s_pendingRequests = NULL;

#if (SIM_COUNT >= 2)
static struct ril_event s_commands_event_socket2;
static struct ril_event s_listen_event_socket2;
static SocketListenParam s_ril_param_socket2;

static pthread_mutex_t s_pendingRequestsMutex_socket2  = PTHREAD_MUTEX_INITIALIZER;
static pthread_mutex_t s_writeMutex_socket2            = PTHREAD_MUTEX_INITIALIZER;
static RequestInfo *s_pendingRequests_socket2          = NULL;
#endif

#if (SIM_COUNT >= 3)
static struct ril_event s_commands_event_socket3;
static struct ril_event s_listen_event_socket3;
static SocketListenParam s_ril_param_socket3;

static pthread_mutex_t s_pendingRequestsMutex_socket3  = PTHREAD_MUTEX_INITIALIZER;
static pthread_mutex_t s_writeMutex_socket3            = PTHREAD_MUTEX_INITIALIZER;
static RequestInfo *s_pendingRequests_socket3          = NULL;
#endif

#if (SIM_COUNT >= 4)
static struct ril_event s_commands_event_socket4;
static struct ril_event s_listen_event_socket4;
static SocketListenParam s_ril_param_socket4;

static pthread_mutex_t s_pendingRequestsMutex_socket4  = PTHREAD_MUTEX_INITIALIZER;
static pthread_mutex_t s_writeMutex_socket4            = PTHREAD_MUTEX_INITIALIZER;
static RequestInfo *s_pendingRequests_socket4          = NULL;
#endif

static struct ril_event s_wake_timeout_event;
static struct ril_event s_debug_event;


static const struct timeval TIMEVAL_WAKE_TIMEOUT = {ANDROID_WAKE_LOCK_SECS,ANDROID_WAKE_LOCK_USECS};


static pthread_mutex_t s_startupMutex = PTHREAD_MUTEX_INITIALIZER;
static pthread_cond_t s_startupCond = PTHREAD_COND_INITIALIZER;

static pthread_mutex_t s_dispatchMutex = PTHREAD_MUTEX_INITIALIZER;
static pthread_cond_t s_dispatchCond = PTHREAD_COND_INITIALIZER;

static RequestInfo *s_toDispatchHead = NULL;
static RequestInfo *s_toDispatchTail = NULL;

static UserCallbackInfo *s_last_wake_timeout_info = NULL;

static void *s_lastNITZTimeData = NULL;
static size_t s_lastNITZTimeDataSize;

#if RILC_LOG
    static char printBuf[PRINTBUF_SIZE];
#endif

/*******************************************************************/
static int sendResponse (Parcel &p, RIL_SOCKET_ID socket_id);

static void dispatchVoid (Parcel& p, RequestInfo *pRI);
static void dispatchString (Parcel& p, RequestInfo *pRI);
static void dispatchStrings (Parcel& p, RequestInfo *pRI);
static void dispatchInts (Parcel& p, RequestInfo *pRI);
static void dispatchDial (Parcel& p, RequestInfo *pRI);
static void dispatchSIM_IO (Parcel& p, RequestInfo *pRI);
static void dispatchSIM_APDU (Parcel& p, RequestInfo *pRI);
static void dispatchCallForward(Parcel& p, RequestInfo *pRI);
static void dispatchRaw(Parcel& p, RequestInfo *pRI);
static void dispatchSmsWrite (Parcel &p, RequestInfo *pRI);
static void dispatchDataCall (Parcel& p, RequestInfo *pRI);
static void dispatchSetInitialAttachApn (Parcel& p, RequestInfo *pRI);
static void dispatchCdmaSms(Parcel &p, RequestInfo *pRI);
static void dispatchImsSms(Parcel &p, RequestInfo *pRI);
static void dispatchImsCdmaSms(Parcel &p, RequestInfo *pRI, uint8_t retry, int32_t messageRef);
static void dispatchImsGsmSms(Parcel &p, RequestInfo *pRI, uint8_t retry, int32_t messageRef);
static void dispatchCdmaSmsAck(Parcel &p, RequestInfo *pRI);
static void dispatchGsmBrSmsCnf(Parcel &p, RequestInfo *pRI);
static void dispatchCdmaBrSmsCnf(Parcel &p, RequestInfo *pRI);
static void dispatchRilCdmaSmsWriteArgs(Parcel &p, RequestInfo *pRI);
static void dispatchNVReadItem(Parcel &p, RequestInfo *pRI);
static void dispatchNVWriteItem(Parcel &p, RequestInfo *pRI);
static void dispatchUiccSubscripton(Parcel &p, RequestInfo *pRI);
static void dispatchSimAuthentication(Parcel &p, RequestInfo *pRI);
static void dispatchDataProfile(Parcel &p, RequestInfo *pRI);
static void dispatchRadioCapability(Parcel &p, RequestInfo *pRI);
static void dispatchCarrierRestrictions(Parcel &p, RequestInfo *pRI);
static int responseInts(Parcel &p, void *response, size_t responselen);
static int responseFailCause(Parcel &p, void *response, size_t responselen);
static int responseStrings(Parcel &p, void *response, size_t responselen);
static int responseString(Parcel &p, void *response, size_t responselen);
static int responseVoid(Parcel &p, void *response, size_t responselen);
static int responseCallList(Parcel &p, void *response, size_t responselen);
static int responseSMS(Parcel &p, void *response, size_t responselen);
static int responseSIM_IO(Parcel &p, void *response, size_t responselen);
static int responseCallForwards(Parcel &p, void *response, size_t responselen);
static int responseDataCallList(Parcel &p, void *response, size_t responselen);
static int responseSetupDataCall(Parcel &p, void *response, size_t responselen);
static int responseRaw(Parcel &p, void *response, size_t responselen);
static int responseSsn(Parcel &p, void *response, size_t responselen);
static int responseSimStatus(Parcel &p, void *response, size_t responselen);
static int responseGsmBrSmsCnf(Parcel &p, void *response, size_t responselen);
static int responseCdmaBrSmsCnf(Parcel &p, void *response, size_t responselen);
static int responseCdmaSms(Parcel &p, void *response, size_t responselen);
static int responseCellList(Parcel &p, void *response, size_t responselen);
static int responseCdmaInformationRecords(Parcel &p,void *response, size_t responselen);
static int responseRilSignalStrength(Parcel &p,void *response, size_t responselen);
static int responseCallRing(Parcel &p, void *response, size_t responselen);
static int responseCdmaSignalInfoRecord(Parcel &p,void *response, size_t responselen);
static int responseCdmaCallWaiting(Parcel &p,void *response, size_t responselen);
static int responseSimRefresh(Parcel &p, void *response, size_t responselen);
static int responseCellInfoList(Parcel &p, void *response, size_t responselen);
static int responseHardwareConfig(Parcel &p, void *response, size_t responselen);
static int responseDcRtInfo(Parcel &p, void *response, size_t responselen);
static int responseRadioCapability(Parcel &p, void *response, size_t responselen);
static int responseSSData(Parcel &p, void *response, size_t responselen);
static int responseLceStatus(Parcel &p, void *response, size_t responselen);
static int responseLceData(Parcel &p, void *response, size_t responselen);
static int responseActivityData(Parcel &p, void *response, size_t responselen);
static int responseCarrierRestrictions(Parcel &p, void *response, size_t responselen);
static int responsePcoData(Parcel &p, void *response, size_t responselen);

static void grabPartialWakeLock();
static void releaseWakeLock();
static void wakeTimeoutCallback(void *);

static bool isServiceTypeCfQuery(RIL_SsServiceType serType, RIL_SsRequestType reqType);

static bool isDebuggable();

#ifdef RIL_SHLIB
#if defined(ANDROID_MULTI_SIM)
extern "C" void RIL_onUnsolicitedResponse(int unsolResponse, const void *data,
                                size_t datalen, RIL_SOCKET_ID socket_id);
#else
extern "C" void RIL_onUnsolicitedResponse(int unsolResponse, const void *data,
                                size_t datalen);
#endif
#endif

#if defined(ANDROID_MULTI_SIM)
#define RIL_UNSOL_RESPONSE(a, b, c, d) RIL_onUnsolicitedResponse((a), (b), (c), (d))
#define CALL_ONREQUEST(a, b, c, d, e) s_callbacks.onRequest((a), (b), (c), (d), (e))
#define CALL_ONSTATEREQUEST(a) s_callbacks.onStateRequest(a)
#else
#define RIL_UNSOL_RESPONSE(a, b, c, d) RIL_onUnsolicitedResponse((a), (b), (c))
#define CALL_ONREQUEST(a, b, c, d, e) s_callbacks.onRequest((a), (b), (c), (d))
#define CALL_ONSTATEREQUEST(a) s_callbacks.onStateRequest()
#endif

static UserCallbackInfo * internalRequestTimedCallback
    (RIL_TimedCallback callback, void *param,
        const struct timeval *relativeTime);

/** Index == requestNumber */
static CommandInfo s_commands[] = {
#include "ril_commands.h"
};

static UnsolResponseInfo s_unsolResponses[] = {
#include "ril_unsol_commands.h"
};

static char * RIL_getRilSocketName() {
    return rild;
}

extern "C"
void RIL_setRilSocketName(const char * s) {
    strncpy(rild, s, MAX_SOCKET_NAME_LENGTH);
}

static char *
strdupReadString(Parcel &p) {
    size_t stringlen;
    const char16_t *s16;

    s16 = p.readString16Inplace(&stringlen);

    return strndup16to8(s16, stringlen);
}

static status_t
readStringFromParcelInplace(Parcel &p, char *str, size_t maxLen) {
    size_t s16Len;
    const char16_t *s16;

    s16 = p.readString16Inplace(&s16Len);
    if (s16 == NULL) {
        return NO_MEMORY;
    }
    size_t strLen = strnlen16to8(s16, s16Len);
    if ((strLen + 1) > maxLen) {
        return NO_MEMORY;
    }
    if (strncpy16to8(str, s16, strLen) == NULL) {
        return NO_MEMORY;
    } else {
        return NO_ERROR;
    }
}

static void writeStringToParcel(Parcel &p, const char *s) {
    char16_t *s16;
    size_t s16_len;
    s16 = strdup8to16(s, &s16_len);
    p.writeString16(s16, s16_len);
    free(s16);
}


static void
memsetString (char *s) {
    if (s != NULL) {
        memset (s, 0, strlen(s));
    }
}

void   nullParcelReleaseFunction (const uint8_t* data, size_t dataSize,
                                    const size_t* objects, size_t objectsSize,
                                        void* cookie) {
    // do nothing -- the data reference lives longer than the Parcel object
}

/**
 * To be called from dispatch thread
 * Issue a single local request, ensuring that the response
 * is not sent back up to the command process
 */
static void
issueLocalRequest(int request, void *data, int len, RIL_SOCKET_ID socket_id) {
    RequestInfo *pRI;
    int ret;
    /* Hook for current context */
    /* pendingRequestsMutextHook refer to &s_pendingRequestsMutex */
    pthread_mutex_t* pendingRequestsMutexHook = &s_pendingRequestsMutex;
    /* pendingRequestsHook refer to &s_pendingRequests */
    RequestInfo**    pendingRequestsHook = &s_pendingRequests;

#if (SIM_COUNT == 2)
    if (socket_id == RIL_SOCKET_2) {
        pendingRequestsMutexHook = &s_pendingRequestsMutex_socket2;
        pendingRequestsHook = &s_pendingRequests_socket2;
    }
#endif

    pRI = (RequestInfo *)calloc(1, sizeof(RequestInfo));
    if (pRI == NULL) {
        RLOGE("Memory allocation failed for request %s", requestToString(request));
        return;
    }

    pRI->local = 1;
    pRI->token = 0xffffffff;        // token is not used in this context
    pRI->pCI = &(s_commands[request]);
    pRI->socket_id = socket_id;

    ret = pthread_mutex_lock(pendingRequestsMutexHook);
    assert (ret == 0);

    pRI->p_next = *pendingRequestsHook;
    *pendingRequestsHook = pRI;

    ret = pthread_mutex_unlock(pendingRequestsMutexHook);
    assert (ret == 0);

    RLOGD("C[locl]> %s", requestToString(request));

    CALL_ONREQUEST(request, data, len, pRI, pRI->socket_id);
}



static int
processCommandBuffer(void *buffer, size_t buflen, RIL_SOCKET_ID socket_id) {
    Parcel p;
    status_t status;
    int32_t request;
    int32_t token;
    RequestInfo *pRI;
    int ret;
    /* Hook for current context */
    /* pendingRequestsMutextHook refer to &s_pendingRequestsMutex */
    pthread_mutex_t* pendingRequestsMutexHook = &s_pendingRequestsMutex;
    /* pendingRequestsHook refer to &s_pendingRequests */
    RequestInfo**    pendingRequestsHook = &s_pendingRequests;

    p.setData((uint8_t *) buffer, buflen);

    // status checked at end
    status = p.readInt32(&request);
    status = p.readInt32 (&token);

#if (SIM_COUNT >= 2)
    if (socket_id == RIL_SOCKET_2) {
        pendingRequestsMutexHook = &s_pendingRequestsMutex_socket2;
        pendingRequestsHook = &s_pendingRequests_socket2;
    }
#if (SIM_COUNT >= 3)
    else if (socket_id == RIL_SOCKET_3) {
        pendingRequestsMutexHook = &s_pendingRequestsMutex_socket3;
        pendingRequestsHook = &s_pendingRequests_socket3;
    }
#endif
#if (SIM_COUNT >= 4)
    else if (socket_id == RIL_SOCKET_4) {
        pendingRequestsMutexHook = &s_pendingRequestsMutex_socket4;
        pendingRequestsHook = &s_pendingRequests_socket4;
    }
#endif
#endif

    if (status != NO_ERROR) {
        RLOGE("invalid request block");
        return 0;
    }

    // Received an Ack for the previous result sent to RIL.java,
    // so release wakelock and exit
    if (request == RIL_RESPONSE_ACKNOWLEDGEMENT) {
        releaseWakeLock();
        return 0;
    }

    if (request < 1 || request >= (int32_t)NUM_ELEMS(s_commands)) {
        Parcel pErr;
        RLOGE("unsupported request code %d token %d", request, token);
        // FIXME this should perhaps return a response
        pErr.writeInt32 (RESPONSE_SOLICITED);
        pErr.writeInt32 (token);
        pErr.writeInt32 (RIL_E_GENERIC_FAILURE);

        sendResponse(pErr, socket_id);
        return 0;
    }

    pRI = (RequestInfo *)calloc(1, sizeof(RequestInfo));
    if (pRI == NULL) {
        RLOGE("Memory allocation failed for request %s", requestToString(request));
        return 0;
    }

    pRI->token = token;
    pRI->pCI = &(s_commands[request]);
    pRI->socket_id = socket_id;

    ret = pthread_mutex_lock(pendingRequestsMutexHook);
    assert (ret == 0);

    pRI->p_next = *pendingRequestsHook;
    *pendingRequestsHook = pRI;

    ret = pthread_mutex_unlock(pendingRequestsMutexHook);
    assert (ret == 0);

/*    sLastDispatchedToken = token; */

    pRI->pCI->dispatchFunction(p, pRI);

    return 0;
}

static void
invalidCommandBlock (RequestInfo *pRI) {
    RLOGE("invalid command block for token %d request %s",
                pRI->token, requestToString(pRI->pCI->requestNumber));
}

/** Callee expects NULL */
static void
dispatchVoid (Parcel& p, RequestInfo *pRI) {
    clearPrintBuf;
    printRequest(pRI->token, pRI->pCI->requestNumber);
    CALL_ONREQUEST(pRI->pCI->requestNumber, NULL, 0, pRI, pRI->socket_id);
}

/** Callee expects const char * */
static void
dispatchString (Parcel& p, RequestInfo *pRI) {
    status_t status;
    size_t datalen;
    size_t stringlen;
    char *string8 = NULL;

    string8 = strdupReadString(p);

    startRequest;
    appendPrintBuf("%s%s", printBuf, string8);
    closeRequest;
    printRequest(pRI->token, pRI->pCI->requestNumber);

    CALL_ONREQUEST(pRI->pCI->requestNumber, string8,
                       sizeof(char *), pRI, pRI->socket_id);

#ifdef MEMSET_FREED
    memsetString(string8);
#endif

    free(string8);
    return;
invalid:
    invalidCommandBlock(pRI);
    return;
}

/** Callee expects const char ** */
static void
dispatchStrings (Parcel &p, RequestInfo *pRI) {
    int32_t countStrings;
    status_t status;
    size_t datalen;
    char **pStrings;

    status = p.readInt32 (&countStrings);

    if (status != NO_ERROR) {
        goto invalid;
    }

    startRequest;
    if (countStrings == 0) {
        // just some non-null pointer
        pStrings = (char **)calloc(1, sizeof(char *));
        if (pStrings == NULL) {
            RLOGE("Memory allocation failed for request %s",
                    requestToString(pRI->pCI->requestNumber));
            closeRequest;
            return;
        }

        datalen = 0;
    } else if (countStrings < 0) {
        pStrings = NULL;
        datalen = 0;
    } else {
        datalen = sizeof(char *) * countStrings;

        pStrings = (char **)calloc(countStrings, sizeof(char *));
        if (pStrings == NULL) {
            RLOGE("Memory allocation failed for request %s",
                    requestToString(pRI->pCI->requestNumber));
            closeRequest;
            return;
        }

        for (int i = 0 ; i < countStrings ; i++) {
            pStrings[i] = strdupReadString(p);
            appendPrintBuf("%s%s,", printBuf, pStrings[i]);
        }
    }
    removeLastChar;
    closeRequest;
    printRequest(pRI->token, pRI->pCI->requestNumber);

    CALL_ONREQUEST(pRI->pCI->requestNumber, pStrings, datalen, pRI, pRI->socket_id);

    if (pStrings != NULL) {
        for (int i = 0 ; i < countStrings ; i++) {
#ifdef MEMSET_FREED
            memsetString (pStrings[i]);
#endif
            free(pStrings[i]);
        }

#ifdef MEMSET_FREED
        memset(pStrings, 0, datalen);
#endif
        free(pStrings);
    }

    return;
invalid:
    invalidCommandBlock(pRI);
    return;
}

/** Callee expects const int * */
static void
dispatchInts (Parcel &p, RequestInfo *pRI) {
    int32_t count;
    status_t status;
    size_t datalen;
    int *pInts;

    status = p.readInt32 (&count);

    if (status != NO_ERROR || count <= 0) {
        goto invalid;
    }

    datalen = sizeof(int) * count;
    pInts = (int *)calloc(count, sizeof(int));
    if (pInts == NULL) {
        RLOGE("Memory allocation failed for request %s", requestToString(pRI->pCI->requestNumber));
        return;
    }

    startRequest;
    for (int i = 0 ; i < count ; i++) {
        int32_t t;

        status = p.readInt32(&t);
        pInts[i] = (int)t;
        appendPrintBuf("%s%d,", printBuf, t);

        if (status != NO_ERROR) {
            free(pInts);
            goto invalid;
        }
   }
   removeLastChar;
   closeRequest;
   printRequest(pRI->token, pRI->pCI->requestNumber);

   CALL_ONREQUEST(pRI->pCI->requestNumber, const_cast<int *>(pInts),
                       datalen, pRI, pRI->socket_id);

#ifdef MEMSET_FREED
    memset(pInts, 0, datalen);
#endif
    free(pInts);
    return;
invalid:
    invalidCommandBlock(pRI);
    return;
}


/**
 * Callee expects const RIL_SMS_WriteArgs *
 * Payload is:
 *   int32_t status
 *   String pdu
 */
static void
dispatchSmsWrite (Parcel &p, RequestInfo *pRI) {
    RIL_SMS_WriteArgs args;
    int32_t t;
    status_t status;

    RLOGD("dispatchSmsWrite");
    memset (&args, 0, sizeof(args));

    status = p.readInt32(&t);
    args.status = (int)t;

    args.pdu = strdupReadString(p);

    if (status != NO_ERROR || args.pdu == NULL) {
        goto invalid;
    }

    args.smsc = strdupReadString(p);

    startRequest;
    appendPrintBuf("%s%d,%s,smsc=%s", printBuf, args.status,
        (char*)args.pdu,  (char*)args.smsc);
    closeRequest;
    printRequest(pRI->token, pRI->pCI->requestNumber);

    CALL_ONREQUEST(pRI->pCI->requestNumber, &args, sizeof(args), pRI, pRI->socket_id);

#ifdef MEMSET_FREED
    memsetString (args.pdu);
#endif

    free (args.pdu);

#ifdef MEMSET_FREED
    memset(&args, 0, sizeof(args));
#endif

    return;
invalid:
    invalidCommandBlock(pRI);
    return;
}

/**
 * Callee expects const RIL_Dial *
 * Payload is:
 *   String address
 *   int32_t clir
 */
static void
dispatchDial (Parcel &p, RequestInfo *pRI) {
    RIL_Dial dial;
    RIL_UUS_Info uusInfo;
    int32_t sizeOfDial;
    int32_t t;
    int32_t uusPresent;
    status_t status;

    RLOGD("dispatchDial");
    memset (&dial, 0, sizeof(dial));

    dial.address = strdupReadString(p);

    status = p.readInt32(&t);
    dial.clir = (int)t;

    if (status != NO_ERROR || dial.address == NULL) {
        goto invalid;
    }

    if (s_callbacks.version < 3) { // Remove when partners upgrade to version 3
        uusPresent = 0;
        sizeOfDial = sizeof(dial) - sizeof(RIL_UUS_Info *);
    } else {
        status = p.readInt32(&uusPresent);

        if (status != NO_ERROR) {
            goto invalid;
        }

        if (uusPresent == 0) {
            dial.uusInfo = NULL;
        } else {
            int32_t len;

            memset(&uusInfo, 0, sizeof(RIL_UUS_Info));

            status = p.readInt32(&t);
            uusInfo.uusType = (RIL_UUS_Type) t;

            status = p.readInt32(&t);
            uusInfo.uusDcs = (RIL_UUS_DCS) t;

            status = p.readInt32(&len);
            if (status != NO_ERROR) {
                goto invalid;
            }

            // The java code writes -1 for null arrays
            if (((int) len) == -1) {
                uusInfo.uusData = NULL;
                len = 0;
            } else {
                uusInfo.uusData = (char*) p.readInplace(len);
                // check if the length is invalid
                if (uusInfo.uusData == NULL) {
                    goto invalid;
                }
            }

            uusInfo.uusLength = len;
            dial.uusInfo = &uusInfo;
        }
        sizeOfDial = sizeof(dial);
    }

    startRequest;
    appendPrintBuf("%snum=%s,clir=%d", printBuf, dial.address, dial.clir);
    if (uusPresent) {
        appendPrintBuf("%s,uusType=%d,uusDcs=%d,uusLen=%d", printBuf,
                dial.uusInfo->uusType, dial.uusInfo->uusDcs,
                dial.uusInfo->uusLength);
    }
    closeRequest;
    printRequest(pRI->token, pRI->pCI->requestNumber);

    CALL_ONREQUEST(pRI->pCI->requestNumber, &dial, sizeOfDial, pRI, pRI->socket_id);

#ifdef MEMSET_FREED
    memsetString (dial.address);
#endif

    free (dial.address);

#ifdef MEMSET_FREED
    memset(&uusInfo, 0, sizeof(RIL_UUS_Info));
    memset(&dial, 0, sizeof(dial));
#endif

    return;
invalid:
    invalidCommandBlock(pRI);
    return;
}

/**
 * Callee expects const RIL_SIM_IO *
 * Payload is:
 *   int32_t command
 *   int32_t fileid
 *   String path
 *   int32_t p1, p2, p3
 *   String data
 *   String pin2
 *   String aidPtr
 */
static void
dispatchSIM_IO (Parcel &p, RequestInfo *pRI) {
    union RIL_SIM_IO {
        RIL_SIM_IO_v6 v6;
        RIL_SIM_IO_v5 v5;
    } simIO;

    int32_t t;
    int size;
    status_t status;

#if VDBG
    RLOGD("dispatchSIM_IO");
#endif
    memset (&simIO, 0, sizeof(simIO));

    // note we only check status at the end

    status = p.readInt32(&t);
    simIO.v6.command = (int)t;

    status = p.readInt32(&t);
    simIO.v6.fileid = (int)t;

    simIO.v6.path = strdupReadString(p);

    status = p.readInt32(&t);
    simIO.v6.p1 = (int)t;

    status = p.readInt32(&t);
    simIO.v6.p2 = (int)t;

    status = p.readInt32(&t);
    simIO.v6.p3 = (int)t;

    simIO.v6.data = strdupReadString(p);
    simIO.v6.pin2 = strdupReadString(p);
    simIO.v6.aidPtr = strdupReadString(p);

    startRequest;
    appendPrintBuf("%scmd=0x%X,efid=0x%X,path=%s,%d,%d,%d,%s,pin2=%s,aid=%s", printBuf,
        simIO.v6.command, simIO.v6.fileid, (char*)simIO.v6.path,
        simIO.v6.p1, simIO.v6.p2, simIO.v6.p3,
        (char*)simIO.v6.data,  (char*)simIO.v6.pin2, simIO.v6.aidPtr);
    closeRequest;
    printRequest(pRI->token, pRI->pCI->requestNumber);

    if (status != NO_ERROR) {
        goto invalid;
    }

    size = (s_callbacks.version < 6) ? sizeof(simIO.v5) : sizeof(simIO.v6);
    CALL_ONREQUEST(pRI->pCI->requestNumber, &simIO, size, pRI, pRI->socket_id);

#ifdef MEMSET_FREED
    memsetString (simIO.v6.path);
    memsetString (simIO.v6.data);
    memsetString (simIO.v6.pin2);
    memsetString (simIO.v6.aidPtr);
#endif

    free (simIO.v6.path);
    free (simIO.v6.data);
    free (simIO.v6.pin2);
    free (simIO.v6.aidPtr);

#ifdef MEMSET_FREED
    memset(&simIO, 0, sizeof(simIO));
#endif

    return;
invalid:
    invalidCommandBlock(pRI);
    return;
}

/**
 * Callee expects const RIL_SIM_APDU *
 * Payload is:
 *   int32_t sessionid
 *   int32_t cla
 *   int32_t instruction
 *   int32_t p1, p2, p3
 *   String data
 */
static void
dispatchSIM_APDU (Parcel &p, RequestInfo *pRI) {
    int32_t t;
    status_t status;
    RIL_SIM_APDU apdu;

#if VDBG
    RLOGD("dispatchSIM_APDU");
#endif
    memset (&apdu, 0, sizeof(RIL_SIM_APDU));

    // Note we only check status at the end. Any single failure leads to
    // subsequent reads filing.
    status = p.readInt32(&t);
    apdu.sessionid = (int)t;

    status = p.readInt32(&t);
    apdu.cla = (int)t;

    status = p.readInt32(&t);
    apdu.instruction = (int)t;

    status = p.readInt32(&t);
    apdu.p1 = (int)t;

    status = p.readInt32(&t);
    apdu.p2 = (int)t;

    status = p.readInt32(&t);
    apdu.p3 = (int)t;

    apdu.data = strdupReadString(p);

    startRequest;
    appendPrintBuf("%ssessionid=%d,cla=%d,ins=%d,p1=%d,p2=%d,p3=%d,data=%s",
        printBuf, apdu.sessionid, apdu.cla, apdu.instruction, apdu.p1, apdu.p2,
        apdu.p3, (char*)apdu.data);
    closeRequest;
    printRequest(pRI->token, pRI->pCI->requestNumber);

    if (status != NO_ERROR) {
        goto invalid;
    }

    CALL_ONREQUEST(pRI->pCI->requestNumber, &apdu, sizeof(RIL_SIM_APDU), pRI, pRI->socket_id);

#ifdef MEMSET_FREED
    memsetString(apdu.data);
#endif
    free(apdu.data);

#ifdef MEMSET_FREED
    memset(&apdu, 0, sizeof(RIL_SIM_APDU));
#endif

    return;
invalid:
    invalidCommandBlock(pRI);
    return;
}


/**
 * Callee expects const RIL_CallForwardInfo *
 * Payload is:
 *  int32_t status/action
 *  int32_t reason
 *  int32_t serviceCode
 *  int32_t toa
 *  String number  (0 length -> null)
 *  int32_t timeSeconds
 */
static void
dispatchCallForward(Parcel &p, RequestInfo *pRI) {
    RIL_CallForwardInfo cff;
    int32_t t;
    status_t status;

    RLOGD("dispatchCallForward");
    memset (&cff, 0, sizeof(cff));

    // note we only check status at the end

    status = p.readInt32(&t);
    cff.status = (int)t;

    status = p.readInt32(&t);
    cff.reason = (int)t;

    status = p.readInt32(&t);
    cff.serviceClass = (int)t;

    status = p.readInt32(&t);
    cff.toa = (int)t;

    cff.number = strdupReadString(p);

    status = p.readInt32(&t);
    cff.timeSeconds = (int)t;

    if (status != NO_ERROR) {
        goto invalid;
    }

    // special case: number 0-length fields is null

    if (cff.number != NULL && strlen (cff.number) == 0) {
        cff.number = NULL;
    }

    startRequest;
    appendPrintBuf("%sstat=%d,reason=%d,serv=%d,toa=%d,%s,tout=%d", printBuf,
        cff.status, cff.reason, cff.serviceClass, cff.toa,
        (char*)cff.number, cff.timeSeconds);
    closeRequest;
    printRequest(pRI->token, pRI->pCI->requestNumber);

    CALL_ONREQUEST(pRI->pCI->requestNumber, &cff, sizeof(cff), pRI, pRI->socket_id);

#ifdef MEMSET_FREED
    memsetString(cff.number);
#endif

    free (cff.number);

#ifdef MEMSET_FREED
    memset(&cff, 0, sizeof(cff));
#endif

    return;
invalid:
    invalidCommandBlock(pRI);
    return;
}


static void
dispatchRaw(Parcel &p, RequestInfo *pRI) {
    int32_t len;
    status_t status;
    const void *data;

    status = p.readInt32(&len);

    if (status != NO_ERROR) {
        goto invalid;
    }

    // The java code writes -1 for null arrays
    if (((int)len) == -1) {
        data = NULL;
        len = 0;
    }

    data = p.readInplace(len);

    startRequest;
    appendPrintBuf("%sraw_size=%d", printBuf, len);
    closeRequest;
    printRequest(pRI->token, pRI->pCI->requestNumber);

    CALL_ONREQUEST(pRI->pCI->requestNumber, const_cast<void *>(data), len, pRI, pRI->socket_id);

    return;
invalid:
    invalidCommandBlock(pRI);
    return;
}

static status_t
constructCdmaSms(Parcel &p, RequestInfo *pRI, RIL_CDMA_SMS_Message& rcsm) {
    int32_t  t;
    uint8_t ut;
    status_t status;
    int32_t digitCount;
    int digitLimit;

    memset(&rcsm, 0, sizeof(rcsm));

    status = p.readInt32(&t);
    rcsm.uTeleserviceID = (int) t;

    status = p.read(&ut,sizeof(ut));
    rcsm.bIsServicePresent = (uint8_t) ut;

    status = p.readInt32(&t);
    rcsm.uServicecategory = (int) t;

    status = p.readInt32(&t);
    rcsm.sAddress.digit_mode = (RIL_CDMA_SMS_DigitMode) t;

    status = p.readInt32(&t);
    rcsm.sAddress.number_mode = (RIL_CDMA_SMS_NumberMode) t;

    status = p.readInt32(&t);
    rcsm.sAddress.number_type = (RIL_CDMA_SMS_NumberType) t;

    status = p.readInt32(&t);
    rcsm.sAddress.number_plan = (RIL_CDMA_SMS_NumberPlan) t;

    status = p.read(&ut,sizeof(ut));
    rcsm.sAddress.number_of_digits= (uint8_t) ut;

    digitLimit= MIN((rcsm.sAddress.number_of_digits), RIL_CDMA_SMS_ADDRESS_MAX);
    for(digitCount =0 ; digitCount < digitLimit; digitCount ++) {
        status = p.read(&ut,sizeof(ut));
        rcsm.sAddress.digits[digitCount] = (uint8_t) ut;
    }

    status = p.readInt32(&t);
    rcsm.sSubAddress.subaddressType = (RIL_CDMA_SMS_SubaddressType) t;

    status = p.read(&ut,sizeof(ut));
    rcsm.sSubAddress.odd = (uint8_t) ut;

    status = p.read(&ut,sizeof(ut));
    rcsm.sSubAddress.number_of_digits = (uint8_t) ut;

    digitLimit= MIN((rcsm.sSubAddress.number_of_digits), RIL_CDMA_SMS_SUBADDRESS_MAX);
    for(digitCount =0 ; digitCount < digitLimit; digitCount ++) {
        status = p.read(&ut,sizeof(ut));
        rcsm.sSubAddress.digits[digitCount] = (uint8_t) ut;
    }

    status = p.readInt32(&t);
    rcsm.uBearerDataLen = (int) t;

    digitLimit= MIN((rcsm.uBearerDataLen), RIL_CDMA_SMS_BEARER_DATA_MAX);
    for(digitCount =0 ; digitCount < digitLimit; digitCount ++) {
        status = p.read(&ut, sizeof(ut));
        rcsm.aBearerData[digitCount] = (uint8_t) ut;
    }

    if (status != NO_ERROR) {
        return status;
    }

    startRequest;
    appendPrintBuf("%suTeleserviceID=%d, bIsServicePresent=%d, uServicecategory=%d, \
            sAddress.digit_mode=%d, sAddress.Number_mode=%d, sAddress.number_type=%d, ",
            printBuf, rcsm.uTeleserviceID,rcsm.bIsServicePresent,rcsm.uServicecategory,
            rcsm.sAddress.digit_mode, rcsm.sAddress.number_mode,rcsm.sAddress.number_type);
    closeRequest;

    printRequest(pRI->token, pRI->pCI->requestNumber);

    return status;
}

static void
dispatchCdmaSms(Parcel &p, RequestInfo *pRI) {
    RIL_CDMA_SMS_Message rcsm;

    RLOGD("dispatchCdmaSms");
    if (NO_ERROR != constructCdmaSms(p, pRI, rcsm)) {
        goto invalid;
    }

    CALL_ONREQUEST(pRI->pCI->requestNumber, &rcsm, sizeof(rcsm),pRI, pRI->socket_id);

#ifdef MEMSET_FREED
    memset(&rcsm, 0, sizeof(rcsm));
#endif

    return;

invalid:
    invalidCommandBlock(pRI);
    return;
}

static void
dispatchImsCdmaSms(Parcel &p, RequestInfo *pRI, uint8_t retry, int32_t messageRef) {
    RIL_IMS_SMS_Message rism;
    RIL_CDMA_SMS_Message rcsm;

    RLOGD("dispatchImsCdmaSms: retry=%d, messageRef=%d", retry, messageRef);

    if (NO_ERROR != constructCdmaSms(p, pRI, rcsm)) {
        goto invalid;
    }
    memset(&rism, 0, sizeof(rism));
    rism.tech = RADIO_TECH_3GPP2;
    rism.retry = retry;
    rism.messageRef = messageRef;
    rism.message.cdmaMessage = &rcsm;

    CALL_ONREQUEST(pRI->pCI->requestNumber, &rism,
            sizeof(RIL_RadioTechnologyFamily)+sizeof(uint8_t)+sizeof(int32_t)
            +sizeof(rcsm),pRI, pRI->socket_id);

#ifdef MEMSET_FREED
    memset(&rcsm, 0, sizeof(rcsm));
    memset(&rism, 0, sizeof(rism));
#endif

    return;

invalid:
    invalidCommandBlock(pRI);
    return;
}

static void
dispatchImsGsmSms(Parcel &p, RequestInfo *pRI, uint8_t retry, int32_t messageRef) {
    RIL_IMS_SMS_Message rism;
    int32_t countStrings;
    status_t status;
    size_t datalen;
    char **pStrings;
    RLOGD("dispatchImsGsmSms: retry=%d, messageRef=%d", retry, messageRef);

    status = p.readInt32 (&countStrings);

    if (status != NO_ERROR) {
        goto invalid;
    }

    memset(&rism, 0, sizeof(rism));
    rism.tech = RADIO_TECH_3GPP;
    rism.retry = retry;
    rism.messageRef = messageRef;

    startRequest;
    appendPrintBuf("%stech=%d, retry=%d, messageRef=%d, ", printBuf,
                    (int)rism.tech, (int)rism.retry, rism.messageRef);
    if (countStrings == 0) {
        // just some non-null pointer
        pStrings = (char **)calloc(1, sizeof(char *));
        if (pStrings == NULL) {
            RLOGE("Memory allocation failed for request %s",
                    requestToString(pRI->pCI->requestNumber));
            closeRequest;
            return;
        }

        datalen = 0;
    } else if (countStrings < 0) {
        pStrings = NULL;
        datalen = 0;
    } else {
        if ((size_t)countStrings > (INT_MAX/sizeof(char *))) {
            RLOGE("Invalid value of countStrings: \n");
            closeRequest;
            return;
        }
        datalen = sizeof(char *) * countStrings;

        pStrings = (char **)calloc(countStrings, sizeof(char *));
        if (pStrings == NULL) {
            RLOGE("Memory allocation failed for request %s",
                    requestToString(pRI->pCI->requestNumber));
            closeRequest;
            return;
        }

        for (int i = 0 ; i < countStrings ; i++) {
            pStrings[i] = strdupReadString(p);
            appendPrintBuf("%s%s,", printBuf, pStrings[i]);
        }
    }
    removeLastChar;
    closeRequest;
    printRequest(pRI->token, pRI->pCI->requestNumber);

    rism.message.gsmMessage = pStrings;
    CALL_ONREQUEST(pRI->pCI->requestNumber, &rism,
            sizeof(RIL_RadioTechnologyFamily)+sizeof(uint8_t)+sizeof(int32_t)
            +datalen, pRI, pRI->socket_id);

    if (pStrings != NULL) {
        for (int i = 0 ; i < countStrings ; i++) {
#ifdef MEMSET_FREED
            memsetString (pStrings[i]);
#endif
            free(pStrings[i]);
        }

#ifdef MEMSET_FREED
        memset(pStrings, 0, datalen);
#endif
        free(pStrings);
    }

#ifdef MEMSET_FREED
    memset(&rism, 0, sizeof(rism));
#endif
    return;
invalid:
    ALOGE("dispatchImsGsmSms invalid block");
    invalidCommandBlock(pRI);
    return;
}

static void
dispatchImsSms(Parcel &p, RequestInfo *pRI) {
    int32_t  t;
    status_t status = p.readInt32(&t);
    RIL_RadioTechnologyFamily format;
    uint8_t retry;
    int32_t messageRef;

    RLOGD("dispatchImsSms");
    if (status != NO_ERROR) {
        goto invalid;
    }
    format = (RIL_RadioTechnologyFamily) t;

    // read retry field
    status = p.read(&retry,sizeof(retry));
    if (status != NO_ERROR) {
        goto invalid;
    }
    // read messageRef field
    status = p.read(&messageRef,sizeof(messageRef));
    if (status != NO_ERROR) {
        goto invalid;
    }

    if (RADIO_TECH_3GPP == format) {
        dispatchImsGsmSms(p, pRI, retry, messageRef);
    } else if (RADIO_TECH_3GPP2 == format) {
        dispatchImsCdmaSms(p, pRI, retry, messageRef);
    } else {
        ALOGE("requestImsSendSMS invalid format value =%d", format);
    }

    return;

invalid:
    invalidCommandBlock(pRI);
    return;
}

static void
dispatchCdmaSmsAck(Parcel &p, RequestInfo *pRI) {
    RIL_CDMA_SMS_Ack rcsa;
    int32_t  t;
    status_t status;
    int32_t digitCount;

    RLOGD("dispatchCdmaSmsAck");
    memset(&rcsa, 0, sizeof(rcsa));

    status = p.readInt32(&t);
    rcsa.uErrorClass = (RIL_CDMA_SMS_ErrorClass) t;

    status = p.readInt32(&t);
    rcsa.uSMSCauseCode = (int) t;

    if (status != NO_ERROR) {
        goto invalid;
    }

    startRequest;
    appendPrintBuf("%suErrorClass=%d, uTLStatus=%d, ",
            printBuf, rcsa.uErrorClass, rcsa.uSMSCauseCode);
    closeRequest;

    printRequest(pRI->token, pRI->pCI->requestNumber);

    CALL_ONREQUEST(pRI->pCI->requestNumber, &rcsa, sizeof(rcsa),pRI, pRI->socket_id);

#ifdef MEMSET_FREED
    memset(&rcsa, 0, sizeof(rcsa));
#endif

    return;

invalid:
    invalidCommandBlock(pRI);
    return;
}

static void
dispatchGsmBrSmsCnf(Parcel &p, RequestInfo *pRI) {
    int32_t t;
    status_t status;
    int32_t num;

    status = p.readInt32(&num);
    if (status != NO_ERROR) {
        goto invalid;
    }

    {
        RIL_GSM_BroadcastSmsConfigInfo gsmBci[num];
        RIL_GSM_BroadcastSmsConfigInfo *gsmBciPtrs[num];

        startRequest;
        for (int i = 0 ; i < num ; i++ ) {
            gsmBciPtrs[i] = &gsmBci[i];

            status = p.readInt32(&t);
            gsmBci[i].fromServiceId = (int) t;

            status = p.readInt32(&t);
            gsmBci[i].toServiceId = (int) t;

            status = p.readInt32(&t);
            gsmBci[i].fromCodeScheme = (int) t;

            status = p.readInt32(&t);
            gsmBci[i].toCodeScheme = (int) t;

            status = p.readInt32(&t);
            gsmBci[i].selected = (uint8_t) t;

            appendPrintBuf("%s [%d: fromServiceId=%d, toServiceId =%d, \
                  fromCodeScheme=%d, toCodeScheme=%d, selected =%d]", printBuf, i,
                  gsmBci[i].fromServiceId, gsmBci[i].toServiceId,
                  gsmBci[i].fromCodeScheme, gsmBci[i].toCodeScheme,
                  gsmBci[i].selected);
        }
        closeRequest;

        if (status != NO_ERROR) {
            goto invalid;
        }

        CALL_ONREQUEST(pRI->pCI->requestNumber,
                              gsmBciPtrs,
                              num * sizeof(RIL_GSM_BroadcastSmsConfigInfo *),
                              pRI, pRI->socket_id);

#ifdef MEMSET_FREED
        memset(gsmBci, 0, num * sizeof(RIL_GSM_BroadcastSmsConfigInfo));
        memset(gsmBciPtrs, 0, num * sizeof(RIL_GSM_BroadcastSmsConfigInfo *));
#endif
    }

    return;

invalid:
    invalidCommandBlock(pRI);
    return;
}

static void
dispatchCdmaBrSmsCnf(Parcel &p, RequestInfo *pRI) {
    int32_t t;
    status_t status;
    int32_t num;

    status = p.readInt32(&num);
    if (status != NO_ERROR) {
        goto invalid;
    }

    {
        RIL_CDMA_BroadcastSmsConfigInfo cdmaBci[num];
        RIL_CDMA_BroadcastSmsConfigInfo *cdmaBciPtrs[num];

        startRequest;
        for (int i = 0 ; i < num ; i++ ) {
            cdmaBciPtrs[i] = &cdmaBci[i];

            status = p.readInt32(&t);
            cdmaBci[i].service_category = (int) t;

            status = p.readInt32(&t);
            cdmaBci[i].language = (int) t;

            status = p.readInt32(&t);
            cdmaBci[i].selected = (uint8_t) t;

            appendPrintBuf("%s [%d: service_category=%d, language =%d, \
                  entries.bSelected =%d]", printBuf, i, cdmaBci[i].service_category,
                  cdmaBci[i].language, cdmaBci[i].selected);
        }
        closeRequest;

        if (status != NO_ERROR) {
            goto invalid;
        }

        CALL_ONREQUEST(pRI->pCI->requestNumber,
                              cdmaBciPtrs,
                              num * sizeof(RIL_CDMA_BroadcastSmsConfigInfo *),
                              pRI, pRI->socket_id);

#ifdef MEMSET_FREED
        memset(cdmaBci, 0, num * sizeof(RIL_CDMA_BroadcastSmsConfigInfo));
        memset(cdmaBciPtrs, 0, num * sizeof(RIL_CDMA_BroadcastSmsConfigInfo *));
#endif
    }

    return;

invalid:
    invalidCommandBlock(pRI);
    return;
}

static void dispatchRilCdmaSmsWriteArgs(Parcel &p, RequestInfo *pRI) {
    RIL_CDMA_SMS_WriteArgs rcsw;
    int32_t  t;
    uint32_t ut;
    uint8_t  uct;
    status_t status;
    int32_t  digitCount;
    int32_t  digitLimit;

    memset(&rcsw, 0, sizeof(rcsw));

    status = p.readInt32(&t);
    rcsw.status = t;

    status = p.readInt32(&t);
    rcsw.message.uTeleserviceID = (int) t;

    status = p.read(&uct,sizeof(uct));
    rcsw.message.bIsServicePresent = (uint8_t) uct;

    status = p.readInt32(&t);
    rcsw.message.uServicecategory = (int) t;

    status = p.readInt32(&t);
    rcsw.message.sAddress.digit_mode = (RIL_CDMA_SMS_DigitMode) t;

    status = p.readInt32(&t);
    rcsw.message.sAddress.number_mode = (RIL_CDMA_SMS_NumberMode) t;

    status = p.readInt32(&t);
    rcsw.message.sAddress.number_type = (RIL_CDMA_SMS_NumberType) t;

    status = p.readInt32(&t);
    rcsw.message.sAddress.number_plan = (RIL_CDMA_SMS_NumberPlan) t;

    status = p.read(&uct,sizeof(uct));
    rcsw.message.sAddress.number_of_digits = (uint8_t) uct;

    digitLimit = MIN((rcsw.message.sAddress.number_of_digits), RIL_CDMA_SMS_ADDRESS_MAX);

    for(digitCount = 0 ; digitCount < digitLimit; digitCount ++) {
        status = p.read(&uct,sizeof(uct));
        rcsw.message.sAddress.digits[digitCount] = (uint8_t) uct;
    }

    status = p.readInt32(&t);
    rcsw.message.sSubAddress.subaddressType = (RIL_CDMA_SMS_SubaddressType) t;

    status = p.read(&uct,sizeof(uct));
    rcsw.message.sSubAddress.odd = (uint8_t) uct;

    status = p.read(&uct,sizeof(uct));
    rcsw.message.sSubAddress.number_of_digits = (uint8_t) uct;

    digitLimit = MIN((rcsw.message.sSubAddress.number_of_digits), RIL_CDMA_SMS_SUBADDRESS_MAX);

    for(digitCount = 0 ; digitCount < digitLimit; digitCount ++) {
        status = p.read(&uct,sizeof(uct));
        rcsw.message.sSubAddress.digits[digitCount] = (uint8_t) uct;
    }

    status = p.readInt32(&t);
    rcsw.message.uBearerDataLen = (int) t;

    digitLimit = MIN((rcsw.message.uBearerDataLen), RIL_CDMA_SMS_BEARER_DATA_MAX);

    for(digitCount = 0 ; digitCount < digitLimit; digitCount ++) {
        status = p.read(&uct, sizeof(uct));
        rcsw.message.aBearerData[digitCount] = (uint8_t) uct;
    }

    if (status != NO_ERROR) {
        goto invalid;
    }

    startRequest;
    appendPrintBuf("%sstatus=%d, message.uTeleserviceID=%d, message.bIsServicePresent=%d, \
            message.uServicecategory=%d, message.sAddress.digit_mode=%d, \
            message.sAddress.number_mode=%d, \
            message.sAddress.number_type=%d, ",
            printBuf, rcsw.status, rcsw.message.uTeleserviceID, rcsw.message.bIsServicePresent,
            rcsw.message.uServicecategory, rcsw.message.sAddress.digit_mode,
            rcsw.message.sAddress.number_mode,
            rcsw.message.sAddress.number_type);
    closeRequest;

    printRequest(pRI->token, pRI->pCI->requestNumber);

    CALL_ONREQUEST(pRI->pCI->requestNumber, &rcsw, sizeof(rcsw),pRI, pRI->socket_id);

#ifdef MEMSET_FREED
    memset(&rcsw, 0, sizeof(rcsw));
#endif

    return;

invalid:
    invalidCommandBlock(pRI);
    return;

}

// For backwards compatibility in RIL_REQUEST_SETUP_DATA_CALL.
// Version 4 of the RIL interface adds a new PDP type parameter to support
// IPv6 and dual-stack PDP contexts. When dealing with a previous version of
// RIL, remove the parameter from the request.
static void dispatchDataCall(Parcel& p, RequestInfo *pRI) {
    // In RIL v3, REQUEST_SETUP_DATA_CALL takes 6 parameters.
    const int numParamsRilV3 = 6;

    // The first bytes of the RIL parcel contain the request number and the
    // serial number - see processCommandBuffer(). Copy them over too.
    int pos = p.dataPosition();

    int numParams = p.readInt32();
    if (s_callbacks.version < 4 && numParams > numParamsRilV3) {
      Parcel p2;
      p2.appendFrom(&p, 0, pos);
      p2.writeInt32(numParamsRilV3);
      for(int i = 0; i < numParamsRilV3; i++) {
        p2.writeString16(p.readString16());
      }
      p2.setDataPosition(pos);
      dispatchStrings(p2, pRI);
    } else {
      p.setDataPosition(pos);
      dispatchStrings(p, pRI);
    }
}

<<<<<<< HEAD
// For backwards compatibility with RILs that dont support RIL_REQUEST_VOICE_RADIO_TECH.
// When all RILs handle this request, this function can be removed and
// the request can be sent directly to the RIL using dispatchVoid.
static void dispatchVoiceRadioTech(Parcel& p, RequestInfo *pRI) {
    RIL_RadioState state = CALL_ONSTATEREQUEST((RIL_SOCKET_ID)pRI->socket_id);

    if (RADIO_STATE_UNAVAILABLE == state) {
        RIL_onRequestComplete(pRI, RIL_E_RADIO_NOT_AVAILABLE, NULL, 0);
    }

    // If radio is available then RIL should support this request.
    if ((RADIO_STATE_ON == state) || (RADIO_STATE_OFF == state)){
        dispatchVoid(p, pRI);
        return;
    }

    // For Older RILs, that do not support RADIO_STATE_ON, assume that they
    // will not support this new request either and decode Voice Radio Technology
    // from Radio State
    voiceRadioTech = decodeVoiceRadioTechnology(state);

    if (voiceRadioTech < 0)
        RIL_onRequestComplete(pRI, RIL_E_GENERIC_FAILURE, NULL, 0);
    else
        RIL_onRequestComplete(pRI, RIL_E_SUCCESS, &voiceRadioTech, sizeof(int));
}

// For backwards compatibility in RIL_REQUEST_CDMA_GET_SUBSCRIPTION_SOURCE:.
// When all RILs handle this request, this function can be removed and
// the request can be sent directly to the RIL using dispatchVoid.
static void dispatchCdmaSubscriptionSource(Parcel& p, RequestInfo *pRI) {
    RIL_RadioState state = CALL_ONSTATEREQUEST((RIL_SOCKET_ID)pRI->socket_id);

    if ((RADIO_STATE_UNAVAILABLE == state) || (RADIO_STATE_OFF == state)) {
        RIL_onRequestComplete(pRI, RIL_E_RADIO_NOT_AVAILABLE, NULL, 0);
    }

    // RILs that support RADIO_STATE_ON should support this request.
    if (RADIO_STATE_ON == state) {
        dispatchVoid(p, pRI);
        return;
    }

    // For Older RILs, that do not support RADIO_STATE_ON, assume that they
    // will not support this new request either and decode CDMA Subscription Source
    // from Radio State
    cdmaSubscriptionSource = decodeCdmaSubscriptionSource(state);

    if (cdmaSubscriptionSource < 0)
        RIL_onRequestComplete(pRI, RIL_E_GENERIC_FAILURE, NULL, 0);
    else
        RIL_onRequestComplete(pRI, RIL_E_SUCCESS, &cdmaSubscriptionSource, sizeof(int));
}

=======
>>>>>>> 56ad8b45
static void dispatchSetInitialAttachApn(Parcel &p, RequestInfo *pRI)
{
    RIL_InitialAttachApn pf;
    int32_t  t;
    status_t status;

    memset(&pf, 0, sizeof(pf));

    pf.apn = strdupReadString(p);
    pf.protocol = strdupReadString(p);

    status = p.readInt32(&t);
    pf.authtype = (int) t;

    pf.username = strdupReadString(p);
    pf.password = strdupReadString(p);

    startRequest;
    appendPrintBuf("%sapn=%s, protocol=%s, authtype=%d, username=%s, password=%s",
            printBuf, pf.apn, pf.protocol, pf.authtype, pf.username, pf.password);
    closeRequest;
    printRequest(pRI->token, pRI->pCI->requestNumber);

    if (status != NO_ERROR) {
        goto invalid;
    }
    CALL_ONREQUEST(pRI->pCI->requestNumber, &pf, sizeof(pf), pRI, pRI->socket_id);

#ifdef MEMSET_FREED
    memsetString(pf.apn);
    memsetString(pf.protocol);
    memsetString(pf.username);
    memsetString(pf.password);
#endif

    free(pf.apn);
    free(pf.protocol);
    free(pf.username);
    free(pf.password);

#ifdef MEMSET_FREED
    memset(&pf, 0, sizeof(pf));
#endif

    return;
invalid:
    invalidCommandBlock(pRI);
    return;
}

static void dispatchNVReadItem(Parcel &p, RequestInfo *pRI) {
    RIL_NV_ReadItem nvri;
    int32_t  t;
    status_t status;

    memset(&nvri, 0, sizeof(nvri));

    status = p.readInt32(&t);
    nvri.itemID = (RIL_NV_Item) t;

    if (status != NO_ERROR) {
        goto invalid;
    }

    startRequest;
    appendPrintBuf("%snvri.itemID=%d, ", printBuf, nvri.itemID);
    closeRequest;

    printRequest(pRI->token, pRI->pCI->requestNumber);

    CALL_ONREQUEST(pRI->pCI->requestNumber, &nvri, sizeof(nvri), pRI, pRI->socket_id);

#ifdef MEMSET_FREED
    memset(&nvri, 0, sizeof(nvri));
#endif

    return;

invalid:
    invalidCommandBlock(pRI);
    return;
}

static void dispatchNVWriteItem(Parcel &p, RequestInfo *pRI) {
    RIL_NV_WriteItem nvwi;
    int32_t  t;
    status_t status;

    memset(&nvwi, 0, sizeof(nvwi));

    status = p.readInt32(&t);
    nvwi.itemID = (RIL_NV_Item) t;

    nvwi.value = strdupReadString(p);

    if (status != NO_ERROR || nvwi.value == NULL) {
        goto invalid;
    }

    startRequest;
    appendPrintBuf("%snvwi.itemID=%d, value=%s, ", printBuf, nvwi.itemID,
            nvwi.value);
    closeRequest;

    printRequest(pRI->token, pRI->pCI->requestNumber);

    CALL_ONREQUEST(pRI->pCI->requestNumber, &nvwi, sizeof(nvwi), pRI, pRI->socket_id);

#ifdef MEMSET_FREED
    memsetString(nvwi.value);
#endif

    free(nvwi.value);

#ifdef MEMSET_FREED
    memset(&nvwi, 0, sizeof(nvwi));
#endif

    return;

invalid:
    invalidCommandBlock(pRI);
    return;
}


static void dispatchUiccSubscripton(Parcel &p, RequestInfo *pRI) {
    RIL_SelectUiccSub uicc_sub;
    status_t status;
    int32_t  t;
    memset(&uicc_sub, 0, sizeof(uicc_sub));

    status = p.readInt32(&t);
    if (status != NO_ERROR) {
        goto invalid;
    }
    uicc_sub.slot = (int) t;

    status = p.readInt32(&t);
    if (status != NO_ERROR) {
        goto invalid;
    }
    uicc_sub.app_index = (int) t;

    status = p.readInt32(&t);
    if (status != NO_ERROR) {
        goto invalid;
    }
    uicc_sub.sub_type = (RIL_SubscriptionType) t;

    status = p.readInt32(&t);
    if (status != NO_ERROR) {
        goto invalid;
    }
    uicc_sub.act_status = (RIL_UiccSubActStatus) t;

    startRequest;
    appendPrintBuf("slot=%d, app_index=%d, act_status = %d", uicc_sub.slot, uicc_sub.app_index,
            uicc_sub.act_status);
    RLOGD("dispatchUiccSubscription, slot=%d, app_index=%d, act_status = %d", uicc_sub.slot,
            uicc_sub.app_index, uicc_sub.act_status);
    closeRequest;
    printRequest(pRI->token, pRI->pCI->requestNumber);

    CALL_ONREQUEST(pRI->pCI->requestNumber, &uicc_sub, sizeof(uicc_sub), pRI, pRI->socket_id);

#ifdef MEMSET_FREED
    memset(&uicc_sub, 0, sizeof(uicc_sub));
#endif
    return;

invalid:
    invalidCommandBlock(pRI);
    return;
}

static void dispatchSimAuthentication(Parcel &p, RequestInfo *pRI)
{
    RIL_SimAuthentication pf;
    int32_t  t;
    status_t status;

    memset(&pf, 0, sizeof(pf));

    status = p.readInt32(&t);
    pf.authContext = (int) t;
    pf.authData = strdupReadString(p);
    pf.aid = strdupReadString(p);

    startRequest;
    appendPrintBuf("authContext=%s, authData=%s, aid=%s", pf.authContext, pf.authData, pf.aid);
    closeRequest;
    printRequest(pRI->token, pRI->pCI->requestNumber);

    if (status != NO_ERROR) {
        goto invalid;
    }
    CALL_ONREQUEST(pRI->pCI->requestNumber, &pf, sizeof(pf), pRI, pRI->socket_id);

#ifdef MEMSET_FREED
    memsetString(pf.authData);
    memsetString(pf.aid);
#endif

    free(pf.authData);
    free(pf.aid);

#ifdef MEMSET_FREED
    memset(&pf, 0, sizeof(pf));
#endif

    return;
invalid:
    invalidCommandBlock(pRI);
    return;
}

static void dispatchDataProfile(Parcel &p, RequestInfo *pRI) {
    int32_t t;
    status_t status;
    int32_t num;

    status = p.readInt32(&num);
    if (status != NO_ERROR || num < 0) {
        goto invalid;
    }

    {
        RIL_DataProfileInfo *dataProfiles =
                (RIL_DataProfileInfo *)calloc(num, sizeof(RIL_DataProfileInfo));
        if (dataProfiles == NULL) {
            RLOGE("Memory allocation failed for request %s",
                    requestToString(pRI->pCI->requestNumber));
            return;
        }
        RIL_DataProfileInfo **dataProfilePtrs =
                (RIL_DataProfileInfo **)calloc(num, sizeof(RIL_DataProfileInfo *));
        if (dataProfilePtrs == NULL) {
            RLOGE("Memory allocation failed for request %s",
                    requestToString(pRI->pCI->requestNumber));
            free(dataProfiles);
            return;
        }

        startRequest;
        for (int i = 0 ; i < num ; i++ ) {
            dataProfilePtrs[i] = &dataProfiles[i];

            status = p.readInt32(&t);
            dataProfiles[i].profileId = (int) t;

            dataProfiles[i].apn = strdupReadString(p);
            dataProfiles[i].protocol = strdupReadString(p);
            status = p.readInt32(&t);
            dataProfiles[i].authType = (int) t;

            dataProfiles[i].user = strdupReadString(p);
            dataProfiles[i].password = strdupReadString(p);

            status = p.readInt32(&t);
            dataProfiles[i].type = (int) t;

            status = p.readInt32(&t);
            dataProfiles[i].maxConnsTime = (int) t;
            status = p.readInt32(&t);
            dataProfiles[i].maxConns = (int) t;
            status = p.readInt32(&t);
            dataProfiles[i].waitTime = (int) t;

            status = p.readInt32(&t);
            dataProfiles[i].enabled = (int) t;

            appendPrintBuf("%s [%d: profileId=%d, apn =%s, protocol =%s, authType =%d, \
                  user =%s, password =%s, type =%d, maxConnsTime =%d, maxConns =%d, \
                  waitTime =%d, enabled =%d]", printBuf, i, dataProfiles[i].profileId,
                  dataProfiles[i].apn, dataProfiles[i].protocol, dataProfiles[i].authType,
                  dataProfiles[i].user, dataProfiles[i].password, dataProfiles[i].type,
                  dataProfiles[i].maxConnsTime, dataProfiles[i].maxConns,
                  dataProfiles[i].waitTime, dataProfiles[i].enabled);
        }
        closeRequest;
        printRequest(pRI->token, pRI->pCI->requestNumber);

        if (status != NO_ERROR) {
            free(dataProfiles);
            free(dataProfilePtrs);
            goto invalid;
        }
        CALL_ONREQUEST(pRI->pCI->requestNumber,
                              dataProfilePtrs,
                              num * sizeof(RIL_DataProfileInfo *),
                              pRI, pRI->socket_id);

#ifdef MEMSET_FREED
        memset(dataProfiles, 0, num * sizeof(RIL_DataProfileInfo));
        memset(dataProfilePtrs, 0, num * sizeof(RIL_DataProfileInfo *));
#endif
        free(dataProfiles);
        free(dataProfilePtrs);
    }

    return;

invalid:
    invalidCommandBlock(pRI);
    return;
}

static void dispatchRadioCapability(Parcel &p, RequestInfo *pRI){
    RIL_RadioCapability rc;
    int32_t t;
    status_t status;

    memset (&rc, 0, sizeof(RIL_RadioCapability));

    status = p.readInt32(&t);
    rc.version = (int)t;
    if (status != NO_ERROR) {
        goto invalid;
    }

    status = p.readInt32(&t);
    rc.session= (int)t;
    if (status != NO_ERROR) {
        goto invalid;
    }

    status = p.readInt32(&t);
    rc.phase= (int)t;
    if (status != NO_ERROR) {
        goto invalid;
    }

    status = p.readInt32(&t);
    rc.rat = (int)t;
    if (status != NO_ERROR) {
        goto invalid;
    }

    status = readStringFromParcelInplace(p, rc.logicalModemUuid, sizeof(rc.logicalModemUuid));
    if (status != NO_ERROR) {
        goto invalid;
    }

    status = p.readInt32(&t);
    rc.status = (int)t;

    if (status != NO_ERROR) {
        goto invalid;
    }

    startRequest;
    appendPrintBuf("%s [version:%d, session:%d, phase:%d, rat:%d, \
            logicalModemUuid:%s, status:%d", printBuf, rc.version, rc.session,
            rc.phase, rc.rat, rc.logicalModemUuid, rc.session);

    closeRequest;
    printRequest(pRI->token, pRI->pCI->requestNumber);

    CALL_ONREQUEST(pRI->pCI->requestNumber,
                &rc,
                sizeof(RIL_RadioCapability),
                pRI, pRI->socket_id);
    return;
invalid:
    invalidCommandBlock(pRI);
    return;
}

/**
 * Callee expects const RIL_CarrierRestrictions *
 */
static void dispatchCarrierRestrictions(Parcel &p, RequestInfo *pRI) {
    RIL_CarrierRestrictions cr;
    RIL_Carrier * allowed_carriers = NULL;
    RIL_Carrier * excluded_carriers = NULL;
    int32_t t;
    status_t status;

    memset(&cr, 0, sizeof(RIL_CarrierRestrictions));

    if (s_callbacks.version < 14) {
        RLOGE("Unsuppoted RIL version %d, min version expected %d",
              s_callbacks.version, 14);
        RIL_onRequestComplete(pRI, RIL_E_REQUEST_NOT_SUPPORTED, NULL, 0);
        return;
    }

    status = p.readInt32(&t);
    if (status != NO_ERROR) {
        goto invalid;
    }
    allowed_carriers = (RIL_Carrier *)calloc(t, sizeof(RIL_Carrier));
    if (allowed_carriers == NULL) {
        RLOGE("Memory allocation failed for request %s", requestToString(pRI->pCI->requestNumber));
        goto exit;
    }
    cr.len_allowed_carriers = t;
    cr.allowed_carriers = allowed_carriers;

    status = p.readInt32(&t);
    if (status != NO_ERROR) {
        goto invalid;
    }
    excluded_carriers = (RIL_Carrier *)calloc(t, sizeof(RIL_Carrier));
    if (excluded_carriers == NULL) {
        RLOGE("Memory allocation failed for request %s", requestToString(pRI->pCI->requestNumber));
        goto exit;
    }
    cr.len_excluded_carriers = t;
    cr.excluded_carriers = excluded_carriers;

    startRequest;
    appendPrintBuf("%s len_allowed_carriers:%d, len_excluded_carriers:%d,",
                   printBuf, cr.len_allowed_carriers, cr.len_excluded_carriers);

    appendPrintBuf("%s allowed_carriers:", printBuf);
    for (int32_t i = 0; i < cr.len_allowed_carriers; i++) {
        RIL_Carrier *p_cr = allowed_carriers + i;
        p_cr->mcc = strdupReadString(p);
        p_cr->mnc = strdupReadString(p);
        status = p.readInt32(&t);
        p_cr->match_type = static_cast<RIL_CarrierMatchType>(t);
        if (status != NO_ERROR) {
            goto invalid;
        }
        p_cr->match_data = strdupReadString(p);
        appendPrintBuf("%s [%d mcc:%s, mnc:%s, match_type:%d, match_data:%s],",
                       printBuf, i, p_cr->mcc, p_cr->mnc, p_cr->match_type, p_cr->match_data);
    }

    for (int32_t i = 0; i < cr.len_excluded_carriers; i++) {
        RIL_Carrier *p_cr = excluded_carriers + i;
        p_cr->mcc = strdupReadString(p);
        p_cr->mnc = strdupReadString(p);
        status = p.readInt32(&t);
        p_cr->match_type = static_cast<RIL_CarrierMatchType>(t);
        if (status != NO_ERROR) {
            goto invalid;
        }
        p_cr->match_data = strdupReadString(p);
        appendPrintBuf("%s [%d mcc:%s, mnc:%s, match_type:%d, match_data:%s],",
                       printBuf, i, p_cr->mcc, p_cr->mnc, p_cr->match_type, p_cr->match_data);
    }

    closeRequest;
    printRequest(pRI->token, pRI->pCI->requestNumber);

    CALL_ONREQUEST(pRI->pCI->requestNumber,
                &cr,
                sizeof(RIL_CarrierRestrictions),
                pRI, pRI->socket_id);

    goto exit;

invalid:
    invalidCommandBlock(pRI);
    RIL_onRequestComplete(pRI, RIL_E_INVALID_ARGUMENTS, NULL, 0);
exit:
    if (allowed_carriers != NULL) {
        free(allowed_carriers);
    }
    if (excluded_carriers != NULL) {
        free(excluded_carriers);
    }
    return;
}

static int
blockingWrite(int fd, const void *buffer, size_t len) {
    size_t writeOffset = 0;
    const uint8_t *toWrite;

    toWrite = (const uint8_t *)buffer;

    while (writeOffset < len) {
        ssize_t written;
        do {
            written = write (fd, toWrite + writeOffset,
                                len - writeOffset);
        } while (written < 0 && ((errno == EINTR) || (errno == EAGAIN)));

        if (written >= 0) {
            writeOffset += written;
        } else {   // written < 0
            RLOGE ("RIL Response: unexpected error on write errno:%d", errno);
            close(fd);
            return -1;
        }
    }
#if VDBG
    RLOGE("RIL Response bytes written:%d", writeOffset);
#endif
    return 0;
}

static int
sendResponseRaw (const void *data, size_t dataSize, RIL_SOCKET_ID socket_id) {
    int fd = s_ril_param_socket.fdCommand;
    int ret;
    uint32_t header;
    pthread_mutex_t * writeMutexHook = &s_writeMutex;

#if VDBG
    RLOGE("Send Response to %s", rilSocketIdToString(socket_id));
#endif

#if (SIM_COUNT >= 2)
    if (socket_id == RIL_SOCKET_2) {
        fd = s_ril_param_socket2.fdCommand;
        writeMutexHook = &s_writeMutex_socket2;
    }
#if (SIM_COUNT >= 3)
    else if (socket_id == RIL_SOCKET_3) {
        fd = s_ril_param_socket3.fdCommand;
        writeMutexHook = &s_writeMutex_socket3;
    }
#endif
#if (SIM_COUNT >= 4)
    else if (socket_id == RIL_SOCKET_4) {
        fd = s_ril_param_socket4.fdCommand;
        writeMutexHook = &s_writeMutex_socket4;
    }
#endif
#endif
    if (fd < 0) {
        return -1;
    }

    if (dataSize > MAX_COMMAND_BYTES) {
        RLOGE("RIL: packet larger than %u (%u)",
                MAX_COMMAND_BYTES, (unsigned int )dataSize);

        return -1;
    }

    pthread_mutex_lock(writeMutexHook);

    header = htonl(dataSize);

    ret = blockingWrite(fd, (void *)&header, sizeof(header));

    if (ret < 0) {
        pthread_mutex_unlock(writeMutexHook);
        return ret;
    }

    ret = blockingWrite(fd, data, dataSize);

    if (ret < 0) {
        pthread_mutex_unlock(writeMutexHook);
        return ret;
    }

    pthread_mutex_unlock(writeMutexHook);

    return 0;
}

static int
sendResponse (Parcel &p, RIL_SOCKET_ID socket_id) {
    printResponse;
    return sendResponseRaw(p.data(), p.dataSize(), socket_id);
}

/** response is an int* pointing to an array of ints */

static int
responseInts(Parcel &p, void *response, size_t responselen) {
    int numInts;

    if (response == NULL && responselen != 0) {
        RLOGE("invalid response: NULL");
        return RIL_ERRNO_INVALID_RESPONSE;
    }
    if (responselen % sizeof(int) != 0) {
        RLOGE("responseInts: invalid response length %d expected multiple of %d\n",
            (int)responselen, (int)sizeof(int));
        return RIL_ERRNO_INVALID_RESPONSE;
    }

    int *p_int = (int *) response;

    numInts = responselen / sizeof(int);
    p.writeInt32 (numInts);

    /* each int*/
    startResponse;
    for (int i = 0 ; i < numInts ; i++) {
        appendPrintBuf("%s%d,", printBuf, p_int[i]);
        p.writeInt32(p_int[i]);
    }
    removeLastChar;
    closeResponse;

    return 0;
}

// Response is an int or RIL_LastCallFailCauseInfo.
// Currently, only Shamu plans to use RIL_LastCallFailCauseInfo.
// TODO(yjl): Let all implementations use RIL_LastCallFailCauseInfo.
static int responseFailCause(Parcel &p, void *response, size_t responselen) {
    if (response == NULL && responselen != 0) {
        RLOGE("invalid response: NULL");
        return RIL_ERRNO_INVALID_RESPONSE;
    }

    if (responselen == sizeof(int)) {
      startResponse;
      int *p_int = (int *) response;
      appendPrintBuf("%s%d,", printBuf, p_int[0]);
      p.writeInt32(p_int[0]);
      removeLastChar;
      closeResponse;
    } else if (responselen == sizeof(RIL_LastCallFailCauseInfo)) {
      startResponse;
      RIL_LastCallFailCauseInfo *p_fail_cause_info = (RIL_LastCallFailCauseInfo *) response;
      appendPrintBuf("%s[cause_code=%d,vendor_cause=%s]", printBuf, p_fail_cause_info->cause_code,
                     p_fail_cause_info->vendor_cause);
      p.writeInt32(p_fail_cause_info->cause_code);
      writeStringToParcel(p, p_fail_cause_info->vendor_cause);
      removeLastChar;
      closeResponse;
    } else {
      RLOGE("responseFailCause: invalid response length %d expected an int or "
            "RIL_LastCallFailCauseInfo", (int)responselen);
      return RIL_ERRNO_INVALID_RESPONSE;
    }

    return 0;
}

/** response is a char **, pointing to an array of char *'s
    The parcel will begin with the version */
static int responseStringsWithVersion(int version, Parcel &p, void *response, size_t responselen) {
    p.writeInt32(version);
    return responseStrings(p, response, responselen);
}

/** response is a char **, pointing to an array of char *'s */
static int responseStrings(Parcel &p, void *response, size_t responselen) {
    int numStrings;

    if (response == NULL && responselen != 0) {
        RLOGE("invalid response: NULL");
        return RIL_ERRNO_INVALID_RESPONSE;
    }
    if (responselen % sizeof(char *) != 0) {
        RLOGE("responseStrings: invalid response length %d expected multiple of %d\n",
            (int)responselen, (int)sizeof(char *));
        return RIL_ERRNO_INVALID_RESPONSE;
    }

    if (response == NULL) {
        p.writeInt32 (0);
    } else {
        char **p_cur = (char **) response;

        numStrings = responselen / sizeof(char *);
        p.writeInt32 (numStrings);

        /* each string*/
        startResponse;
        for (int i = 0 ; i < numStrings ; i++) {
            appendPrintBuf("%s%s,", printBuf, (char*)p_cur[i]);
            writeStringToParcel (p, p_cur[i]);
        }
        removeLastChar;
        closeResponse;
    }
    return 0;
}


/**
 * NULL strings are accepted
 * FIXME currently ignores responselen
 */
static int responseString(Parcel &p, void *response, size_t responselen) {
    /* one string only */
    startResponse;
    appendPrintBuf("%s%s", printBuf, (char*)response);
    closeResponse;

    writeStringToParcel(p, (const char *)response);

    return 0;
}

static int responseVoid(Parcel &p, void *response, size_t responselen) {
    startResponse;
    removeLastChar;
    return 0;
}

static int responseCallList(Parcel &p, void *response, size_t responselen) {
    int num;

    if (response == NULL && responselen != 0) {
        RLOGE("invalid response: NULL");
        return RIL_ERRNO_INVALID_RESPONSE;
    }

    if (responselen % sizeof (RIL_Call *) != 0) {
        RLOGE("responseCallList: invalid response length %d expected multiple of %d\n",
            (int)responselen, (int)sizeof (RIL_Call *));
        return RIL_ERRNO_INVALID_RESPONSE;
    }

    startResponse;
    /* number of call info's */
    num = responselen / sizeof(RIL_Call *);
    p.writeInt32(num);

    for (int i = 0 ; i < num ; i++) {
        RIL_Call *p_cur = ((RIL_Call **) response)[i];
        /* each call info */
        p.writeInt32(p_cur->state);
        p.writeInt32(p_cur->index);
        p.writeInt32(p_cur->toa);
        p.writeInt32(p_cur->isMpty);
        p.writeInt32(p_cur->isMT);
        p.writeInt32(p_cur->als);
        p.writeInt32(p_cur->isVoice);
        p.writeInt32(p_cur->isVoicePrivacy);
        writeStringToParcel(p, p_cur->number);
        p.writeInt32(p_cur->numberPresentation);
        writeStringToParcel(p, p_cur->name);
        p.writeInt32(p_cur->namePresentation);
        // Remove when partners upgrade to version 3
        if ((s_callbacks.version < 3) || (p_cur->uusInfo == NULL || p_cur->uusInfo->uusData == NULL)) {
            p.writeInt32(0); /* UUS Information is absent */
        } else {
            RIL_UUS_Info *uusInfo = p_cur->uusInfo;
            p.writeInt32(1); /* UUS Information is present */
            p.writeInt32(uusInfo->uusType);
            p.writeInt32(uusInfo->uusDcs);
            p.writeInt32(uusInfo->uusLength);
            p.write(uusInfo->uusData, uusInfo->uusLength);
        }
        appendPrintBuf("%s[id=%d,%s,toa=%d,",
            printBuf,
            p_cur->index,
            callStateToString(p_cur->state),
            p_cur->toa);
        appendPrintBuf("%s%s,%s,als=%d,%s,%s,",
            printBuf,
            (p_cur->isMpty)?"conf":"norm",
            (p_cur->isMT)?"mt":"mo",
            p_cur->als,
            (p_cur->isVoice)?"voc":"nonvoc",
            (p_cur->isVoicePrivacy)?"evp":"noevp");
        appendPrintBuf("%s%s,cli=%d,name='%s',%d]",
            printBuf,
            p_cur->number,
            p_cur->numberPresentation,
            p_cur->name,
            p_cur->namePresentation);
    }
    removeLastChar;
    closeResponse;

    return 0;
}

static int responseSMS(Parcel &p, void *response, size_t responselen) {
    if (response == NULL) {
        RLOGE("invalid response: NULL");
        return RIL_ERRNO_INVALID_RESPONSE;
    }

    if (responselen != sizeof (RIL_SMS_Response) ) {
        RLOGE("invalid response length %d expected %d",
                (int)responselen, (int)sizeof (RIL_SMS_Response));
        return RIL_ERRNO_INVALID_RESPONSE;
    }

    RIL_SMS_Response *p_cur = (RIL_SMS_Response *) response;

    p.writeInt32(p_cur->messageRef);
    writeStringToParcel(p, p_cur->ackPDU);
    p.writeInt32(p_cur->errorCode);

    startResponse;
    appendPrintBuf("%s%d,%s,%d", printBuf, p_cur->messageRef,
        (char*)p_cur->ackPDU, p_cur->errorCode);
    closeResponse;

    return 0;
}

static int responseDataCallListV4(Parcel &p, void *response, size_t responselen)
{
    if (response == NULL && responselen != 0) {
        RLOGE("invalid response: NULL");
        return RIL_ERRNO_INVALID_RESPONSE;
    }

    if (responselen % sizeof(RIL_Data_Call_Response_v4) != 0) {
        RLOGE("responseDataCallListV4: invalid response length %d expected multiple of %d",
                (int)responselen, (int)sizeof(RIL_Data_Call_Response_v4));
        return RIL_ERRNO_INVALID_RESPONSE;
    }

    // Write version
    p.writeInt32(4);

    int num = responselen / sizeof(RIL_Data_Call_Response_v4);
    p.writeInt32(num);

    RIL_Data_Call_Response_v4 *p_cur = (RIL_Data_Call_Response_v4 *) response;
    startResponse;
    int i;
    for (i = 0; i < num; i++) {
        p.writeInt32(p_cur[i].cid);
        p.writeInt32(p_cur[i].active);
        writeStringToParcel(p, p_cur[i].type);
        // apn is not used, so don't send.
        writeStringToParcel(p, p_cur[i].address);
        appendPrintBuf("%s[cid=%d,%s,%s,%s],", printBuf,
            p_cur[i].cid,
            (p_cur[i].active==0)?"down":"up",
            (char*)p_cur[i].type,
            (char*)p_cur[i].address);
    }
    removeLastChar;
    closeResponse;

    return 0;
}

static int responseDataCallListV6(Parcel &p, void *response, size_t responselen)
{
    if (response == NULL && responselen != 0) {
        RLOGE("invalid response: NULL");
        return RIL_ERRNO_INVALID_RESPONSE;
    }

    if (responselen % sizeof(RIL_Data_Call_Response_v6) != 0) {
        RLOGE("responseDataCallListV6: invalid response length %d expected multiple of %d",
                (int)responselen, (int)sizeof(RIL_Data_Call_Response_v6));
        return RIL_ERRNO_INVALID_RESPONSE;
    }

    // Write version
    p.writeInt32(6);

    int num = responselen / sizeof(RIL_Data_Call_Response_v6);
    p.writeInt32(num);

    RIL_Data_Call_Response_v6 *p_cur = (RIL_Data_Call_Response_v6 *) response;
    startResponse;
    int i;
    for (i = 0; i < num; i++) {
        p.writeInt32((int)p_cur[i].status);
        p.writeInt32(p_cur[i].suggestedRetryTime);
        p.writeInt32(p_cur[i].cid);
        p.writeInt32(p_cur[i].active);
        writeStringToParcel(p, p_cur[i].type);
        writeStringToParcel(p, p_cur[i].ifname);
        writeStringToParcel(p, p_cur[i].addresses);
        writeStringToParcel(p, p_cur[i].dnses);
        writeStringToParcel(p, p_cur[i].gateways);
        appendPrintBuf("%s[status=%d,retry=%d,cid=%d,%s,%s,%s,%s,%s,%s],", printBuf,
            p_cur[i].status,
            p_cur[i].suggestedRetryTime,
            p_cur[i].cid,
            (p_cur[i].active==0)?"down":"up",
            (char*)p_cur[i].type,
            (char*)p_cur[i].ifname,
            (char*)p_cur[i].addresses,
            (char*)p_cur[i].dnses,
            (char*)p_cur[i].gateways);
    }
    removeLastChar;
    closeResponse;

    return 0;
}

static int responseDataCallListV9(Parcel &p, void *response, size_t responselen)
{
    if (response == NULL && responselen != 0) {
        RLOGE("invalid response: NULL");
        return RIL_ERRNO_INVALID_RESPONSE;
    }

    if (responselen % sizeof(RIL_Data_Call_Response_v9) != 0) {
        RLOGE("responseDataCallListV9: invalid response length %d expected multiple of %d",
                (int)responselen, (int)sizeof(RIL_Data_Call_Response_v9));
        return RIL_ERRNO_INVALID_RESPONSE;
    }

    // Write version
    p.writeInt32(10);

    int num = responselen / sizeof(RIL_Data_Call_Response_v9);
    p.writeInt32(num);

    RIL_Data_Call_Response_v9 *p_cur = (RIL_Data_Call_Response_v9 *) response;
    startResponse;
    int i;
    for (i = 0; i < num; i++) {
        p.writeInt32((int)p_cur[i].status);
        p.writeInt32(p_cur[i].suggestedRetryTime);
        p.writeInt32(p_cur[i].cid);
        p.writeInt32(p_cur[i].active);
        writeStringToParcel(p, p_cur[i].type);
        writeStringToParcel(p, p_cur[i].ifname);
        writeStringToParcel(p, p_cur[i].addresses);
        writeStringToParcel(p, p_cur[i].dnses);
        writeStringToParcel(p, p_cur[i].gateways);
        writeStringToParcel(p, p_cur[i].pcscf);
        appendPrintBuf("%s[status=%d,retry=%d,cid=%d,%s,%s,%s,%s,%s,%s,%s],", printBuf,
            p_cur[i].status,
            p_cur[i].suggestedRetryTime,
            p_cur[i].cid,
            (p_cur[i].active==0)?"down":"up",
            (char*)p_cur[i].type,
            (char*)p_cur[i].ifname,
            (char*)p_cur[i].addresses,
            (char*)p_cur[i].dnses,
            (char*)p_cur[i].gateways,
            (char*)p_cur[i].pcscf);
    }
    removeLastChar;
    closeResponse;

    return 0;
}

static int responseDataCallListV11(Parcel &p, void *response, size_t responselen) {
    if (response == NULL && responselen != 0) {
                RLOGE("invalid response: NULL");
                return RIL_ERRNO_INVALID_RESPONSE;
    }

    if (responselen % sizeof(RIL_Data_Call_Response_v11) != 0) {
        RLOGE("invalid response length %d expected multiple of %d",
        (int)responselen, (int)sizeof(RIL_Data_Call_Response_v11));
        return RIL_ERRNO_INVALID_RESPONSE;
    }

    // Write version
    p.writeInt32(11);

    int num = responselen / sizeof(RIL_Data_Call_Response_v11);
    p.writeInt32(num);

    RIL_Data_Call_Response_v11 *p_cur = (RIL_Data_Call_Response_v11 *) response;
    startResponse;
    int i;
    for (i = 0; i < num; i++) {
        p.writeInt32((int)p_cur[i].status);
        p.writeInt32(p_cur[i].suggestedRetryTime);
        p.writeInt32(p_cur[i].cid);
        p.writeInt32(p_cur[i].active);
        writeStringToParcel(p, p_cur[i].type);
        writeStringToParcel(p, p_cur[i].ifname);
        writeStringToParcel(p, p_cur[i].addresses);
        writeStringToParcel(p, p_cur[i].dnses);
        writeStringToParcel(p, p_cur[i].gateways);
        writeStringToParcel(p, p_cur[i].pcscf);
        p.writeInt32(p_cur[i].mtu);
        appendPrintBuf("%s[status=%d,retry=%d,cid=%d,%s,%s,%s,%s,%s,%s,%s,mtu=%d],", printBuf,
        p_cur[i].status,
        p_cur[i].suggestedRetryTime,
        p_cur[i].cid,
        (p_cur[i].active==0)?"down":"up",
        (char*)p_cur[i].type,
        (char*)p_cur[i].ifname,
        (char*)p_cur[i].addresses,
        (char*)p_cur[i].dnses,
        (char*)p_cur[i].gateways,
        (char*)p_cur[i].pcscf,
        p_cur[i].mtu);
    }
    removeLastChar;
    closeResponse;

    return 0;
}

static int responseDataCallList(Parcel &p, void *response, size_t responselen)
{
    if (s_callbacks.version <= LAST_IMPRECISE_RIL_VERSION) {
        if (s_callbacks.version < 5) {
            RLOGD("responseDataCallList: v4");
            return responseDataCallListV4(p, response, responselen);
        } else if (responselen % sizeof(RIL_Data_Call_Response_v6) == 0) {
            return responseDataCallListV6(p, response, responselen);
        } else if (responselen % sizeof(RIL_Data_Call_Response_v9) == 0) {
            return responseDataCallListV9(p, response, responselen);
        } else {
            return responseDataCallListV11(p, response, responselen);
        }
    } else { // RIL version >= 13
        if (responselen % sizeof(RIL_Data_Call_Response_v11) != 0) {
            RLOGE("Data structure expected is RIL_Data_Call_Response_v11");
            if (!isDebuggable()) {
                return RIL_ERRNO_INVALID_RESPONSE;
            } else {
                assert(0);
            }
        }
        return responseDataCallListV11(p, response, responselen);
    }
}

static int responseSetupDataCall(Parcel &p, void *response, size_t responselen)
{
    if (s_callbacks.version < 5) {
        return responseStringsWithVersion(s_callbacks.version, p, response, responselen);
    } else {
        return responseDataCallList(p, response, responselen);
    }
}

static int responseRaw(Parcel &p, void *response, size_t responselen) {
    if (response == NULL && responselen != 0) {
        RLOGE("invalid response: NULL with responselen != 0");
        return RIL_ERRNO_INVALID_RESPONSE;
    }

    // The java code reads -1 size as null byte array
    if (response == NULL) {
        p.writeInt32(-1);
    } else {
        p.writeInt32(responselen);
        p.write(response, responselen);
    }

    return 0;
}


static int responseSIM_IO(Parcel &p, void *response, size_t responselen) {
    if (response == NULL) {
        RLOGE("invalid response: NULL");
        return RIL_ERRNO_INVALID_RESPONSE;
    }

    if (responselen != sizeof (RIL_SIM_IO_Response) ) {
        RLOGE("invalid response length was %d expected %d",
                (int)responselen, (int)sizeof (RIL_SIM_IO_Response));
        return RIL_ERRNO_INVALID_RESPONSE;
    }

    RIL_SIM_IO_Response *p_cur = (RIL_SIM_IO_Response *) response;
    p.writeInt32(p_cur->sw1);
    p.writeInt32(p_cur->sw2);
    writeStringToParcel(p, p_cur->simResponse);

    startResponse;
    appendPrintBuf("%ssw1=0x%X,sw2=0x%X,%s", printBuf, p_cur->sw1, p_cur->sw2,
        (char*)p_cur->simResponse);
    closeResponse;


    return 0;
}

static int responseCallForwards(Parcel &p, void *response, size_t responselen) {
    int num;

    if (response == NULL && responselen != 0) {
        RLOGE("invalid response: NULL");
        return RIL_ERRNO_INVALID_RESPONSE;
    }

    if (responselen % sizeof(RIL_CallForwardInfo *) != 0) {
        RLOGE("responseCallForwards: invalid response length %d expected multiple of %d",
                (int)responselen, (int)sizeof(RIL_CallForwardInfo *));
        return RIL_ERRNO_INVALID_RESPONSE;
    }

    /* number of call info's */
    num = responselen / sizeof(RIL_CallForwardInfo *);
    p.writeInt32(num);

    startResponse;
    for (int i = 0 ; i < num ; i++) {
        RIL_CallForwardInfo *p_cur = ((RIL_CallForwardInfo **) response)[i];

        p.writeInt32(p_cur->status);
        p.writeInt32(p_cur->reason);
        p.writeInt32(p_cur->serviceClass);
        p.writeInt32(p_cur->toa);
        writeStringToParcel(p, p_cur->number);
        p.writeInt32(p_cur->timeSeconds);
        appendPrintBuf("%s[%s,reason=%d,cls=%d,toa=%d,%s,tout=%d],", printBuf,
            (p_cur->status==1)?"enable":"disable",
            p_cur->reason, p_cur->serviceClass, p_cur->toa,
            (char*)p_cur->number,
            p_cur->timeSeconds);
    }
    removeLastChar;
    closeResponse;

    return 0;
}

static int responseSsn(Parcel &p, void *response, size_t responselen) {
    if (response == NULL) {
        RLOGE("invalid response: NULL");
        return RIL_ERRNO_INVALID_RESPONSE;
    }

    if (responselen != sizeof(RIL_SuppSvcNotification)) {
        RLOGE("invalid response length was %d expected %d",
                (int)responselen, (int)sizeof (RIL_SuppSvcNotification));
        return RIL_ERRNO_INVALID_RESPONSE;
    }

    RIL_SuppSvcNotification *p_cur = (RIL_SuppSvcNotification *) response;
    p.writeInt32(p_cur->notificationType);
    p.writeInt32(p_cur->code);
    p.writeInt32(p_cur->index);
    p.writeInt32(p_cur->type);
    writeStringToParcel(p, p_cur->number);

    startResponse;
    appendPrintBuf("%s%s,code=%d,id=%d,type=%d,%s", printBuf,
        (p_cur->notificationType==0)?"mo":"mt",
         p_cur->code, p_cur->index, p_cur->type,
        (char*)p_cur->number);
    closeResponse;

    return 0;
}

static int responseCellList(Parcel &p, void *response, size_t responselen) {
    int num;

    if (response == NULL && responselen != 0) {
        RLOGE("invalid response: NULL");
        return RIL_ERRNO_INVALID_RESPONSE;
    }

    if (responselen % sizeof (RIL_NeighboringCell *) != 0) {
        RLOGE("responseCellList: invalid response length %d expected multiple of %d\n",
            (int)responselen, (int)sizeof (RIL_NeighboringCell *));
        return RIL_ERRNO_INVALID_RESPONSE;
    }

    startResponse;
    /* number of records */
    num = responselen / sizeof(RIL_NeighboringCell *);
    p.writeInt32(num);

    for (int i = 0 ; i < num ; i++) {
        RIL_NeighboringCell *p_cur = ((RIL_NeighboringCell **) response)[i];

        p.writeInt32(p_cur->rssi);
        writeStringToParcel (p, p_cur->cid);

        appendPrintBuf("%s[cid=%s,rssi=%d],", printBuf,
            p_cur->cid, p_cur->rssi);
    }
    removeLastChar;
    closeResponse;

    return 0;
}

/**
 * Marshall the signalInfoRecord into the parcel if it exists.
 */
static void marshallSignalInfoRecord(Parcel &p,
            RIL_CDMA_SignalInfoRecord &p_signalInfoRecord) {
    p.writeInt32(p_signalInfoRecord.isPresent);
    p.writeInt32(p_signalInfoRecord.signalType);
    p.writeInt32(p_signalInfoRecord.alertPitch);
    p.writeInt32(p_signalInfoRecord.signal);
}

static int responseCdmaInformationRecords(Parcel &p,
            void *response, size_t responselen) {
    int num;
    char* string8 = NULL;
    int buffer_lenght;
    RIL_CDMA_InformationRecord *infoRec;

    if (response == NULL && responselen != 0) {
        RLOGE("invalid response: NULL");
        return RIL_ERRNO_INVALID_RESPONSE;
    }

    if (responselen != sizeof (RIL_CDMA_InformationRecords)) {
        RLOGE("responseCdmaInformationRecords: invalid response length %d expected multiple of %d\n",
            (int)responselen, (int)sizeof (RIL_CDMA_InformationRecords *));
        return RIL_ERRNO_INVALID_RESPONSE;
    }

    RIL_CDMA_InformationRecords *p_cur =
                             (RIL_CDMA_InformationRecords *) response;
    num = MIN(p_cur->numberOfInfoRecs, RIL_CDMA_MAX_NUMBER_OF_INFO_RECS);

    startResponse;
    p.writeInt32(num);

    for (int i = 0 ; i < num ; i++) {
        infoRec = &p_cur->infoRec[i];
        p.writeInt32(infoRec->name);
        switch (infoRec->name) {
            case RIL_CDMA_DISPLAY_INFO_REC:
            case RIL_CDMA_EXTENDED_DISPLAY_INFO_REC:
                if (infoRec->rec.display.alpha_len >
                                         CDMA_ALPHA_INFO_BUFFER_LENGTH) {
                    RLOGE("invalid display info response length %d \
                          expected not more than %d\n",
                         (int)infoRec->rec.display.alpha_len,
                         CDMA_ALPHA_INFO_BUFFER_LENGTH);
                    return RIL_ERRNO_INVALID_RESPONSE;
                }
                string8 = (char*) calloc(infoRec->rec.display.alpha_len + 1, sizeof(char));
                if (string8 == NULL) {
                    RLOGE("Memory allocation failed for responseCdmaInformationRecords");
                    closeRequest;
                    return RIL_ERRNO_NO_MEMORY;
                }
                for (int i = 0 ; i < infoRec->rec.display.alpha_len ; i++) {
                    string8[i] = infoRec->rec.display.alpha_buf[i];
                }
                string8[(int)infoRec->rec.display.alpha_len] = '\0';
                writeStringToParcel(p, (const char*)string8);
                free(string8);
                string8 = NULL;
                break;
            case RIL_CDMA_CALLED_PARTY_NUMBER_INFO_REC:
            case RIL_CDMA_CALLING_PARTY_NUMBER_INFO_REC:
            case RIL_CDMA_CONNECTED_NUMBER_INFO_REC:
                if (infoRec->rec.number.len > CDMA_NUMBER_INFO_BUFFER_LENGTH) {
                    RLOGE("invalid display info response length %d \
                          expected not more than %d\n",
                         (int)infoRec->rec.number.len,
                         CDMA_NUMBER_INFO_BUFFER_LENGTH);
                    return RIL_ERRNO_INVALID_RESPONSE;
                }
                string8 = (char*) calloc(infoRec->rec.number.len + 1, sizeof(char));
                if (string8 == NULL) {
                    RLOGE("Memory allocation failed for responseCdmaInformationRecords");
                    closeRequest;
                    return RIL_ERRNO_NO_MEMORY;
                }
                for (int i = 0 ; i < infoRec->rec.number.len; i++) {
                    string8[i] = infoRec->rec.number.buf[i];
                }
                string8[(int)infoRec->rec.number.len] = '\0';
                writeStringToParcel(p, (const char*)string8);
                free(string8);
                string8 = NULL;
                p.writeInt32(infoRec->rec.number.number_type);
                p.writeInt32(infoRec->rec.number.number_plan);
                p.writeInt32(infoRec->rec.number.pi);
                p.writeInt32(infoRec->rec.number.si);
                break;
            case RIL_CDMA_SIGNAL_INFO_REC:
                p.writeInt32(infoRec->rec.signal.isPresent);
                p.writeInt32(infoRec->rec.signal.signalType);
                p.writeInt32(infoRec->rec.signal.alertPitch);
                p.writeInt32(infoRec->rec.signal.signal);

                appendPrintBuf("%sisPresent=%X, signalType=%X, \
                                alertPitch=%X, signal=%X, ",
                   printBuf, (int)infoRec->rec.signal.isPresent,
                   (int)infoRec->rec.signal.signalType,
                   (int)infoRec->rec.signal.alertPitch,
                   (int)infoRec->rec.signal.signal);
                removeLastChar;
                break;
            case RIL_CDMA_REDIRECTING_NUMBER_INFO_REC:
                if (infoRec->rec.redir.redirectingNumber.len >
                                              CDMA_NUMBER_INFO_BUFFER_LENGTH) {
                    RLOGE("invalid display info response length %d \
                          expected not more than %d\n",
                         (int)infoRec->rec.redir.redirectingNumber.len,
                         CDMA_NUMBER_INFO_BUFFER_LENGTH);
                    return RIL_ERRNO_INVALID_RESPONSE;
                }
                string8 = (char*) calloc(infoRec->rec.redir.redirectingNumber.len + 1,
                        sizeof(char));
                if (string8 == NULL) {
                    RLOGE("Memory allocation failed for responseCdmaInformationRecords");
                    closeRequest;
                    return RIL_ERRNO_NO_MEMORY;
                }
                for (int i = 0;
                         i < infoRec->rec.redir.redirectingNumber.len;
                         i++) {
                    string8[i] = infoRec->rec.redir.redirectingNumber.buf[i];
                }
                string8[(int)infoRec->rec.redir.redirectingNumber.len] = '\0';
                writeStringToParcel(p, (const char*)string8);
                free(string8);
                string8 = NULL;
                p.writeInt32(infoRec->rec.redir.redirectingNumber.number_type);
                p.writeInt32(infoRec->rec.redir.redirectingNumber.number_plan);
                p.writeInt32(infoRec->rec.redir.redirectingNumber.pi);
                p.writeInt32(infoRec->rec.redir.redirectingNumber.si);
                p.writeInt32(infoRec->rec.redir.redirectingReason);
                break;
            case RIL_CDMA_LINE_CONTROL_INFO_REC:
                p.writeInt32(infoRec->rec.lineCtrl.lineCtrlPolarityIncluded);
                p.writeInt32(infoRec->rec.lineCtrl.lineCtrlToggle);
                p.writeInt32(infoRec->rec.lineCtrl.lineCtrlReverse);
                p.writeInt32(infoRec->rec.lineCtrl.lineCtrlPowerDenial);

                appendPrintBuf("%slineCtrlPolarityIncluded=%d, \
                                lineCtrlToggle=%d, lineCtrlReverse=%d, \
                                lineCtrlPowerDenial=%d, ", printBuf,
                       (int)infoRec->rec.lineCtrl.lineCtrlPolarityIncluded,
                       (int)infoRec->rec.lineCtrl.lineCtrlToggle,
                       (int)infoRec->rec.lineCtrl.lineCtrlReverse,
                       (int)infoRec->rec.lineCtrl.lineCtrlPowerDenial);
                removeLastChar;
                break;
            case RIL_CDMA_T53_CLIR_INFO_REC:
                p.writeInt32((int)(infoRec->rec.clir.cause));

                appendPrintBuf("%scause%d", printBuf, infoRec->rec.clir.cause);
                removeLastChar;
                break;
            case RIL_CDMA_T53_AUDIO_CONTROL_INFO_REC:
                p.writeInt32(infoRec->rec.audioCtrl.upLink);
                p.writeInt32(infoRec->rec.audioCtrl.downLink);

                appendPrintBuf("%supLink=%d, downLink=%d, ", printBuf,
                        infoRec->rec.audioCtrl.upLink,
                        infoRec->rec.audioCtrl.downLink);
                removeLastChar;
                break;
            case RIL_CDMA_T53_RELEASE_INFO_REC:
                // TODO(Moto): See David Krause, he has the answer:)
                RLOGE("RIL_CDMA_T53_RELEASE_INFO_REC: return INVALID_RESPONSE");
                return RIL_ERRNO_INVALID_RESPONSE;
            default:
                RLOGE("Incorrect name value");
                return RIL_ERRNO_INVALID_RESPONSE;
        }
    }
    closeResponse;

    return 0;
}

static void responseRilSignalStrengthV5(Parcel &p, RIL_SignalStrength_v10 *p_cur) {
    p.writeInt32(p_cur->GW_SignalStrength.signalStrength);
    p.writeInt32(p_cur->GW_SignalStrength.bitErrorRate);
    p.writeInt32(p_cur->CDMA_SignalStrength.dbm);
    p.writeInt32(p_cur->CDMA_SignalStrength.ecio);
    p.writeInt32(p_cur->EVDO_SignalStrength.dbm);
    p.writeInt32(p_cur->EVDO_SignalStrength.ecio);
    p.writeInt32(p_cur->EVDO_SignalStrength.signalNoiseRatio);
}

static void responseRilSignalStrengthV6Extra(Parcel &p, RIL_SignalStrength_v10 *p_cur) {
    /*
     * Fixup LTE for backwards compatibility
     */
    // signalStrength: -1 -> 99
    if (p_cur->LTE_SignalStrength.signalStrength == -1) {
        p_cur->LTE_SignalStrength.signalStrength = 99;
    }
    // rsrp: -1 -> INT_MAX all other negative value to positive.
    // So remap here
    if (p_cur->LTE_SignalStrength.rsrp == -1) {
        p_cur->LTE_SignalStrength.rsrp = INT_MAX;
    } else if (p_cur->LTE_SignalStrength.rsrp < -1) {
        p_cur->LTE_SignalStrength.rsrp = -p_cur->LTE_SignalStrength.rsrp;
    }
    // rsrq: -1 -> INT_MAX
    if (p_cur->LTE_SignalStrength.rsrq == -1) {
        p_cur->LTE_SignalStrength.rsrq = INT_MAX;
    }
    // Not remapping rssnr is already using INT_MAX

    // cqi: -1 -> INT_MAX
    if (p_cur->LTE_SignalStrength.cqi == -1) {
        p_cur->LTE_SignalStrength.cqi = INT_MAX;
    }

    p.writeInt32(p_cur->LTE_SignalStrength.signalStrength);
    p.writeInt32(p_cur->LTE_SignalStrength.rsrp);
    p.writeInt32(p_cur->LTE_SignalStrength.rsrq);
    p.writeInt32(p_cur->LTE_SignalStrength.rssnr);
    p.writeInt32(p_cur->LTE_SignalStrength.cqi);
}

static void responseRilSignalStrengthV10(Parcel &p, RIL_SignalStrength_v10 *p_cur) {
    responseRilSignalStrengthV5(p, p_cur);
    responseRilSignalStrengthV6Extra(p, p_cur);
    p.writeInt32(p_cur->TD_SCDMA_SignalStrength.rscp);
}

static int responseRilSignalStrength(Parcel &p,
                    void *response, size_t responselen) {
    if (response == NULL && responselen != 0) {
        RLOGE("invalid response: NULL");
        return RIL_ERRNO_INVALID_RESPONSE;
    }

    RIL_SignalStrength_v10 *p_cur;
    if (s_callbacks.version <= LAST_IMPRECISE_RIL_VERSION) {
        if (responselen >= sizeof (RIL_SignalStrength_v5)) {
            p_cur = ((RIL_SignalStrength_v10 *) response);

            responseRilSignalStrengthV5(p, p_cur);

            if (responselen >= sizeof (RIL_SignalStrength_v6)) {
                responseRilSignalStrengthV6Extra(p, p_cur);
                if (responselen >= sizeof (RIL_SignalStrength_v10)) {
                    p.writeInt32(p_cur->TD_SCDMA_SignalStrength.rscp);
                } else {
                    p.writeInt32(INT_MAX);
                }
            } else {
                p.writeInt32(99);
                p.writeInt32(INT_MAX);
                p.writeInt32(INT_MAX);
                p.writeInt32(INT_MAX);
                p.writeInt32(INT_MAX);
                p.writeInt32(INT_MAX);
            }
        } else {
            RLOGE("invalid response length");
            return RIL_ERRNO_INVALID_RESPONSE;
        }
    } else { // RIL version >= 13
        if (responselen % sizeof(RIL_SignalStrength_v10) != 0) {
            RLOGE("Data structure expected is RIL_SignalStrength_v10");
            if (!isDebuggable()) {
                return RIL_ERRNO_INVALID_RESPONSE;
            } else {
                assert(0);
            }
        }
        p_cur = ((RIL_SignalStrength_v10 *) response);
        responseRilSignalStrengthV10(p, p_cur);
    }
    startResponse;
    appendPrintBuf("%s[signalStrength=%d,bitErrorRate=%d,\
            CDMA_SS.dbm=%d,CDMA_SSecio=%d,\
            EVDO_SS.dbm=%d,EVDO_SS.ecio=%d,\
            EVDO_SS.signalNoiseRatio=%d,\
            LTE_SS.signalStrength=%d,LTE_SS.rsrp=%d,LTE_SS.rsrq=%d,\
            LTE_SS.rssnr=%d,LTE_SS.cqi=%d,TDSCDMA_SS.rscp=%d]",
            printBuf,
            p_cur->GW_SignalStrength.signalStrength,
            p_cur->GW_SignalStrength.bitErrorRate,
            p_cur->CDMA_SignalStrength.dbm,
            p_cur->CDMA_SignalStrength.ecio,
            p_cur->EVDO_SignalStrength.dbm,
            p_cur->EVDO_SignalStrength.ecio,
            p_cur->EVDO_SignalStrength.signalNoiseRatio,
            p_cur->LTE_SignalStrength.signalStrength,
            p_cur->LTE_SignalStrength.rsrp,
            p_cur->LTE_SignalStrength.rsrq,
            p_cur->LTE_SignalStrength.rssnr,
            p_cur->LTE_SignalStrength.cqi,
            p_cur->TD_SCDMA_SignalStrength.rscp);
    closeResponse;
    return 0;
}

static int responseCallRing(Parcel &p, void *response, size_t responselen) {
    if ((response == NULL) || (responselen == 0)) {
        return responseVoid(p, response, responselen);
    } else {
        return responseCdmaSignalInfoRecord(p, response, responselen);
    }
}

static int responseCdmaSignalInfoRecord(Parcel &p, void *response, size_t responselen) {
    if (response == NULL || responselen == 0) {
        RLOGE("invalid response: NULL");
        return RIL_ERRNO_INVALID_RESPONSE;
    }

    if (responselen != sizeof (RIL_CDMA_SignalInfoRecord)) {
        RLOGE("invalid response length %d expected sizeof (RIL_CDMA_SignalInfoRecord) of %d\n",
            (int)responselen, (int)sizeof (RIL_CDMA_SignalInfoRecord));
        return RIL_ERRNO_INVALID_RESPONSE;
    }

    startResponse;

    RIL_CDMA_SignalInfoRecord *p_cur = ((RIL_CDMA_SignalInfoRecord *) response);
    marshallSignalInfoRecord(p, *p_cur);

    appendPrintBuf("%s[isPresent=%d,signalType=%d,alertPitch=%d\
              signal=%d]",
              printBuf,
              p_cur->isPresent,
              p_cur->signalType,
              p_cur->alertPitch,
              p_cur->signal);

    closeResponse;
    return 0;
}

static int responseCdmaCallWaiting(Parcel &p, void *response,
            size_t responselen) {
    if (response == NULL && responselen != 0) {
        RLOGE("invalid response: NULL");
        return RIL_ERRNO_INVALID_RESPONSE;
    }

    if (responselen < sizeof(RIL_CDMA_CallWaiting_v6)) {
        RLOGW("Upgrade to ril version %d\n", RIL_VERSION);
    }

    RIL_CDMA_CallWaiting_v6 *p_cur = ((RIL_CDMA_CallWaiting_v6 *) response);

    writeStringToParcel(p, p_cur->number);
    p.writeInt32(p_cur->numberPresentation);
    writeStringToParcel(p, p_cur->name);
    marshallSignalInfoRecord(p, p_cur->signalInfoRecord);

    if (s_callbacks.version <= LAST_IMPRECISE_RIL_VERSION) {
        if (responselen >= sizeof(RIL_CDMA_CallWaiting_v6)) {
            p.writeInt32(p_cur->number_type);
            p.writeInt32(p_cur->number_plan);
        } else {
            p.writeInt32(0);
            p.writeInt32(0);
        }
    } else { // RIL version >= 13
        if (responselen % sizeof(RIL_CDMA_CallWaiting_v6) != 0) {
            RLOGE("Data structure expected is RIL_CDMA_CallWaiting_v6");
            if (!isDebuggable()) {
                return RIL_ERRNO_INVALID_RESPONSE;
            } else {
                assert(0);
            }
        }
        p.writeInt32(p_cur->number_type);
        p.writeInt32(p_cur->number_plan);
    }

    startResponse;
    appendPrintBuf("%snumber=%s,numberPresentation=%d, name=%s,\
            signalInfoRecord[isPresent=%d,signalType=%d,alertPitch=%d\
            signal=%d,number_type=%d,number_plan=%d]",
            printBuf,
            p_cur->number,
            p_cur->numberPresentation,
            p_cur->name,
            p_cur->signalInfoRecord.isPresent,
            p_cur->signalInfoRecord.signalType,
            p_cur->signalInfoRecord.alertPitch,
            p_cur->signalInfoRecord.signal,
            p_cur->number_type,
            p_cur->number_plan);
    closeResponse;

    return 0;
}

static void responseSimRefreshV7(Parcel &p, void *response) {
      RIL_SimRefreshResponse_v7 *p_cur = ((RIL_SimRefreshResponse_v7 *) response);
      p.writeInt32(p_cur->result);
      p.writeInt32(p_cur->ef_id);
      writeStringToParcel(p, p_cur->aid);

      appendPrintBuf("%sresult=%d, ef_id=%d, aid=%s",
            printBuf,
            p_cur->result,
            p_cur->ef_id,
            p_cur->aid);

}

static int responseSimRefresh(Parcel &p, void *response, size_t responselen) {
    if (response == NULL && responselen != 0) {
        RLOGE("responseSimRefresh: invalid response: NULL");
        return RIL_ERRNO_INVALID_RESPONSE;
    }

    startResponse;
    if (s_callbacks.version <= LAST_IMPRECISE_RIL_VERSION) {
        if (s_callbacks.version >= 7) {
            responseSimRefreshV7(p, response);
        } else {
            int *p_cur = ((int *) response);
            p.writeInt32(p_cur[0]);
            p.writeInt32(p_cur[1]);
            writeStringToParcel(p, NULL);

            appendPrintBuf("%sresult=%d, ef_id=%d",
                    printBuf,
                    p_cur[0],
                    p_cur[1]);
        }
    } else { // RIL version >= 13
        if (responselen % sizeof(RIL_SimRefreshResponse_v7) != 0) {
            RLOGE("Data structure expected is RIL_SimRefreshResponse_v7");
            if (!isDebuggable()) {
                return RIL_ERRNO_INVALID_RESPONSE;
            } else {
                assert(0);
            }
        }
        responseSimRefreshV7(p, response);

    }
    closeResponse;

    return 0;
}

static int responseCellInfoListV6(Parcel &p, void *response, size_t responselen) {
    if (response == NULL && responselen != 0) {
        RLOGE("invalid response: NULL");
        return RIL_ERRNO_INVALID_RESPONSE;
    }

    if (responselen % sizeof(RIL_CellInfo) != 0) {
        RLOGE("responseCellInfoList: invalid response length %d expected multiple of %d",
                (int)responselen, (int)sizeof(RIL_CellInfo));
        return RIL_ERRNO_INVALID_RESPONSE;
    }

    int num = responselen / sizeof(RIL_CellInfo);
    p.writeInt32(num);

    RIL_CellInfo *p_cur = (RIL_CellInfo *) response;
    startResponse;
    int i;
    for (i = 0; i < num; i++) {
        p.writeInt32((int)p_cur->cellInfoType);
        p.writeInt32(p_cur->registered);
        p.writeInt32(p_cur->timeStampType);
        p.writeInt64(p_cur->timeStamp);
        switch(p_cur->cellInfoType) {
            case RIL_CELL_INFO_TYPE_GSM: {
                p.writeInt32(p_cur->CellInfo.gsm.cellIdentityGsm.mcc);
                p.writeInt32(p_cur->CellInfo.gsm.cellIdentityGsm.mnc);
                p.writeInt32(p_cur->CellInfo.gsm.cellIdentityGsm.lac);
                p.writeInt32(p_cur->CellInfo.gsm.cellIdentityGsm.cid);
                p.writeInt32(p_cur->CellInfo.gsm.signalStrengthGsm.signalStrength);
                p.writeInt32(p_cur->CellInfo.gsm.signalStrengthGsm.bitErrorRate);
                break;
            }
            case RIL_CELL_INFO_TYPE_WCDMA: {
                p.writeInt32(p_cur->CellInfo.wcdma.cellIdentityWcdma.mcc);
                p.writeInt32(p_cur->CellInfo.wcdma.cellIdentityWcdma.mnc);
                p.writeInt32(p_cur->CellInfo.wcdma.cellIdentityWcdma.lac);
                p.writeInt32(p_cur->CellInfo.wcdma.cellIdentityWcdma.cid);
                p.writeInt32(p_cur->CellInfo.wcdma.cellIdentityWcdma.psc);
                p.writeInt32(p_cur->CellInfo.wcdma.signalStrengthWcdma.signalStrength);
                p.writeInt32(p_cur->CellInfo.wcdma.signalStrengthWcdma.bitErrorRate);
                break;
            }
            case RIL_CELL_INFO_TYPE_CDMA: {
                p.writeInt32(p_cur->CellInfo.cdma.cellIdentityCdma.networkId);
                p.writeInt32(p_cur->CellInfo.cdma.cellIdentityCdma.systemId);
                p.writeInt32(p_cur->CellInfo.cdma.cellIdentityCdma.basestationId);
                p.writeInt32(p_cur->CellInfo.cdma.cellIdentityCdma.longitude);
                p.writeInt32(p_cur->CellInfo.cdma.cellIdentityCdma.latitude);

                p.writeInt32(p_cur->CellInfo.cdma.signalStrengthCdma.dbm);
                p.writeInt32(p_cur->CellInfo.cdma.signalStrengthCdma.ecio);
                p.writeInt32(p_cur->CellInfo.cdma.signalStrengthEvdo.dbm);
                p.writeInt32(p_cur->CellInfo.cdma.signalStrengthEvdo.ecio);
                p.writeInt32(p_cur->CellInfo.cdma.signalStrengthEvdo.signalNoiseRatio);
                break;
            }
            case RIL_CELL_INFO_TYPE_LTE: {
                p.writeInt32(p_cur->CellInfo.lte.cellIdentityLte.mcc);
                p.writeInt32(p_cur->CellInfo.lte.cellIdentityLte.mnc);
                p.writeInt32(p_cur->CellInfo.lte.cellIdentityLte.ci);
                p.writeInt32(p_cur->CellInfo.lte.cellIdentityLte.pci);
                p.writeInt32(p_cur->CellInfo.lte.cellIdentityLte.tac);

                p.writeInt32(p_cur->CellInfo.lte.signalStrengthLte.signalStrength);
                p.writeInt32(p_cur->CellInfo.lte.signalStrengthLte.rsrp);
                p.writeInt32(p_cur->CellInfo.lte.signalStrengthLte.rsrq);
                p.writeInt32(p_cur->CellInfo.lte.signalStrengthLte.rssnr);
                p.writeInt32(p_cur->CellInfo.lte.signalStrengthLte.cqi);
                p.writeInt32(p_cur->CellInfo.lte.signalStrengthLte.timingAdvance);
                break;
            }
            case RIL_CELL_INFO_TYPE_TD_SCDMA: {
                p.writeInt32(p_cur->CellInfo.tdscdma.cellIdentityTdscdma.mcc);
                p.writeInt32(p_cur->CellInfo.tdscdma.cellIdentityTdscdma.mnc);
                p.writeInt32(p_cur->CellInfo.tdscdma.cellIdentityTdscdma.lac);
                p.writeInt32(p_cur->CellInfo.tdscdma.cellIdentityTdscdma.cid);
                p.writeInt32(p_cur->CellInfo.tdscdma.cellIdentityTdscdma.cpid);
                p.writeInt32(p_cur->CellInfo.tdscdma.signalStrengthTdscdma.rscp);
                break;
            }
        }
        p_cur += 1;
    }
    removeLastChar;
    closeResponse;

    return 0;
}

static int responseCellInfoListV12(Parcel &p, void *response, size_t responselen) {
    if (response == NULL && responselen != 0) {
        RLOGE("invalid response: NULL");
        return RIL_ERRNO_INVALID_RESPONSE;
    }

    if (responselen % sizeof(RIL_CellInfo_v12) != 0) {
        RLOGE("responseCellInfoList: invalid response length %d expected multiple of %d",
                (int)responselen, (int)sizeof(RIL_CellInfo_v12));
        return RIL_ERRNO_INVALID_RESPONSE;
    }

    int num = responselen / sizeof(RIL_CellInfo_v12);
    p.writeInt32(num);

    RIL_CellInfo_v12 *p_cur = (RIL_CellInfo_v12 *) response;
    startResponse;
    int i;
    for (i = 0; i < num; i++) {
        p.writeInt32((int)p_cur->cellInfoType);
        p.writeInt32(p_cur->registered);
        p.writeInt32(p_cur->timeStampType);
        p.writeInt64(p_cur->timeStamp);
        switch(p_cur->cellInfoType) {
            case RIL_CELL_INFO_TYPE_GSM: {
                p.writeInt32(p_cur->CellInfo.gsm.cellIdentityGsm.mcc);
                p.writeInt32(p_cur->CellInfo.gsm.cellIdentityGsm.mnc);
                p.writeInt32(p_cur->CellInfo.gsm.cellIdentityGsm.lac);
                p.writeInt32(p_cur->CellInfo.gsm.cellIdentityGsm.cid);
                p.writeInt32(p_cur->CellInfo.gsm.cellIdentityGsm.arfcn);
                p.writeInt32(p_cur->CellInfo.gsm.cellIdentityGsm.bsic);
                p.writeInt32(p_cur->CellInfo.gsm.signalStrengthGsm.signalStrength);
                p.writeInt32(p_cur->CellInfo.gsm.signalStrengthGsm.bitErrorRate);
                p.writeInt32(p_cur->CellInfo.gsm.signalStrengthGsm.timingAdvance);
                break;
            }
            case RIL_CELL_INFO_TYPE_WCDMA: {
                p.writeInt32(p_cur->CellInfo.wcdma.cellIdentityWcdma.mcc);
                p.writeInt32(p_cur->CellInfo.wcdma.cellIdentityWcdma.mnc);
                p.writeInt32(p_cur->CellInfo.wcdma.cellIdentityWcdma.lac);
                p.writeInt32(p_cur->CellInfo.wcdma.cellIdentityWcdma.cid);
                p.writeInt32(p_cur->CellInfo.wcdma.cellIdentityWcdma.psc);
                p.writeInt32(p_cur->CellInfo.wcdma.cellIdentityWcdma.uarfcn);
                p.writeInt32(p_cur->CellInfo.wcdma.signalStrengthWcdma.signalStrength);
                p.writeInt32(p_cur->CellInfo.wcdma.signalStrengthWcdma.bitErrorRate);
                break;
            }
            case RIL_CELL_INFO_TYPE_CDMA: {
                p.writeInt32(p_cur->CellInfo.cdma.cellIdentityCdma.networkId);
                p.writeInt32(p_cur->CellInfo.cdma.cellIdentityCdma.systemId);
                p.writeInt32(p_cur->CellInfo.cdma.cellIdentityCdma.basestationId);
                p.writeInt32(p_cur->CellInfo.cdma.cellIdentityCdma.longitude);
                p.writeInt32(p_cur->CellInfo.cdma.cellIdentityCdma.latitude);

                p.writeInt32(p_cur->CellInfo.cdma.signalStrengthCdma.dbm);
                p.writeInt32(p_cur->CellInfo.cdma.signalStrengthCdma.ecio);
                p.writeInt32(p_cur->CellInfo.cdma.signalStrengthEvdo.dbm);
                p.writeInt32(p_cur->CellInfo.cdma.signalStrengthEvdo.ecio);
                p.writeInt32(p_cur->CellInfo.cdma.signalStrengthEvdo.signalNoiseRatio);
                break;
            }
            case RIL_CELL_INFO_TYPE_LTE: {
                p.writeInt32(p_cur->CellInfo.lte.cellIdentityLte.mcc);
                p.writeInt32(p_cur->CellInfo.lte.cellIdentityLte.mnc);
                p.writeInt32(p_cur->CellInfo.lte.cellIdentityLte.ci);
                p.writeInt32(p_cur->CellInfo.lte.cellIdentityLte.pci);
                p.writeInt32(p_cur->CellInfo.lte.cellIdentityLte.tac);
                p.writeInt32(p_cur->CellInfo.lte.cellIdentityLte.earfcn);

                p.writeInt32(p_cur->CellInfo.lte.signalStrengthLte.signalStrength);
                p.writeInt32(p_cur->CellInfo.lte.signalStrengthLte.rsrp);
                p.writeInt32(p_cur->CellInfo.lte.signalStrengthLte.rsrq);
                p.writeInt32(p_cur->CellInfo.lte.signalStrengthLte.rssnr);
                p.writeInt32(p_cur->CellInfo.lte.signalStrengthLte.cqi);
                p.writeInt32(p_cur->CellInfo.lte.signalStrengthLte.timingAdvance);
                break;
            }
            case RIL_CELL_INFO_TYPE_TD_SCDMA: {
                p.writeInt32(p_cur->CellInfo.tdscdma.cellIdentityTdscdma.mcc);
                p.writeInt32(p_cur->CellInfo.tdscdma.cellIdentityTdscdma.mnc);
                p.writeInt32(p_cur->CellInfo.tdscdma.cellIdentityTdscdma.lac);
                p.writeInt32(p_cur->CellInfo.tdscdma.cellIdentityTdscdma.cid);
                p.writeInt32(p_cur->CellInfo.tdscdma.cellIdentityTdscdma.cpid);
                p.writeInt32(p_cur->CellInfo.tdscdma.signalStrengthTdscdma.rscp);
                break;
            }
        }
        p_cur += 1;
    }
    removeLastChar;
    closeResponse;
    return 0;
}

static int responseCellInfoList(Parcel &p, void *response, size_t responselen)
{
    if (s_callbacks.version <= LAST_IMPRECISE_RIL_VERSION) {
        if (s_callbacks.version < 12) {
            RLOGD("responseCellInfoList: v6");
            return responseCellInfoListV6(p, response, responselen);
        } else {
            RLOGD("responseCellInfoList: v12");
            return responseCellInfoListV12(p, response, responselen);
        }
    } else { // RIL version >= 13
        if (responselen % sizeof(RIL_CellInfo_v12) != 0) {
            RLOGE("Data structure expected is RIL_CellInfo_v12");
            if (!isDebuggable()) {
                return RIL_ERRNO_INVALID_RESPONSE;
            } else {
                assert(0);
            }
        }
        return responseCellInfoListV12(p, response, responselen);
    }

    return 0;
}

static int responseHardwareConfig(Parcel &p, void *response, size_t responselen)
{
   if (response == NULL && responselen != 0) {
       RLOGE("invalid response: NULL");
       return RIL_ERRNO_INVALID_RESPONSE;
   }

   if (responselen % sizeof(RIL_HardwareConfig) != 0) {
       RLOGE("responseHardwareConfig: invalid response length %d expected multiple of %d",
          (int)responselen, (int)sizeof(RIL_HardwareConfig));
       return RIL_ERRNO_INVALID_RESPONSE;
   }

   int num = responselen / sizeof(RIL_HardwareConfig);
   int i;
   RIL_HardwareConfig *p_cur = (RIL_HardwareConfig *) response;

   p.writeInt32(num);

   startResponse;
   for (i = 0; i < num; i++) {
      switch (p_cur[i].type) {
         case RIL_HARDWARE_CONFIG_MODEM: {
            writeStringToParcel(p, p_cur[i].uuid);
            p.writeInt32((int)p_cur[i].state);
            p.writeInt32(p_cur[i].cfg.modem.rat);
            p.writeInt32(p_cur[i].cfg.modem.maxVoice);
            p.writeInt32(p_cur[i].cfg.modem.maxData);
            p.writeInt32(p_cur[i].cfg.modem.maxStandby);

            appendPrintBuf("%s modem: uuid=%s,state=%d,rat=%08x,maxV=%d,maxD=%d,maxS=%d", printBuf,
               p_cur[i].uuid, (int)p_cur[i].state, p_cur[i].cfg.modem.rat,
               p_cur[i].cfg.modem.maxVoice, p_cur[i].cfg.modem.maxData, p_cur[i].cfg.modem.maxStandby);
            break;
         }
         case RIL_HARDWARE_CONFIG_SIM: {
            writeStringToParcel(p, p_cur[i].uuid);
            p.writeInt32((int)p_cur[i].state);
            writeStringToParcel(p, p_cur[i].cfg.sim.modemUuid);

            appendPrintBuf("%s sim: uuid=%s,state=%d,modem-uuid=%s", printBuf,
               p_cur[i].uuid, (int)p_cur[i].state, p_cur[i].cfg.sim.modemUuid);
            break;
         }
      }
   }
   removeLastChar;
   closeResponse;
   return 0;
}

static int responseRadioCapability(Parcel &p, void *response, size_t responselen) {
    if (response == NULL) {
        RLOGE("invalid response: NULL");
        return RIL_ERRNO_INVALID_RESPONSE;
    }

    if (responselen != sizeof (RIL_RadioCapability) ) {
        RLOGE("invalid response length was %d expected %d",
                (int)responselen, (int)sizeof (RIL_SIM_IO_Response));
        return RIL_ERRNO_INVALID_RESPONSE;
    }

    RIL_RadioCapability *p_cur = (RIL_RadioCapability *) response;
    p.writeInt32(p_cur->version);
    p.writeInt32(p_cur->session);
    p.writeInt32(p_cur->phase);
    p.writeInt32(p_cur->rat);
    writeStringToParcel(p, p_cur->logicalModemUuid);
    p.writeInt32(p_cur->status);

    startResponse;
    appendPrintBuf("%s[version=%d,session=%d,phase=%d,\
            rat=%s,logicalModemUuid=%s,status=%d]",
            printBuf,
            p_cur->version,
            p_cur->session,
            p_cur->phase,
            p_cur->rat,
            p_cur->logicalModemUuid,
            p_cur->status);
    closeResponse;
    return 0;
}

static int responseSSData(Parcel &p, void *response, size_t responselen) {
    RLOGD("In responseSSData");
    int num;

    if (response == NULL && responselen != 0) {
        RLOGE("invalid response length was %d expected %d",
                (int)responselen, (int)sizeof (RIL_SIM_IO_Response));
        return RIL_ERRNO_INVALID_RESPONSE;
    }

    if (responselen != sizeof(RIL_StkCcUnsolSsResponse)) {
        RLOGE("invalid response length %d, expected %d",
               (int)responselen, (int)sizeof(RIL_StkCcUnsolSsResponse));
        return RIL_ERRNO_INVALID_RESPONSE;
    }

    startResponse;
    RIL_StkCcUnsolSsResponse *p_cur = (RIL_StkCcUnsolSsResponse *) response;
    p.writeInt32(p_cur->serviceType);
    p.writeInt32(p_cur->requestType);
    p.writeInt32(p_cur->teleserviceType);
    p.writeInt32(p_cur->serviceClass);
    p.writeInt32(p_cur->result);

    if (isServiceTypeCfQuery(p_cur->serviceType, p_cur->requestType)) {
        RLOGD("responseSSData CF type, num of Cf elements %d", p_cur->cfData.numValidIndexes);
        if (p_cur->cfData.numValidIndexes > NUM_SERVICE_CLASSES) {
            RLOGE("numValidIndexes is greater than max value %d, "
                  "truncating it to max value", NUM_SERVICE_CLASSES);
            p_cur->cfData.numValidIndexes = NUM_SERVICE_CLASSES;
        }
        /* number of call info's */
        p.writeInt32(p_cur->cfData.numValidIndexes);

        for (int i = 0; i < p_cur->cfData.numValidIndexes; i++) {
             RIL_CallForwardInfo cf = p_cur->cfData.cfInfo[i];

             p.writeInt32(cf.status);
             p.writeInt32(cf.reason);
             p.writeInt32(cf.serviceClass);
             p.writeInt32(cf.toa);
             writeStringToParcel(p, cf.number);
             p.writeInt32(cf.timeSeconds);
             appendPrintBuf("%s[%s,reason=%d,cls=%d,toa=%d,%s,tout=%d],", printBuf,
                 (cf.status==1)?"enable":"disable", cf.reason, cf.serviceClass, cf.toa,
                  (char*)cf.number, cf.timeSeconds);
             RLOGD("Data: %d,reason=%d,cls=%d,toa=%d,num=%s,tout=%d],", cf.status,
                  cf.reason, cf.serviceClass, cf.toa, (char*)cf.number, cf.timeSeconds);
        }
    } else {
        p.writeInt32 (SS_INFO_MAX);

        /* each int*/
        for (int i = 0; i < SS_INFO_MAX; i++) {
             appendPrintBuf("%s%d,", printBuf, p_cur->ssInfo[i]);
             RLOGD("Data: %d",p_cur->ssInfo[i]);
             p.writeInt32(p_cur->ssInfo[i]);
        }
    }
    removeLastChar;
    closeResponse;

    return 0;
}

static bool isServiceTypeCfQuery(RIL_SsServiceType serType, RIL_SsRequestType reqType) {
    if ((reqType == SS_INTERROGATION) &&
        (serType == SS_CFU ||
         serType == SS_CF_BUSY ||
         serType == SS_CF_NO_REPLY ||
         serType == SS_CF_NOT_REACHABLE ||
         serType == SS_CF_ALL ||
         serType == SS_CF_ALL_CONDITIONAL)) {
        return true;
    }
    return false;
}

static void triggerEvLoop() {
    int ret;
    if (!pthread_equal(pthread_self(), s_tid_dispatch)) {
        /* trigger event loop to wakeup. No reason to do this,
         * if we're in the event loop thread */
         do {
            ret = write (s_fdWakeupWrite, " ", 1);
         } while (ret < 0 && errno == EINTR);
    }
}

static void rilEventAddWakeup(struct ril_event *ev) {
    ril_event_add(ev);
    triggerEvLoop();
}

static void sendSimStatusAppInfo(Parcel &p, int num_apps, RIL_AppStatus appStatus[]) {
        p.writeInt32(num_apps);
        startResponse;
        for (int i = 0; i < num_apps; i++) {
            p.writeInt32(appStatus[i].app_type);
            p.writeInt32(appStatus[i].app_state);
            p.writeInt32(appStatus[i].perso_substate);
            writeStringToParcel(p, (const char*)(appStatus[i].aid_ptr));
            writeStringToParcel(p, (const char*)
                                          (appStatus[i].app_label_ptr));
            p.writeInt32(appStatus[i].pin1_replaced);
            p.writeInt32(appStatus[i].pin1);
            p.writeInt32(appStatus[i].pin2);
            appendPrintBuf("%s[app_type=%d,app_state=%d,perso_substate=%d,\
                    aid_ptr=%s,app_label_ptr=%s,pin1_replaced=%d,pin1=%d,pin2=%d],",
                    printBuf,
                    appStatus[i].app_type,
                    appStatus[i].app_state,
                    appStatus[i].perso_substate,
                    appStatus[i].aid_ptr,
                    appStatus[i].app_label_ptr,
                    appStatus[i].pin1_replaced,
                    appStatus[i].pin1,
                    appStatus[i].pin2);
        }
        closeResponse;
}

static void responseSimStatusV5(Parcel &p, void *response) {
    RIL_CardStatus_v5 *p_cur = ((RIL_CardStatus_v5 *) response);

    p.writeInt32(p_cur->card_state);
    p.writeInt32(p_cur->universal_pin_state);
    p.writeInt32(p_cur->gsm_umts_subscription_app_index);
    p.writeInt32(p_cur->cdma_subscription_app_index);
    p.writeInt32(-1);

    sendSimStatusAppInfo(p, p_cur->num_applications, p_cur->applications);
}

static void responseSimStatusV6(Parcel &p, void *response) {
    RIL_CardStatus_v6 *p_cur = ((RIL_CardStatus_v6 *) response);

    p.writeInt32(p_cur->card_state);
    p.writeInt32(p_cur->universal_pin_state);
    p.writeInt32(p_cur->gsm_umts_subscription_app_index);
    p.writeInt32(p_cur->cdma_subscription_app_index);
    p.writeInt32(p_cur->ims_subscription_app_index);

    sendSimStatusAppInfo(p, p_cur->num_applications, p_cur->applications);
}

static int responseSimStatus(Parcel &p, void *response, size_t responselen) {
    int i;

    if (response == NULL && responselen != 0) {
        RLOGE("invalid response: NULL");
        return RIL_ERRNO_INVALID_RESPONSE;
    }

    if (s_callbacks.version <= LAST_IMPRECISE_RIL_VERSION) {
        if (responselen == sizeof (RIL_CardStatus_v6)) {
            responseSimStatusV6(p, response);
        } else if (responselen == sizeof (RIL_CardStatus_v5)) {
            responseSimStatusV5(p, response);
        } else {
            RLOGE("responseSimStatus: A RilCardStatus_v6 or _v5 expected\n");
            return RIL_ERRNO_INVALID_RESPONSE;
        }
    } else { // RIL version >= 13
        if (responselen % sizeof(RIL_CardStatus_v6) != 0) {
            RLOGE("Data structure expected is RIL_CardStatus_v6");
            if (!isDebuggable()) {
                return RIL_ERRNO_INVALID_RESPONSE;
            } else {
                assert(0);
            }
        }
        responseSimStatusV6(p, response);
    }

    return 0;
}

static int responseGsmBrSmsCnf(Parcel &p, void *response, size_t responselen) {
    int num = responselen / sizeof(RIL_GSM_BroadcastSmsConfigInfo *);
    p.writeInt32(num);

    startResponse;
    RIL_GSM_BroadcastSmsConfigInfo **p_cur =
                (RIL_GSM_BroadcastSmsConfigInfo **) response;
    for (int i = 0; i < num; i++) {
        p.writeInt32(p_cur[i]->fromServiceId);
        p.writeInt32(p_cur[i]->toServiceId);
        p.writeInt32(p_cur[i]->fromCodeScheme);
        p.writeInt32(p_cur[i]->toCodeScheme);
        p.writeInt32(p_cur[i]->selected);

        appendPrintBuf("%s [%d: fromServiceId=%d, toServiceId=%d, \
                fromCodeScheme=%d, toCodeScheme=%d, selected =%d]",
                printBuf, i, p_cur[i]->fromServiceId, p_cur[i]->toServiceId,
                p_cur[i]->fromCodeScheme, p_cur[i]->toCodeScheme,
                p_cur[i]->selected);
    }
    closeResponse;

    return 0;
}

static int responseCdmaBrSmsCnf(Parcel &p, void *response, size_t responselen) {
    RIL_CDMA_BroadcastSmsConfigInfo **p_cur =
               (RIL_CDMA_BroadcastSmsConfigInfo **) response;

    int num = responselen / sizeof (RIL_CDMA_BroadcastSmsConfigInfo *);
    p.writeInt32(num);

    startResponse;
    for (int i = 0 ; i < num ; i++ ) {
        p.writeInt32(p_cur[i]->service_category);
        p.writeInt32(p_cur[i]->language);
        p.writeInt32(p_cur[i]->selected);

        appendPrintBuf("%s [%d: srvice_category=%d, language =%d, \
              selected =%d], ",
              printBuf, i, p_cur[i]->service_category, p_cur[i]->language,
              p_cur[i]->selected);
    }
    closeResponse;

    return 0;
}

static int responseCdmaSms(Parcel &p, void *response, size_t responselen) {
    int num;
    int digitCount;
    int digitLimit;
    uint8_t uct;
    void* dest;

    RLOGD("Inside responseCdmaSms");

    if (response == NULL && responselen != 0) {
        RLOGE("invalid response: NULL");
        return RIL_ERRNO_INVALID_RESPONSE;
    }

    if (responselen != sizeof(RIL_CDMA_SMS_Message)) {
        RLOGE("invalid response length was %d expected %d",
                (int)responselen, (int)sizeof(RIL_CDMA_SMS_Message));
        return RIL_ERRNO_INVALID_RESPONSE;
    }

    RIL_CDMA_SMS_Message *p_cur = (RIL_CDMA_SMS_Message *) response;
    p.writeInt32(p_cur->uTeleserviceID);
    p.write(&(p_cur->bIsServicePresent),sizeof(uct));
    p.writeInt32(p_cur->uServicecategory);
    p.writeInt32(p_cur->sAddress.digit_mode);
    p.writeInt32(p_cur->sAddress.number_mode);
    p.writeInt32(p_cur->sAddress.number_type);
    p.writeInt32(p_cur->sAddress.number_plan);
    p.write(&(p_cur->sAddress.number_of_digits), sizeof(uct));
    digitLimit= MIN((p_cur->sAddress.number_of_digits), RIL_CDMA_SMS_ADDRESS_MAX);
    for(digitCount =0 ; digitCount < digitLimit; digitCount ++) {
        p.write(&(p_cur->sAddress.digits[digitCount]),sizeof(uct));
    }

    p.writeInt32(p_cur->sSubAddress.subaddressType);
    p.write(&(p_cur->sSubAddress.odd),sizeof(uct));
    p.write(&(p_cur->sSubAddress.number_of_digits),sizeof(uct));
    digitLimit= MIN((p_cur->sSubAddress.number_of_digits), RIL_CDMA_SMS_SUBADDRESS_MAX);
    for(digitCount =0 ; digitCount < digitLimit; digitCount ++) {
        p.write(&(p_cur->sSubAddress.digits[digitCount]),sizeof(uct));
    }

    digitLimit= MIN((p_cur->uBearerDataLen), RIL_CDMA_SMS_BEARER_DATA_MAX);
    p.writeInt32(p_cur->uBearerDataLen);
    for(digitCount =0 ; digitCount < digitLimit; digitCount ++) {
       p.write(&(p_cur->aBearerData[digitCount]), sizeof(uct));
    }

    startResponse;
    appendPrintBuf("%suTeleserviceID=%d, bIsServicePresent=%d, uServicecategory=%d, \
            sAddress.digit_mode=%d, sAddress.number_mode=%d, sAddress.number_type=%d, ",
            printBuf, p_cur->uTeleserviceID,p_cur->bIsServicePresent,p_cur->uServicecategory,
            p_cur->sAddress.digit_mode, p_cur->sAddress.number_mode,p_cur->sAddress.number_type);
    closeResponse;

    return 0;
}

static int responseDcRtInfo(Parcel &p, void *response, size_t responselen)
{
    int num = responselen / sizeof(RIL_DcRtInfo);
    if ((responselen % sizeof(RIL_DcRtInfo) != 0) || (num != 1)) {
        RLOGE("responseDcRtInfo: invalid response length %d expected multiple of %d",
                (int)responselen, (int)sizeof(RIL_DcRtInfo));
        return RIL_ERRNO_INVALID_RESPONSE;
    }

    startResponse;
    RIL_DcRtInfo *pDcRtInfo = (RIL_DcRtInfo *)response;
    p.writeInt64(pDcRtInfo->time);
    p.writeInt32(pDcRtInfo->powerState);
    appendPrintBuf("%s[time=%d,powerState=%d]", printBuf,
        pDcRtInfo->time,
        pDcRtInfo->powerState);
    closeResponse;

    return 0;
}

static int responseLceStatus(Parcel &p, void *response, size_t responselen) {
  if (response == NULL || responselen != sizeof(RIL_LceStatusInfo)) {
    if (response == NULL) {
      RLOGE("invalid response: NULL");
    }
    else {
      RLOGE("responseLceStatus: invalid response length %u expecting len: %u",
            (unsigned)sizeof(RIL_LceStatusInfo), (unsigned)responselen);
    }
    return RIL_ERRNO_INVALID_RESPONSE;
  }

  RIL_LceStatusInfo *p_cur = (RIL_LceStatusInfo *)response;
  p.write((void *)p_cur, 1);  // p_cur->lce_status takes one byte.
  p.writeInt32(p_cur->actual_interval_ms);

  startResponse;
  appendPrintBuf("LCE Status: %d, actual_interval_ms: %d",
                 p_cur->lce_status, p_cur->actual_interval_ms);
  closeResponse;

  return 0;
}

static int responseLceData(Parcel &p, void *response, size_t responselen) {
  if (response == NULL || responselen != sizeof(RIL_LceDataInfo)) {
    if (response == NULL) {
      RLOGE("invalid response: NULL");
    }
    else {
      RLOGE("responseLceData: invalid response length %u expecting len: %u",
            (unsigned)sizeof(RIL_LceDataInfo), (unsigned)responselen);
    }
    return RIL_ERRNO_INVALID_RESPONSE;
  }

  RIL_LceDataInfo *p_cur = (RIL_LceDataInfo *)response;
  p.writeInt32(p_cur->last_hop_capacity_kbps);

  /* p_cur->confidence_level and p_cur->lce_suspended take 1 byte each.*/
  p.write((void *)&(p_cur->confidence_level), 1);
  p.write((void *)&(p_cur->lce_suspended), 1);

  startResponse;
  appendPrintBuf("LCE info received: capacity %d confidence level %d \
                  and suspended %d",
                  p_cur->last_hop_capacity_kbps, p_cur->confidence_level,
                  p_cur->lce_suspended);
  closeResponse;

  return 0;
}

static int responseActivityData(Parcel &p, void *response, size_t responselen) {
  if (response == NULL || responselen != sizeof(RIL_ActivityStatsInfo)) {
    if (response == NULL) {
      RLOGE("invalid response: NULL");
    }
    else {
      RLOGE("responseActivityData: invalid response length %u expecting len: %u",
            (unsigned)sizeof(RIL_ActivityStatsInfo), (unsigned)responselen);
    }
    return RIL_ERRNO_INVALID_RESPONSE;
  }

  RIL_ActivityStatsInfo *p_cur = (RIL_ActivityStatsInfo *)response;
  p.writeInt32(p_cur->sleep_mode_time_ms);
  p.writeInt32(p_cur->idle_mode_time_ms);
  for(int i = 0; i < RIL_NUM_TX_POWER_LEVELS; i++) {
    p.writeInt32(p_cur->tx_mode_time_ms[i]);
  }
  p.writeInt32(p_cur->rx_mode_time_ms);

  startResponse;
  appendPrintBuf("Modem activity info received: sleep_mode_time_ms %d idle_mode_time_ms %d \
                  tx_mode_time_ms %d %d %d %d %d and rx_mode_time_ms %d",
                  p_cur->sleep_mode_time_ms, p_cur->idle_mode_time_ms, p_cur->tx_mode_time_ms[0],
                  p_cur->tx_mode_time_ms[1], p_cur->tx_mode_time_ms[2], p_cur->tx_mode_time_ms[3],
                  p_cur->tx_mode_time_ms[4], p_cur->rx_mode_time_ms);
   closeResponse;

  return 0;
}

static int responseCarrierRestrictions(Parcel &p, void *response, size_t responselen) {
  if (response == NULL) {
    RLOGE("invalid response: NULL");
    return RIL_ERRNO_INVALID_RESPONSE;
  }
  if (responselen != sizeof(RIL_CarrierRestrictions)) {
    RLOGE("responseCarrierRestrictions: invalid response length %u expecting len: %u",
          (unsigned)responselen, (unsigned)sizeof(RIL_CarrierRestrictions));
    return RIL_ERRNO_INVALID_RESPONSE;
  }

  RIL_CarrierRestrictions *p_cr = (RIL_CarrierRestrictions *)response;
  startResponse;

  p.writeInt32(p_cr->len_allowed_carriers);
  p.writeInt32(p_cr->len_excluded_carriers);
  appendPrintBuf(" %s len_allowed_carriers: %d, len_excluded_carriers: %d,", printBuf,
                 p_cr->len_allowed_carriers,p_cr->len_excluded_carriers);

  appendPrintBuf(" %s allowed_carriers:", printBuf);
  for(int32_t i = 0; i < p_cr->len_allowed_carriers; i++) {
    RIL_Carrier *carrier = p_cr->allowed_carriers + i;
    writeStringToParcel(p, carrier->mcc);
    writeStringToParcel(p, carrier->mnc);
    p.writeInt32(carrier->match_type);
    writeStringToParcel(p, carrier->match_data);
    appendPrintBuf(" %s [%d mcc: %s, mnc: %s, match_type: %d, match_data: %s],", printBuf,
                   i, carrier->mcc, carrier->mnc, carrier->match_type, carrier->match_data);
  }

  appendPrintBuf(" %s excluded_carriers:", printBuf);
  for(int32_t i = 0; i < p_cr->len_excluded_carriers; i++) {
    RIL_Carrier *carrier = p_cr->excluded_carriers + i;
    writeStringToParcel(p, carrier->mcc);
    writeStringToParcel(p, carrier->mnc);
    p.writeInt32(carrier->match_type);
    writeStringToParcel(p, carrier->match_data);
    appendPrintBuf(" %s [%d mcc: %s, mnc: %s, match_type: %d, match_data: %s],", printBuf,
                   i, carrier->mcc, carrier->mnc, carrier->match_type, carrier->match_data);
  }

  closeResponse;

  return 0;
}

static int responsePcoData(Parcel &p, void *response, size_t responselen) {
  if (response == NULL) {
    RLOGE("responsePcoData: invalid NULL response");
    return RIL_ERRNO_INVALID_RESPONSE;
  }
  if (responselen != sizeof(RIL_PCO_Data)) {
    RLOGE("responsePcoData: invalid response length %u, expecting %u",
          (unsigned)responselen, (unsigned)sizeof(RIL_PCO_Data));
    return RIL_ERRNO_INVALID_RESPONSE;
  }

  RIL_PCO_Data *p_cur = (RIL_PCO_Data *)response;
  p.writeInt32(p_cur->cid);
  writeStringToParcel(p, p_cur->bearer_proto);
  p.writeInt32(p_cur->pco_id);
  p.writeInt32(p_cur->contents_length);
  p.write(p_cur->contents, p_cur->contents_length);

  startResponse;
      appendPrintBuf("PCO data received: cid %d, id %d, length %d",
                     p_cur->cid, p_cur->pco_id, p_cur->contents_length);
  closeResponse;

  return 0;
}

/**
 * A write on the wakeup fd is done just to pop us out of select()
 * We empty the buffer here and then ril_event will reset the timers on the
 * way back down
 */
static void processWakeupCallback(int fd, short flags, void *param) {
    char buff[16];
    int ret;

    RLOGV("processWakeupCallback");

    /* empty our wakeup socket out */
    do {
        ret = read(s_fdWakeupRead, &buff, sizeof(buff));
    } while (ret > 0 || (ret < 0 && errno == EINTR));
}

static void onCommandsSocketClosed(RIL_SOCKET_ID socket_id) {
    int ret;
    RequestInfo *p_cur;
    /* Hook for current context
       pendingRequestsMutextHook refer to &s_pendingRequestsMutex */
    pthread_mutex_t * pendingRequestsMutexHook = &s_pendingRequestsMutex;
    /* pendingRequestsHook refer to &s_pendingRequests */
    RequestInfo **    pendingRequestsHook = &s_pendingRequests;

#if (SIM_COUNT >= 2)
    if (socket_id == RIL_SOCKET_2) {
        pendingRequestsMutexHook = &s_pendingRequestsMutex_socket2;
        pendingRequestsHook = &s_pendingRequests_socket2;
    }
#if (SIM_COUNT >= 3)
    else if (socket_id == RIL_SOCKET_3) {
        pendingRequestsMutexHook = &s_pendingRequestsMutex_socket3;
        pendingRequestsHook = &s_pendingRequests_socket3;
    }
#endif
#if (SIM_COUNT >= 4)
    else if (socket_id == RIL_SOCKET_4) {
        pendingRequestsMutexHook = &s_pendingRequestsMutex_socket4;
        pendingRequestsHook = &s_pendingRequests_socket4;
    }
#endif
#endif
    /* mark pending requests as "cancelled" so we dont report responses */
    ret = pthread_mutex_lock(pendingRequestsMutexHook);
    assert (ret == 0);

    p_cur = *pendingRequestsHook;

    for (p_cur = *pendingRequestsHook
            ; p_cur != NULL
            ; p_cur  = p_cur->p_next
    ) {
        p_cur->cancelled = 1;
    }

    ret = pthread_mutex_unlock(pendingRequestsMutexHook);
    assert (ret == 0);
}

static void processCommandsCallback(int fd, short flags, void *param) {
    RecordStream *p_rs;
    void *p_record;
    size_t recordlen;
    int ret;
    SocketListenParam *p_info = (SocketListenParam *)param;

    assert(fd == p_info->fdCommand);

    p_rs = p_info->p_rs;

    for (;;) {
        /* loop until EAGAIN/EINTR, end of stream, or other error */
        ret = record_stream_get_next(p_rs, &p_record, &recordlen);

        if (ret == 0 && p_record == NULL) {
            /* end-of-stream */
            break;
        } else if (ret < 0) {
            break;
        } else if (ret == 0) { /* && p_record != NULL */
            processCommandBuffer(p_record, recordlen, p_info->socket_id);
        }
    }

    if (ret == 0 || !(errno == EAGAIN || errno == EINTR)) {
        /* fatal error or end-of-stream */
        if (ret != 0) {
            RLOGE("error on reading command socket errno:%d\n", errno);
        } else {
            RLOGW("EOS.  Closing command socket.");
        }

        close(fd);
        p_info->fdCommand = -1;

        ril_event_del(p_info->commands_event);

        record_stream_free(p_rs);

        /* start listening for new connections again */
        rilEventAddWakeup(&s_listen_event);

        onCommandsSocketClosed(p_info->socket_id);
    }
}


static void onNewCommandConnect(RIL_SOCKET_ID socket_id) {
    // Inform we are connected and the ril version
    int rilVer = s_callbacks.version;
    RIL_UNSOL_RESPONSE(RIL_UNSOL_RIL_CONNECTED,
                                    &rilVer, sizeof(rilVer), socket_id);

    // implicit radio state changed
    RIL_UNSOL_RESPONSE(RIL_UNSOL_RESPONSE_RADIO_STATE_CHANGED,
                                    NULL, 0, socket_id);

    // Send last NITZ time data, in case it was missed
    if (s_lastNITZTimeData != NULL) {
        sendResponseRaw(s_lastNITZTimeData, s_lastNITZTimeDataSize, socket_id);

        free(s_lastNITZTimeData);
        s_lastNITZTimeData = NULL;
    }

    // Get version string
    if (s_callbacks.getVersion != NULL) {
        const char *version;
        version = s_callbacks.getVersion();
        RLOGI("RIL Daemon version: %s\n", version);

        property_set(PROPERTY_RIL_IMPL, version);
    } else {
        RLOGI("RIL Daemon version: unavailable\n");
        property_set(PROPERTY_RIL_IMPL, "unavailable");
    }

}

static void listenCallback (int fd, short flags, void *param) {
    int ret;
    int err;
    int is_phone_socket;
    int fdCommand = -1;
    const char* processName;
    RecordStream *p_rs;
    MySocketListenParam* listenParam;
    RilSocket *sapSocket = NULL;
    socketClient *sClient = NULL;

    SocketListenParam *p_info = (SocketListenParam *)param;

    if(RIL_SAP_SOCKET == p_info->type) {
        listenParam = (MySocketListenParam *)param;
        sapSocket = listenParam->socket;
    }

    struct sockaddr_un peeraddr;
    socklen_t socklen = sizeof (peeraddr);

    struct ucred creds;
    socklen_t szCreds = sizeof(creds);

    struct passwd *pwd = NULL;

    if(NULL == sapSocket) {
        assert (p_info->fdCommand < 0);
        assert (fd == p_info->fdListen);
        processName = PHONE_PROCESS;
    } else {
        assert (sapSocket->getCommandFd() < 0);
        assert (fd == sapSocket->getListenFd());
        processName = BLUETOOTH_PROCESS;
    }


    fdCommand = accept(fd, (sockaddr *) &peeraddr, &socklen);

    if (fdCommand < 0 ) {
        RLOGE("Error on accept() errno:%d", errno);
        /* start listening for new connections again */
        if(NULL == sapSocket) {
            rilEventAddWakeup(p_info->listen_event);
        } else {
            rilEventAddWakeup(sapSocket->getListenEvent());
        }
        return;
    }

    /* check the credential of the other side and only accept socket from
     * phone process
     */
    errno = 0;
    is_phone_socket = 0;

    err = getsockopt(fdCommand, SOL_SOCKET, SO_PEERCRED, &creds, &szCreds);

    if (err == 0 && szCreds > 0) {
        errno = 0;
        pwd = getpwuid(creds.uid);
        if (pwd != NULL) {
            if (strcmp(pwd->pw_name, processName) == 0) {
                is_phone_socket = 1;
            } else {
                RLOGE("RILD can't accept socket from process %s", pwd->pw_name);
            }
        } else {
            RLOGE("Error on getpwuid() errno: %d", errno);
        }
    } else {
        RLOGD("Error on getsockopt() errno: %d", errno);
    }

    if (!is_phone_socket) {
        RLOGE("RILD must accept socket from %s", processName);

        close(fdCommand);
        fdCommand = -1;

        if(NULL == sapSocket) {
            onCommandsSocketClosed(p_info->socket_id);

            /* start listening for new connections again */
            rilEventAddWakeup(p_info->listen_event);
        } else {
            sapSocket->onCommandsSocketClosed();

            /* start listening for new connections again */
            rilEventAddWakeup(sapSocket->getListenEvent());
        }

        return;
    }

    ret = fcntl(fdCommand, F_SETFL, O_NONBLOCK);

    if (ret < 0) {
        RLOGE ("Error setting O_NONBLOCK errno:%d", errno);
    }

    if(NULL == sapSocket) {
        RLOGI("libril: new connection to %s", rilSocketIdToString(p_info->socket_id));

        p_info->fdCommand = fdCommand;
        p_rs = record_stream_new(p_info->fdCommand, MAX_COMMAND_BYTES);
        p_info->p_rs = p_rs;

        ril_event_set (p_info->commands_event, p_info->fdCommand, 1,
        p_info->processCommandsCallback, p_info);
        rilEventAddWakeup (p_info->commands_event);

        onNewCommandConnect(p_info->socket_id);
    } else {
        RLOGI("libril: new connection");

        sapSocket->setCommandFd(fdCommand);
        p_rs = record_stream_new(sapSocket->getCommandFd(), MAX_COMMAND_BYTES);
        sClient = new socketClient(sapSocket,p_rs);
        ril_event_set (sapSocket->getCallbackEvent(), sapSocket->getCommandFd(), 1,
        sapSocket->getCommandCb(), sClient);

        rilEventAddWakeup(sapSocket->getCallbackEvent());
        sapSocket->onNewCommandConnect();
    }
}

static void freeDebugCallbackArgs(int number, char **args) {
    for (int i = 0; i < number; i++) {
        if (args[i] != NULL) {
            free(args[i]);
        }
    }
    free(args);
}

static void debugCallback (int fd, short flags, void *param) {
    int acceptFD, option;
    struct sockaddr_un peeraddr;
    socklen_t socklen = sizeof (peeraddr);
    int data;
    unsigned int qxdm_data[6];
    const char *deactData[1] = {"1"};
    char *actData[1];
    RIL_Dial dialData;
    int hangupData[1] = {1};
    int number;
    char **args;
    RIL_SOCKET_ID socket_id = RIL_SOCKET_1;
    int sim_id = 0;

    RLOGI("debugCallback for socket %s", rilSocketIdToString(socket_id));

    acceptFD = accept (fd,  (sockaddr *) &peeraddr, &socklen);

    if (acceptFD < 0) {
        RLOGE ("error accepting on debug port: %d\n", errno);
        return;
    }

    if (recv(acceptFD, &number, sizeof(int), 0) != sizeof(int)) {
        RLOGE ("error reading on socket: number of Args: \n");
        close(acceptFD);
        return;
    }

    if (number < 0) {
        RLOGE ("Invalid number of arguments: \n");
        close(acceptFD);
        return;
    }

    args = (char **) calloc(number, sizeof(char*));
    if (args == NULL) {
        RLOGE("Memory allocation failed for debug args");
        close(acceptFD);
        return;
    }

    for (int i = 0; i < number; i++) {
        int len;
        if (recv(acceptFD, &len, sizeof(int), 0) != sizeof(int)) {
            RLOGE ("error reading on socket: Len of Args: \n");
            freeDebugCallbackArgs(i, args);
            close(acceptFD);
            return;
        }
        if (len == INT_MAX || len < 0) {
            RLOGE("Invalid value of len: \n");
            freeDebugCallbackArgs(i, args);
            close(acceptFD);
            return;
        }

        // +1 for null-term
        args[i] = (char *) calloc(len + 1, sizeof(char));
        if (args[i] == NULL) {
            RLOGE("Memory allocation failed for debug args");
            freeDebugCallbackArgs(i, args);
            close(acceptFD);
            return;
        }
        if (recv(acceptFD, args[i], sizeof(char) * len, 0)
            != (int)sizeof(char) * len) {
            RLOGE ("error reading on socket: Args[%d] \n", i);
            freeDebugCallbackArgs(i, args);
            close(acceptFD);
            return;
        }
        char * buf = args[i];
        buf[len] = 0;
        if ((i+1) == number) {
            /* The last argument should be sim id 0(SIM1)~3(SIM4) */
            sim_id = atoi(args[i]);
            switch (sim_id) {
                case 0:
                    socket_id = RIL_SOCKET_1;
                    break;
            #if (SIM_COUNT >= 2)
                case 1:
                    socket_id = RIL_SOCKET_2;
                    break;
            #endif
            #if (SIM_COUNT >= 3)
                case 2:
                    socket_id = RIL_SOCKET_3;
                    break;
            #endif
            #if (SIM_COUNT >= 4)
                case 3:
                    socket_id = RIL_SOCKET_4;
                    break;
            #endif
                default:
                    socket_id = RIL_SOCKET_1;
                    break;
            }
        }
    }

    switch (atoi(args[0])) {
        case 0:
            RLOGI ("Connection on debug port: issuing reset.");
            issueLocalRequest(RIL_REQUEST_RESET_RADIO, NULL, 0, socket_id);
            break;
        case 1:
            RLOGI ("Connection on debug port: issuing radio power off.");
            data = 0;
            issueLocalRequest(RIL_REQUEST_RADIO_POWER, &data, sizeof(int), socket_id);
            // Close the socket
            if (socket_id == RIL_SOCKET_1 && s_ril_param_socket.fdCommand > 0) {
                close(s_ril_param_socket.fdCommand);
                s_ril_param_socket.fdCommand = -1;
            }
        #if (SIM_COUNT == 2)
            else if (socket_id == RIL_SOCKET_2 && s_ril_param_socket2.fdCommand > 0) {
                close(s_ril_param_socket2.fdCommand);
                s_ril_param_socket2.fdCommand = -1;
            }
        #endif
            break;
        case 2:
            RLOGI ("Debug port: issuing unsolicited voice network change.");
            RIL_UNSOL_RESPONSE(RIL_UNSOL_RESPONSE_VOICE_NETWORK_STATE_CHANGED, NULL, 0, socket_id);
            break;
        case 3:
            RLOGI ("Debug port: QXDM log enable.");
            qxdm_data[0] = 65536;     // head.func_tag
            qxdm_data[1] = 16;        // head.len
            qxdm_data[2] = 1;         // mode: 1 for 'start logging'
            qxdm_data[3] = 32;        // log_file_size: 32megabytes
            qxdm_data[4] = 0;         // log_mask
            qxdm_data[5] = 8;         // log_max_fileindex
            issueLocalRequest(RIL_REQUEST_OEM_HOOK_RAW, qxdm_data,
                              6 * sizeof(int), socket_id);
            break;
        case 4:
            RLOGI ("Debug port: QXDM log disable.");
            qxdm_data[0] = 65536;
            qxdm_data[1] = 16;
            qxdm_data[2] = 0;          // mode: 0 for 'stop logging'
            qxdm_data[3] = 32;
            qxdm_data[4] = 0;
            qxdm_data[5] = 8;
            issueLocalRequest(RIL_REQUEST_OEM_HOOK_RAW, qxdm_data,
                              6 * sizeof(int), socket_id);
            break;
        case 5:
            RLOGI("Debug port: Radio On");
            data = 1;
            issueLocalRequest(RIL_REQUEST_RADIO_POWER, &data, sizeof(int), socket_id);
            sleep(2);
            // Set network selection automatic.
            issueLocalRequest(RIL_REQUEST_SET_NETWORK_SELECTION_AUTOMATIC, NULL, 0, socket_id);
            break;
        case 6:
            RLOGI("Debug port: Setup Data Call, Apn :%s\n", args[1]);
            actData[0] = args[1];
            issueLocalRequest(RIL_REQUEST_SETUP_DATA_CALL, &actData,
                              sizeof(actData), socket_id);
            break;
        case 7:
            RLOGI("Debug port: Deactivate Data Call");
            issueLocalRequest(RIL_REQUEST_DEACTIVATE_DATA_CALL, &deactData,
                              sizeof(deactData), socket_id);
            break;
        case 8:
            RLOGI("Debug port: Dial Call");
            dialData.clir = 0;
            dialData.address = args[1];
            issueLocalRequest(RIL_REQUEST_DIAL, &dialData, sizeof(dialData), socket_id);
            break;
        case 9:
            RLOGI("Debug port: Answer Call");
            issueLocalRequest(RIL_REQUEST_ANSWER, NULL, 0, socket_id);
            break;
        case 10:
            RLOGI("Debug port: End Call");
            issueLocalRequest(RIL_REQUEST_HANGUP, &hangupData,
                              sizeof(hangupData), socket_id);
            break;
        default:
            RLOGE ("Invalid request");
            break;
    }
    freeDebugCallbackArgs(number, args);
    close(acceptFD);
}


static void userTimerCallback (int fd, short flags, void *param) {
    UserCallbackInfo *p_info;

    p_info = (UserCallbackInfo *)param;

    p_info->p_callback(p_info->userParam);


    // FIXME generalize this...there should be a cancel mechanism
    if (s_last_wake_timeout_info != NULL && s_last_wake_timeout_info == p_info) {
        s_last_wake_timeout_info = NULL;
    }

    free(p_info);
}


static void *
eventLoop(void *param) {
    int ret;
    int filedes[2];

    ril_event_init();

    pthread_mutex_lock(&s_startupMutex);

    s_started = 1;
    pthread_cond_broadcast(&s_startupCond);

    pthread_mutex_unlock(&s_startupMutex);

    ret = pipe(filedes);

    if (ret < 0) {
        RLOGE("Error in pipe() errno:%d", errno);
        return NULL;
    }

    s_fdWakeupRead = filedes[0];
    s_fdWakeupWrite = filedes[1];

    fcntl(s_fdWakeupRead, F_SETFL, O_NONBLOCK);

    ril_event_set (&s_wakeupfd_event, s_fdWakeupRead, true,
                processWakeupCallback, NULL);

    rilEventAddWakeup (&s_wakeupfd_event);

    // Only returns on error
    ril_event_loop();
    RLOGE ("error in event_loop_base errno:%d", errno);
    // kill self to restart on error
    kill(0, SIGKILL);

    return NULL;
}

extern "C" void
RIL_startEventLoop(void) {
    /* spin up eventLoop thread and wait for it to get started */
    s_started = 0;
    pthread_mutex_lock(&s_startupMutex);

    pthread_attr_t attr;
    pthread_attr_init(&attr);
    pthread_attr_setdetachstate(&attr, PTHREAD_CREATE_DETACHED);

    int result = pthread_create(&s_tid_dispatch, &attr, eventLoop, NULL);
    if (result != 0) {
        RLOGE("Failed to create dispatch thread: %s", strerror(result));
        goto done;
    }

    while (s_started == 0) {
        pthread_cond_wait(&s_startupCond, &s_startupMutex);
    }

done:
    pthread_mutex_unlock(&s_startupMutex);
}

// Used for testing purpose only.
extern "C" void RIL_setcallbacks (const RIL_RadioFunctions *callbacks) {
    memcpy(&s_callbacks, callbacks, sizeof (RIL_RadioFunctions));
}

static void startListen(RIL_SOCKET_ID socket_id, SocketListenParam* socket_listen_p) {
    int fdListen = -1;
    int ret;
    char socket_name[10];

    memset(socket_name, 0, sizeof(char)*10);

    switch(socket_id) {
        case RIL_SOCKET_1:
            strncpy(socket_name, RIL_getRilSocketName(), 9);
            break;
    #if (SIM_COUNT >= 2)
        case RIL_SOCKET_2:
            strncpy(socket_name, SOCKET2_NAME_RIL, 9);
            break;
    #endif
    #if (SIM_COUNT >= 3)
        case RIL_SOCKET_3:
            strncpy(socket_name, SOCKET3_NAME_RIL, 9);
            break;
    #endif
    #if (SIM_COUNT >= 4)
        case RIL_SOCKET_4:
            strncpy(socket_name, SOCKET4_NAME_RIL, 9);
            break;
    #endif
        default:
            RLOGE("Socket id is wrong!!");
            return;
    }

    RLOGI("Start to listen %s", rilSocketIdToString(socket_id));

    fdListen = android_get_control_socket(socket_name);
    if (fdListen < 0) {
        RLOGE("Failed to get socket %s", socket_name);
        exit(-1);
    }

    ret = listen(fdListen, 4);

    if (ret < 0) {
        RLOGE("Failed to listen on control socket '%d': %s",
             fdListen, strerror(errno));
        exit(-1);
    }
    socket_listen_p->fdListen = fdListen;

    /* note: non-persistent so we can accept only one connection at a time */
    ril_event_set (socket_listen_p->listen_event, fdListen, false,
                listenCallback, socket_listen_p);

    rilEventAddWakeup (socket_listen_p->listen_event);
}

extern "C" void
RIL_register (const RIL_RadioFunctions *callbacks) {
    int ret;
    int flags;

    RLOGI("SIM_COUNT: %d", SIM_COUNT);

    if (callbacks == NULL) {
        RLOGE("RIL_register: RIL_RadioFunctions * null");
        return;
    }
    if (callbacks->version < RIL_VERSION_MIN) {
        RLOGE("RIL_register: version %d is to old, min version is %d",
             callbacks->version, RIL_VERSION_MIN);
        return;
    }

    RLOGE("RIL_register: RIL version %d", callbacks->version);

    if (s_registerCalled > 0) {
        RLOGE("RIL_register has been called more than once. "
                "Subsequent call ignored");
        return;
    }

    memcpy(&s_callbacks, callbacks, sizeof (RIL_RadioFunctions));

    /* Initialize socket1 parameters */
    s_ril_param_socket = {
                        RIL_SOCKET_1,             /* socket_id */
                        -1,                       /* fdListen */
                        -1,                       /* fdCommand */
                        PHONE_PROCESS,            /* processName */
                        &s_commands_event,        /* commands_event */
                        &s_listen_event,          /* listen_event */
                        processCommandsCallback,  /* processCommandsCallback */
                        NULL,                     /* p_rs */
                        RIL_TELEPHONY_SOCKET      /* type */
                        };

#if (SIM_COUNT >= 2)
    s_ril_param_socket2 = {
                        RIL_SOCKET_2,               /* socket_id */
                        -1,                         /* fdListen */
                        -1,                         /* fdCommand */
                        PHONE_PROCESS,              /* processName */
                        &s_commands_event_socket2,  /* commands_event */
                        &s_listen_event_socket2,    /* listen_event */
                        processCommandsCallback,    /* processCommandsCallback */
                        NULL,                       /* p_rs */
                        RIL_TELEPHONY_SOCKET        /* type */
                        };
#endif

#if (SIM_COUNT >= 3)
    s_ril_param_socket3 = {
                        RIL_SOCKET_3,               /* socket_id */
                        -1,                         /* fdListen */
                        -1,                         /* fdCommand */
                        PHONE_PROCESS,              /* processName */
                        &s_commands_event_socket3,  /* commands_event */
                        &s_listen_event_socket3,    /* listen_event */
                        processCommandsCallback,    /* processCommandsCallback */
                        NULL,                       /* p_rs */
                        RIL_TELEPHONY_SOCKET        /* type */
                        };
#endif

#if (SIM_COUNT >= 4)
    s_ril_param_socket4 = {
                        RIL_SOCKET_4,               /* socket_id */
                        -1,                         /* fdListen */
                        -1,                         /* fdCommand */
                        PHONE_PROCESS,              /* processName */
                        &s_commands_event_socket4,  /* commands_event */
                        &s_listen_event_socket4,    /* listen_event */
                        processCommandsCallback,    /* processCommandsCallback */
                        NULL,                       /* p_rs */
                        RIL_TELEPHONY_SOCKET        /* type */
                        };
#endif


    s_registerCalled = 1;

    RLOGI("s_registerCalled flag set, %d", s_started);
    // Little self-check

    for (int i = 0; i < (int)NUM_ELEMS(s_commands); i++) {
        assert(i == s_commands[i].requestNumber);
    }

    for (int i = 0; i < (int)NUM_ELEMS(s_unsolResponses); i++) {
        assert(i + RIL_UNSOL_RESPONSE_BASE
                == s_unsolResponses[i].requestNumber);
    }

    // New rild impl calls RIL_startEventLoop() first
    // old standalone impl wants it here.

    if (s_started == 0) {
        RIL_startEventLoop();
    }

    // start listen socket1
    startListen(RIL_SOCKET_1, &s_ril_param_socket);

#if (SIM_COUNT >= 2)
    // start listen socket2
    startListen(RIL_SOCKET_2, &s_ril_param_socket2);
#endif /* (SIM_COUNT == 2) */

#if (SIM_COUNT >= 3)
    // start listen socket3
    startListen(RIL_SOCKET_3, &s_ril_param_socket3);
#endif /* (SIM_COUNT == 3) */

#if (SIM_COUNT >= 4)
    // start listen socket4
    startListen(RIL_SOCKET_4, &s_ril_param_socket4);
#endif /* (SIM_COUNT == 4) */


#if 1
    // start debug interface socket

    char *inst = NULL;
    if (strlen(RIL_getRilSocketName()) >= strlen(SOCKET_NAME_RIL)) {
        inst = RIL_getRilSocketName() + strlen(SOCKET_NAME_RIL);
    }

    char rildebug[MAX_DEBUG_SOCKET_NAME_LENGTH] = SOCKET_NAME_RIL_DEBUG;
    if (inst != NULL) {
        strlcat(rildebug, inst, MAX_DEBUG_SOCKET_NAME_LENGTH);
    }

    s_fdDebug = android_get_control_socket(rildebug);
    if (s_fdDebug < 0) {
        RLOGE("Failed to get socket : %s errno:%d", rildebug, errno);
        exit(-1);
    }

    ret = listen(s_fdDebug, 4);

    if (ret < 0) {
        RLOGE("Failed to listen on ril debug socket '%d': %s",
             s_fdDebug, strerror(errno));
        exit(-1);
    }

    ril_event_set (&s_debug_event, s_fdDebug, true,
                debugCallback, NULL);

    rilEventAddWakeup (&s_debug_event);
#endif

}

extern "C" void
RIL_register_socket (RIL_RadioFunctions *(*Init)(const struct RIL_Env *, int, char **),RIL_SOCKET_TYPE socketType, int argc, char **argv) {

    RIL_RadioFunctions* UimFuncs = NULL;

    if(Init) {
        UimFuncs = Init(&RilSapSocket::uimRilEnv, argc, argv);

        switch(socketType) {
            case RIL_SAP_SOCKET:
                RilSapSocket::initSapSocket("sap_uim_socket1", UimFuncs);

#if (SIM_COUNT >= 2)
                RilSapSocket::initSapSocket("sap_uim_socket2", UimFuncs);
#endif

#if (SIM_COUNT >= 3)
                RilSapSocket::initSapSocket("sap_uim_socket3", UimFuncs);
#endif

#if (SIM_COUNT >= 4)
                RilSapSocket::initSapSocket("sap_uim_socket4", UimFuncs);
#endif
                break;
            default:;
        }
    }
}

// Check and remove RequestInfo if its a response and not just ack sent back
static int
checkAndDequeueRequestInfoIfAck(struct RequestInfo *pRI, bool isAck) {
    int ret = 0;
    /* Hook for current context
       pendingRequestsMutextHook refer to &s_pendingRequestsMutex */
    pthread_mutex_t* pendingRequestsMutexHook = &s_pendingRequestsMutex;
    /* pendingRequestsHook refer to &s_pendingRequests */
    RequestInfo ** pendingRequestsHook = &s_pendingRequests;

    if (pRI == NULL) {
        return 0;
    }

#if (SIM_COUNT >= 2)
    if (pRI->socket_id == RIL_SOCKET_2) {
        pendingRequestsMutexHook = &s_pendingRequestsMutex_socket2;
        pendingRequestsHook = &s_pendingRequests_socket2;
    }
#if (SIM_COUNT >= 3)
        if (pRI->socket_id == RIL_SOCKET_3) {
            pendingRequestsMutexHook = &s_pendingRequestsMutex_socket3;
            pendingRequestsHook = &s_pendingRequests_socket3;
        }
#endif
#if (SIM_COUNT >= 4)
    if (pRI->socket_id == RIL_SOCKET_4) {
        pendingRequestsMutexHook = &s_pendingRequestsMutex_socket4;
        pendingRequestsHook = &s_pendingRequests_socket4;
    }
#endif
#endif
    pthread_mutex_lock(pendingRequestsMutexHook);

    for(RequestInfo **ppCur = pendingRequestsHook
        ; *ppCur != NULL
        ; ppCur = &((*ppCur)->p_next)
    ) {
        if (pRI == *ppCur) {
            ret = 1;
            if (isAck) { // Async ack
                if (pRI->wasAckSent == 1) {
                    RLOGD("Ack was already sent for %s", requestToString(pRI->pCI->requestNumber));
                } else {
                    pRI->wasAckSent = 1;
                }
            } else {
                *ppCur = (*ppCur)->p_next;
            }
            break;
        }
    }

    pthread_mutex_unlock(pendingRequestsMutexHook);

    return ret;
}

static int findFd(int socket_id) {
    int fd = s_ril_param_socket.fdCommand;
#if (SIM_COUNT >= 2)
    if (socket_id == RIL_SOCKET_2) {
        fd = s_ril_param_socket2.fdCommand;
    }
#if (SIM_COUNT >= 3)
    if (socket_id == RIL_SOCKET_3) {
        fd = s_ril_param_socket3.fdCommand;
    }
#endif
#if (SIM_COUNT >= 4)
    if (socket_id == RIL_SOCKET_4) {
        fd = s_ril_param_socket4.fdCommand;
    }
#endif
#endif
    return fd;
}

extern "C" void
RIL_onRequestAck(RIL_Token t) {
    RequestInfo *pRI;
    int ret, fd;

    size_t errorOffset;
    RIL_SOCKET_ID socket_id = RIL_SOCKET_1;

    pRI = (RequestInfo *)t;

    if (!checkAndDequeueRequestInfoIfAck(pRI, true)) {
        RLOGE ("RIL_onRequestAck: invalid RIL_Token");
        return;
    }

    socket_id = pRI->socket_id;
    fd = findFd(socket_id);

#if VDBG
    RLOGD("Request Ack, %s", rilSocketIdToString(socket_id));
#endif

    appendPrintBuf("Ack [%04d]< %s", pRI->token, requestToString(pRI->pCI->requestNumber));

    if (pRI->cancelled == 0) {
        Parcel p;

        p.writeInt32 (RESPONSE_SOLICITED_ACK);
        p.writeInt32 (pRI->token);

        if (fd < 0) {
            RLOGD ("RIL onRequestComplete: Command channel closed");
        }

        sendResponse(p, socket_id);
    }
}

extern "C" void
RIL_onRequestComplete(RIL_Token t, RIL_Errno e, void *response, size_t responselen) {
    RequestInfo *pRI;
    int ret;
    int fd;
    size_t errorOffset;
    RIL_SOCKET_ID socket_id = RIL_SOCKET_1;

    pRI = (RequestInfo *)t;

    if (!checkAndDequeueRequestInfoIfAck(pRI, false)) {
        RLOGE ("RIL_onRequestComplete: invalid RIL_Token");
        return;
    }

    socket_id = pRI->socket_id;
    fd = findFd(socket_id);

#if VDBG
    RLOGD("RequestComplete, %s", rilSocketIdToString(socket_id));
#endif

    if (pRI->local > 0) {
        // Locally issued command...void only!
        // response does not go back up the command socket
        RLOGD("C[locl]< %s", requestToString(pRI->pCI->requestNumber));

        goto done;
    }

    appendPrintBuf("[%04d]< %s",
        pRI->token, requestToString(pRI->pCI->requestNumber));

    if (pRI->cancelled == 0) {
        Parcel p;

        if (s_callbacks.version >= 13 && pRI->wasAckSent == 1) {
            // If ack was already sent, then this call is an asynchronous response. So we need to
            // send id indicating that we expect an ack from RIL.java as we acquire wakelock here.
            p.writeInt32 (RESPONSE_SOLICITED_ACK_EXP);
            grabPartialWakeLock();
        } else {
            p.writeInt32 (RESPONSE_SOLICITED);
        }
        p.writeInt32 (pRI->token);
        errorOffset = p.dataPosition();

        p.writeInt32 (e);

        if (response != NULL) {
            // there is a response payload, no matter success or not.
            ret = pRI->pCI->responseFunction(p, response, responselen);

            /* if an error occurred, rewind and mark it */
            if (ret != 0) {
                RLOGE ("responseFunction error, ret %d", ret);
                p.setDataPosition(errorOffset);
                p.writeInt32 (ret);
            }
        }

        if (e != RIL_E_SUCCESS) {
            appendPrintBuf("%s fails by %s", printBuf, failCauseToString(e));
        }

        if (fd < 0) {
            RLOGD ("RIL onRequestComplete: Command channel closed");
        }
        sendResponse(p, socket_id);
    }

done:
    free(pRI);
}

static void
grabPartialWakeLock() {
    if (s_callbacks.version >= 13) {
        int ret;
        ret = pthread_mutex_lock(&s_wakeLockCountMutex);
        assert(ret == 0);
        acquire_wake_lock(PARTIAL_WAKE_LOCK, ANDROID_WAKE_LOCK_NAME);

        UserCallbackInfo *p_info =
                internalRequestTimedCallback(wakeTimeoutCallback, NULL, &TIMEVAL_WAKE_TIMEOUT);
        if (p_info == NULL) {
            release_wake_lock(ANDROID_WAKE_LOCK_NAME);
        } else {
            s_wakelock_count++;
            if (s_last_wake_timeout_info != NULL) {
                s_last_wake_timeout_info->userParam = (void *)1;
            }
            s_last_wake_timeout_info = p_info;
        }
        ret = pthread_mutex_unlock(&s_wakeLockCountMutex);
        assert(ret == 0);
    } else {
        acquire_wake_lock(PARTIAL_WAKE_LOCK, ANDROID_WAKE_LOCK_NAME);
    }
}

static void
releaseWakeLock() {
    if (s_callbacks.version >= 13) {
        int ret;
        ret = pthread_mutex_lock(&s_wakeLockCountMutex);
        assert(ret == 0);

        if (s_wakelock_count > 1) {
            s_wakelock_count--;
        } else {
            s_wakelock_count = 0;
            release_wake_lock(ANDROID_WAKE_LOCK_NAME);
            if (s_last_wake_timeout_info != NULL) {
                s_last_wake_timeout_info->userParam = (void *)1;
            }
        }

        ret = pthread_mutex_unlock(&s_wakeLockCountMutex);
        assert(ret == 0);
    } else {
        release_wake_lock(ANDROID_WAKE_LOCK_NAME);
    }
}

/**
 * Timer callback to put us back to sleep before the default timeout
 */
static void
wakeTimeoutCallback (void *param) {
    // We're using "param != NULL" as a cancellation mechanism
    if (s_callbacks.version >= 13) {
        if (param == NULL) {
            int ret;
            ret = pthread_mutex_lock(&s_wakeLockCountMutex);
            assert(ret == 0);
            s_wakelock_count = 0;
            release_wake_lock(ANDROID_WAKE_LOCK_NAME);
            ret = pthread_mutex_unlock(&s_wakeLockCountMutex);
            assert(ret == 0);
        }
    } else {
        if (param == NULL) {
            releaseWakeLock();
        }
    }
}

#if defined(ANDROID_MULTI_SIM)
extern "C"
void RIL_onUnsolicitedResponse(int unsolResponse, const void *data,
                                size_t datalen, RIL_SOCKET_ID socket_id)
#else
extern "C"
void RIL_onUnsolicitedResponse(int unsolResponse, const void *data,
                                size_t datalen)
#endif
{
    int unsolResponseIndex;
    int ret;
    int64_t timeReceived = 0;
    bool shouldScheduleTimeout = false;
    RIL_RadioState newState;
    RIL_SOCKET_ID soc_id = RIL_SOCKET_1;

#if defined(ANDROID_MULTI_SIM)
    soc_id = socket_id;
#endif


    if (s_registerCalled == 0) {
        // Ignore RIL_onUnsolicitedResponse before RIL_register
        RLOGW("RIL_onUnsolicitedResponse called before RIL_register");
        return;
    }

    unsolResponseIndex = unsolResponse - RIL_UNSOL_RESPONSE_BASE;

    if ((unsolResponseIndex < 0)
        || (unsolResponseIndex >= (int32_t)NUM_ELEMS(s_unsolResponses))) {
        RLOGE("unsupported unsolicited response code %d", unsolResponse);
        return;
    }

    // Grab a wake lock if needed for this reponse,
    // as we exit we'll either release it immediately
    // or set a timer to release it later.
    switch (s_unsolResponses[unsolResponseIndex].wakeType) {
        case WAKE_PARTIAL:
            grabPartialWakeLock();
            shouldScheduleTimeout = true;
        break;

        case DONT_WAKE:
        default:
            // No wake lock is grabed so don't set timeout
            shouldScheduleTimeout = false;
            break;
    }

    // Mark the time this was received, doing this
    // after grabing the wakelock incase getting
    // the elapsedRealTime might cause us to goto
    // sleep.
    if (unsolResponse == RIL_UNSOL_NITZ_TIME_RECEIVED) {
        timeReceived = elapsedRealtime();
    }

    appendPrintBuf("[UNSL]< %s", requestToString(unsolResponse));

    Parcel p;
    if (s_callbacks.version >= 13
                && s_unsolResponses[unsolResponseIndex].wakeType == WAKE_PARTIAL) {
        p.writeInt32 (RESPONSE_UNSOLICITED_ACK_EXP);
    } else {
        p.writeInt32 (RESPONSE_UNSOLICITED);
    }
    p.writeInt32 (unsolResponse);

    ret = s_unsolResponses[unsolResponseIndex]
                .responseFunction(p, const_cast<void*>(data), datalen);
    if (ret != 0) {
        // Problem with the response. Don't continue;
        goto error_exit;
    }

    // some things get more payload
    switch(unsolResponse) {
        case RIL_UNSOL_RESPONSE_RADIO_STATE_CHANGED:
            newState = CALL_ONSTATEREQUEST(soc_id);
            p.writeInt32(newState);
            appendPrintBuf("%s {%s}", printBuf, radioStateToString(newState));
        break;


        case RIL_UNSOL_NITZ_TIME_RECEIVED:
            // Store the time that this was received so the
            // handler of this message can account for
            // the time it takes to arrive and process. In
            // particular the system has been known to sleep
            // before this message can be processed.
            p.writeInt64(timeReceived);
        break;
    }

    if (s_callbacks.version < 13) {
        if (shouldScheduleTimeout) {
            UserCallbackInfo *p_info = internalRequestTimedCallback(wakeTimeoutCallback, NULL,
                    &TIMEVAL_WAKE_TIMEOUT);

            if (p_info == NULL) {
                goto error_exit;
            } else {
                // Cancel the previous request
                if (s_last_wake_timeout_info != NULL) {
                    s_last_wake_timeout_info->userParam = (void *)1;
                }
                s_last_wake_timeout_info = p_info;
            }
        }
    }

#if VDBG
    RLOGI("%s UNSOLICITED: %s length:%d", rilSocketIdToString(soc_id), requestToString(unsolResponse), p.dataSize());
#endif
    ret = sendResponse(p, soc_id);
    if (ret != 0 && unsolResponse == RIL_UNSOL_NITZ_TIME_RECEIVED) {

        // Unfortunately, NITZ time is not poll/update like everything
        // else in the system. So, if the upstream client isn't connected,
        // keep a copy of the last NITZ response (with receive time noted
        // above) around so we can deliver it when it is connected

        if (s_lastNITZTimeData != NULL) {
            free (s_lastNITZTimeData);
            s_lastNITZTimeData = NULL;
        }

        s_lastNITZTimeData = calloc(p.dataSize(), 1);
        if (s_lastNITZTimeData == NULL) {
             RLOGE("Memory allocation failed in RIL_onUnsolicitedResponse");
             goto error_exit;
        }
        s_lastNITZTimeDataSize = p.dataSize();
        memcpy(s_lastNITZTimeData, p.data(), p.dataSize());
    }

    // Normal exit
    return;

error_exit:
    if (shouldScheduleTimeout) {
        releaseWakeLock();
    }
}

/** FIXME generalize this if you track UserCAllbackInfo, clear it
    when the callback occurs
*/
static UserCallbackInfo *
internalRequestTimedCallback (RIL_TimedCallback callback, void *param,
                                const struct timeval *relativeTime)
{
    struct timeval myRelativeTime;
    UserCallbackInfo *p_info;

    p_info = (UserCallbackInfo *) calloc(1, sizeof(UserCallbackInfo));
    if (p_info == NULL) {
        RLOGE("Memory allocation failed in internalRequestTimedCallback");
        return p_info;

    }

    p_info->p_callback = callback;
    p_info->userParam = param;

    if (relativeTime == NULL) {
        /* treat null parameter as a 0 relative time */
        memset (&myRelativeTime, 0, sizeof(myRelativeTime));
    } else {
        /* FIXME I think event_add's tv param is really const anyway */
        memcpy (&myRelativeTime, relativeTime, sizeof(myRelativeTime));
    }

    ril_event_set(&(p_info->event), -1, false, userTimerCallback, p_info);

    ril_timer_add(&(p_info->event), &myRelativeTime);

    triggerEvLoop();
    return p_info;
}


extern "C" void
RIL_requestTimedCallback (RIL_TimedCallback callback, void *param,
                                const struct timeval *relativeTime) {
    internalRequestTimedCallback (callback, param, relativeTime);
}

const char *
failCauseToString(RIL_Errno e) {
    switch(e) {
        case RIL_E_SUCCESS: return "E_SUCCESS";
        case RIL_E_RADIO_NOT_AVAILABLE: return "E_RADIO_NOT_AVAILABLE";
        case RIL_E_GENERIC_FAILURE: return "E_GENERIC_FAILURE";
        case RIL_E_PASSWORD_INCORRECT: return "E_PASSWORD_INCORRECT";
        case RIL_E_SIM_PIN2: return "E_SIM_PIN2";
        case RIL_E_SIM_PUK2: return "E_SIM_PUK2";
        case RIL_E_REQUEST_NOT_SUPPORTED: return "E_REQUEST_NOT_SUPPORTED";
        case RIL_E_CANCELLED: return "E_CANCELLED";
        case RIL_E_OP_NOT_ALLOWED_DURING_VOICE_CALL: return "E_OP_NOT_ALLOWED_DURING_VOICE_CALL";
        case RIL_E_OP_NOT_ALLOWED_BEFORE_REG_TO_NW: return "E_OP_NOT_ALLOWED_BEFORE_REG_TO_NW";
        case RIL_E_SMS_SEND_FAIL_RETRY: return "E_SMS_SEND_FAIL_RETRY";
        case RIL_E_SIM_ABSENT:return "E_SIM_ABSENT";
        case RIL_E_ILLEGAL_SIM_OR_ME:return "E_ILLEGAL_SIM_OR_ME";
#ifdef FEATURE_MULTIMODE_ANDROID
        case RIL_E_SUBSCRIPTION_NOT_AVAILABLE:return "E_SUBSCRIPTION_NOT_AVAILABLE";
        case RIL_E_MODE_NOT_SUPPORTED:return "E_MODE_NOT_SUPPORTED";
#endif
        case RIL_E_FDN_CHECK_FAILURE: return "E_FDN_CHECK_FAILURE";
        case RIL_E_MISSING_RESOURCE: return "E_MISSING_RESOURCE";
        case RIL_E_NO_SUCH_ELEMENT: return "E_NO_SUCH_ELEMENT";
        case RIL_E_DIAL_MODIFIED_TO_USSD: return "E_DIAL_MODIFIED_TO_USSD";
        case RIL_E_DIAL_MODIFIED_TO_SS: return "E_DIAL_MODIFIED_TO_SS";
        case RIL_E_DIAL_MODIFIED_TO_DIAL: return "E_DIAL_MODIFIED_TO_DIAL";
        case RIL_E_USSD_MODIFIED_TO_DIAL: return "E_USSD_MODIFIED_TO_DIAL";
        case RIL_E_USSD_MODIFIED_TO_SS: return "E_USSD_MODIFIED_TO_SS";
        case RIL_E_USSD_MODIFIED_TO_USSD: return "E_USSD_MODIFIED_TO_USSD";
        case RIL_E_SS_MODIFIED_TO_DIAL: return "E_SS_MODIFIED_TO_DIAL";
        case RIL_E_SS_MODIFIED_TO_USSD: return "E_SS_MODIFIED_TO_USSD";
        case RIL_E_SUBSCRIPTION_NOT_SUPPORTED: return "E_SUBSCRIPTION_NOT_SUPPORTED";
        case RIL_E_SS_MODIFIED_TO_SS: return "E_SS_MODIFIED_TO_SS";
        case RIL_E_LCE_NOT_SUPPORTED: return "E_LCE_NOT_SUPPORTED";
        case RIL_E_NO_MEMORY: return "E_NO_MEMORY";
        case RIL_E_INTERNAL_ERR: return "E_INTERNAL_ERR";
        case RIL_E_SYSTEM_ERR: return "E_SYSTEM_ERR";
        case RIL_E_MODEM_ERR: return "E_MODEM_ERR";
        case RIL_E_INVALID_STATE: return "E_INVALID_STATE";
        case RIL_E_NO_RESOURCES: return "E_NO_RESOURCES";
        case RIL_E_SIM_ERR: return "E_SIM_ERR";
        case RIL_E_INVALID_ARGUMENTS: return "E_INVALID_ARGUMENTS";
        case RIL_E_INVALID_SIM_STATE: return "E_INVALID_SIM_STATE";
        case RIL_E_INVALID_MODEM_STATE: return "E_INVALID_MODEM_STATE";
        case RIL_E_INVALID_CALL_ID: return "E_INVALID_CALL_ID";
        case RIL_E_NO_SMS_TO_ACK: return "E_NO_SMS_TO_ACK";
        case RIL_E_NETWORK_ERR: return "E_NETWORK_ERR";
        case RIL_E_REQUEST_RATE_LIMITED: return "E_REQUEST_RATE_LIMITED";
        case RIL_E_SIM_BUSY: return "E_SIM_BUSY";
        case RIL_E_SIM_FULL: return "E_SIM_FULL";
        case RIL_E_NETWORK_REJECT: return "E_NETWORK_REJECT";
        case RIL_E_OPERATION_NOT_ALLOWED: return "E_OPERATION_NOT_ALLOWED";
        case RIL_E_EMPTY_RECORD: "E_EMPTY_RECORD";
        case RIL_E_INVALID_SMS_FORMAT: return "E_INVALID_SMS_FORMAT";
        case RIL_E_ENCODING_ERR: return "E_ENCODING_ERR";
        case RIL_E_INVALID_SMSC_ADDRESS: return "E_INVALID_SMSC_ADDRESS";
        case RIL_E_NO_SUCH_ENTRY: return "E_NO_SUCH_ENTRY";
        case RIL_E_NETWORK_NOT_READY: return "E_NETWORK_NOT_READY";
        case RIL_E_NOT_PROVISIONED: return "E_NOT_PROVISIONED";
        case RIL_E_NO_SUBSCRIPTION: return "E_NO_SUBSCRIPTION";
        case RIL_E_NO_NETWORK_FOUND: return "E_NO_NETWORK_FOUND";
        case RIL_E_DEVICE_IN_USE: return "E_DEVICE_IN_USE";
        case RIL_E_ABORTED: return "E_ABORTED";
        case RIL_E_OEM_ERROR_1: return "E_OEM_ERROR_1";
        case RIL_E_OEM_ERROR_2: return "E_OEM_ERROR_2";
        case RIL_E_OEM_ERROR_3: return "E_OEM_ERROR_3";
        case RIL_E_OEM_ERROR_4: return "E_OEM_ERROR_4";
        case RIL_E_OEM_ERROR_5: return "E_OEM_ERROR_5";
        case RIL_E_OEM_ERROR_6: return "E_OEM_ERROR_6";
        case RIL_E_OEM_ERROR_7: return "E_OEM_ERROR_7";
        case RIL_E_OEM_ERROR_8: return "E_OEM_ERROR_8";
        case RIL_E_OEM_ERROR_9: return "E_OEM_ERROR_9";
        case RIL_E_OEM_ERROR_10: return "E_OEM_ERROR_10";
        case RIL_E_OEM_ERROR_11: return "E_OEM_ERROR_11";
        case RIL_E_OEM_ERROR_12: return "E_OEM_ERROR_12";
        case RIL_E_OEM_ERROR_13: return "E_OEM_ERROR_13";
        case RIL_E_OEM_ERROR_14: return "E_OEM_ERROR_14";
        case RIL_E_OEM_ERROR_15: return "E_OEM_ERROR_15";
        case RIL_E_OEM_ERROR_16: return "E_OEM_ERROR_16";
        case RIL_E_OEM_ERROR_17: return "E_OEM_ERROR_17";
        case RIL_E_OEM_ERROR_18: return "E_OEM_ERROR_18";
        case RIL_E_OEM_ERROR_19: return "E_OEM_ERROR_19";
        case RIL_E_OEM_ERROR_20: return "E_OEM_ERROR_20";
        case RIL_E_OEM_ERROR_21: return "E_OEM_ERROR_21";
        case RIL_E_OEM_ERROR_22: return "E_OEM_ERROR_22";
        case RIL_E_OEM_ERROR_23: return "E_OEM_ERROR_23";
        case RIL_E_OEM_ERROR_24: return "E_OEM_ERROR_24";
        case RIL_E_OEM_ERROR_25: return "E_OEM_ERROR_25";
        default: return "<unknown error>";
    }
}

const char *
radioStateToString(RIL_RadioState s) {
    switch(s) {
        case RADIO_STATE_OFF: return "RADIO_OFF";
        case RADIO_STATE_UNAVAILABLE: return "RADIO_UNAVAILABLE";
        case RADIO_STATE_ON:return"RADIO_ON";
        default: return "<unknown state>";
    }
}

const char *
callStateToString(RIL_CallState s) {
    switch(s) {
        case RIL_CALL_ACTIVE : return "ACTIVE";
        case RIL_CALL_HOLDING: return "HOLDING";
        case RIL_CALL_DIALING: return "DIALING";
        case RIL_CALL_ALERTING: return "ALERTING";
        case RIL_CALL_INCOMING: return "INCOMING";
        case RIL_CALL_WAITING: return "WAITING";
        default: return "<unknown state>";
    }
}

const char *
requestToString(int request) {
/*
 cat libs/telephony/ril_commands.h \
 | egrep "^ *{RIL_" \
 | sed -re 's/\{RIL_([^,]+),[^,]+,([^}]+).+/case RIL_\1: return "\1";/'


 cat libs/telephony/ril_unsol_commands.h \
 | egrep "^ *{RIL_" \
 | sed -re 's/\{RIL_([^,]+),([^}]+).+/case RIL_\1: return "\1";/'

*/
    switch(request) {
        case RIL_REQUEST_GET_SIM_STATUS: return "GET_SIM_STATUS";
        case RIL_REQUEST_ENTER_SIM_PIN: return "ENTER_SIM_PIN";
        case RIL_REQUEST_ENTER_SIM_PUK: return "ENTER_SIM_PUK";
        case RIL_REQUEST_ENTER_SIM_PIN2: return "ENTER_SIM_PIN2";
        case RIL_REQUEST_ENTER_SIM_PUK2: return "ENTER_SIM_PUK2";
        case RIL_REQUEST_CHANGE_SIM_PIN: return "CHANGE_SIM_PIN";
        case RIL_REQUEST_CHANGE_SIM_PIN2: return "CHANGE_SIM_PIN2";
        case RIL_REQUEST_ENTER_NETWORK_DEPERSONALIZATION: return "ENTER_NETWORK_DEPERSONALIZATION";
        case RIL_REQUEST_GET_CURRENT_CALLS: return "GET_CURRENT_CALLS";
        case RIL_REQUEST_DIAL: return "DIAL";
        case RIL_REQUEST_GET_IMSI: return "GET_IMSI";
        case RIL_REQUEST_HANGUP: return "HANGUP";
        case RIL_REQUEST_HANGUP_WAITING_OR_BACKGROUND: return "HANGUP_WAITING_OR_BACKGROUND";
        case RIL_REQUEST_HANGUP_FOREGROUND_RESUME_BACKGROUND: return "HANGUP_FOREGROUND_RESUME_BACKGROUND";
        case RIL_REQUEST_SWITCH_WAITING_OR_HOLDING_AND_ACTIVE: return "SWITCH_WAITING_OR_HOLDING_AND_ACTIVE";
        case RIL_REQUEST_CONFERENCE: return "CONFERENCE";
        case RIL_REQUEST_UDUB: return "UDUB";
        case RIL_REQUEST_LAST_CALL_FAIL_CAUSE: return "LAST_CALL_FAIL_CAUSE";
        case RIL_REQUEST_SIGNAL_STRENGTH: return "SIGNAL_STRENGTH";
        case RIL_REQUEST_VOICE_REGISTRATION_STATE: return "VOICE_REGISTRATION_STATE";
        case RIL_REQUEST_DATA_REGISTRATION_STATE: return "DATA_REGISTRATION_STATE";
        case RIL_REQUEST_OPERATOR: return "OPERATOR";
        case RIL_REQUEST_RADIO_POWER: return "RADIO_POWER";
        case RIL_REQUEST_DTMF: return "DTMF";
        case RIL_REQUEST_SEND_SMS: return "SEND_SMS";
        case RIL_REQUEST_SEND_SMS_EXPECT_MORE: return "SEND_SMS_EXPECT_MORE";
        case RIL_REQUEST_SETUP_DATA_CALL: return "SETUP_DATA_CALL";
        case RIL_REQUEST_SIM_IO: return "SIM_IO";
        case RIL_REQUEST_SEND_USSD: return "SEND_USSD";
        case RIL_REQUEST_CANCEL_USSD: return "CANCEL_USSD";
        case RIL_REQUEST_GET_CLIR: return "GET_CLIR";
        case RIL_REQUEST_SET_CLIR: return "SET_CLIR";
        case RIL_REQUEST_QUERY_CALL_FORWARD_STATUS: return "QUERY_CALL_FORWARD_STATUS";
        case RIL_REQUEST_SET_CALL_FORWARD: return "SET_CALL_FORWARD";
        case RIL_REQUEST_QUERY_CALL_WAITING: return "QUERY_CALL_WAITING";
        case RIL_REQUEST_SET_CALL_WAITING: return "SET_CALL_WAITING";
        case RIL_REQUEST_SMS_ACKNOWLEDGE: return "SMS_ACKNOWLEDGE";
        case RIL_REQUEST_GET_IMEI: return "GET_IMEI";
        case RIL_REQUEST_GET_IMEISV: return "GET_IMEISV";
        case RIL_REQUEST_ANSWER: return "ANSWER";
        case RIL_REQUEST_DEACTIVATE_DATA_CALL: return "DEACTIVATE_DATA_CALL";
        case RIL_REQUEST_QUERY_FACILITY_LOCK: return "QUERY_FACILITY_LOCK";
        case RIL_REQUEST_SET_FACILITY_LOCK: return "SET_FACILITY_LOCK";
        case RIL_REQUEST_CHANGE_BARRING_PASSWORD: return "CHANGE_BARRING_PASSWORD";
        case RIL_REQUEST_QUERY_NETWORK_SELECTION_MODE: return "QUERY_NETWORK_SELECTION_MODE";
        case RIL_REQUEST_SET_NETWORK_SELECTION_AUTOMATIC: return "SET_NETWORK_SELECTION_AUTOMATIC";
        case RIL_REQUEST_SET_NETWORK_SELECTION_MANUAL: return "SET_NETWORK_SELECTION_MANUAL";
        case RIL_REQUEST_QUERY_AVAILABLE_NETWORKS : return "QUERY_AVAILABLE_NETWORKS ";
        case RIL_REQUEST_DTMF_START: return "DTMF_START";
        case RIL_REQUEST_DTMF_STOP: return "DTMF_STOP";
        case RIL_REQUEST_BASEBAND_VERSION: return "BASEBAND_VERSION";
        case RIL_REQUEST_SEPARATE_CONNECTION: return "SEPARATE_CONNECTION";
        case RIL_REQUEST_SET_PREFERRED_NETWORK_TYPE: return "SET_PREFERRED_NETWORK_TYPE";
        case RIL_REQUEST_GET_PREFERRED_NETWORK_TYPE: return "GET_PREFERRED_NETWORK_TYPE";
        case RIL_REQUEST_GET_NEIGHBORING_CELL_IDS: return "GET_NEIGHBORING_CELL_IDS";
        case RIL_REQUEST_SET_MUTE: return "SET_MUTE";
        case RIL_REQUEST_GET_MUTE: return "GET_MUTE";
        case RIL_REQUEST_QUERY_CLIP: return "QUERY_CLIP";
        case RIL_REQUEST_LAST_DATA_CALL_FAIL_CAUSE: return "LAST_DATA_CALL_FAIL_CAUSE";
        case RIL_REQUEST_DATA_CALL_LIST: return "DATA_CALL_LIST";
        case RIL_REQUEST_NV_RESET_CONFIG: return "NV_RESET_CONFIG";
        case RIL_REQUEST_RESET_RADIO: return "RESET_RADIO";
        case RIL_REQUEST_OEM_HOOK_RAW: return "OEM_HOOK_RAW";
        case RIL_REQUEST_OEM_HOOK_STRINGS: return "OEM_HOOK_STRINGS";
        case RIL_REQUEST_SET_BAND_MODE: return "SET_BAND_MODE";
        case RIL_REQUEST_QUERY_AVAILABLE_BAND_MODE: return "QUERY_AVAILABLE_BAND_MODE";
        case RIL_REQUEST_STK_GET_PROFILE: return "STK_GET_PROFILE";
        case RIL_REQUEST_STK_SET_PROFILE: return "STK_SET_PROFILE";
        case RIL_REQUEST_STK_SEND_ENVELOPE_COMMAND: return "STK_SEND_ENVELOPE_COMMAND";
        case RIL_REQUEST_STK_SEND_TERMINAL_RESPONSE: return "STK_SEND_TERMINAL_RESPONSE";
        case RIL_REQUEST_STK_HANDLE_CALL_SETUP_REQUESTED_FROM_SIM: return "STK_HANDLE_CALL_SETUP_REQUESTED_FROM_SIM";
        case RIL_REQUEST_SCREEN_STATE: return "SCREEN_STATE";
        case RIL_REQUEST_EXPLICIT_CALL_TRANSFER: return "EXPLICIT_CALL_TRANSFER";
        case RIL_REQUEST_SET_LOCATION_UPDATES: return "SET_LOCATION_UPDATES";
        case RIL_REQUEST_CDMA_SET_SUBSCRIPTION_SOURCE:return"CDMA_SET_SUBSCRIPTION_SOURCE";
        case RIL_REQUEST_CDMA_SET_ROAMING_PREFERENCE:return"CDMA_SET_ROAMING_PREFERENCE";
        case RIL_REQUEST_CDMA_QUERY_ROAMING_PREFERENCE:return"CDMA_QUERY_ROAMING_PREFERENCE";
        case RIL_REQUEST_SET_TTY_MODE:return"SET_TTY_MODE";
        case RIL_REQUEST_QUERY_TTY_MODE:return"QUERY_TTY_MODE";
        case RIL_REQUEST_CDMA_SET_PREFERRED_VOICE_PRIVACY_MODE:return"CDMA_SET_PREFERRED_VOICE_PRIVACY_MODE";
        case RIL_REQUEST_CDMA_QUERY_PREFERRED_VOICE_PRIVACY_MODE:return"CDMA_QUERY_PREFERRED_VOICE_PRIVACY_MODE";
        case RIL_REQUEST_CDMA_FLASH:return"CDMA_FLASH";
        case RIL_REQUEST_CDMA_BURST_DTMF:return"CDMA_BURST_DTMF";
        case RIL_REQUEST_CDMA_SEND_SMS:return"CDMA_SEND_SMS";
        case RIL_REQUEST_CDMA_SMS_ACKNOWLEDGE:return"CDMA_SMS_ACKNOWLEDGE";
        case RIL_REQUEST_GSM_GET_BROADCAST_SMS_CONFIG:return"GSM_GET_BROADCAST_SMS_CONFIG";
        case RIL_REQUEST_GSM_SET_BROADCAST_SMS_CONFIG:return"GSM_SET_BROADCAST_SMS_CONFIG";
        case RIL_REQUEST_CDMA_GET_BROADCAST_SMS_CONFIG:return "CDMA_GET_BROADCAST_SMS_CONFIG";
        case RIL_REQUEST_CDMA_SET_BROADCAST_SMS_CONFIG:return "CDMA_SET_BROADCAST_SMS_CONFIG";
        case RIL_REQUEST_CDMA_SMS_BROADCAST_ACTIVATION:return "CDMA_SMS_BROADCAST_ACTIVATION";
        case RIL_REQUEST_CDMA_VALIDATE_AND_WRITE_AKEY: return"CDMA_VALIDATE_AND_WRITE_AKEY";
        case RIL_REQUEST_CDMA_SUBSCRIPTION: return"CDMA_SUBSCRIPTION";
        case RIL_REQUEST_CDMA_WRITE_SMS_TO_RUIM: return "CDMA_WRITE_SMS_TO_RUIM";
        case RIL_REQUEST_CDMA_DELETE_SMS_ON_RUIM: return "CDMA_DELETE_SMS_ON_RUIM";
        case RIL_REQUEST_DEVICE_IDENTITY: return "DEVICE_IDENTITY";
        case RIL_REQUEST_EXIT_EMERGENCY_CALLBACK_MODE: return "EXIT_EMERGENCY_CALLBACK_MODE";
        case RIL_REQUEST_GET_SMSC_ADDRESS: return "GET_SMSC_ADDRESS";
        case RIL_REQUEST_SET_SMSC_ADDRESS: return "SET_SMSC_ADDRESS";
        case RIL_REQUEST_REPORT_SMS_MEMORY_STATUS: return "REPORT_SMS_MEMORY_STATUS";
        case RIL_REQUEST_REPORT_STK_SERVICE_IS_RUNNING: return "REPORT_STK_SERVICE_IS_RUNNING";
        case RIL_REQUEST_CDMA_GET_SUBSCRIPTION_SOURCE: return "CDMA_GET_SUBSCRIPTION_SOURCE";
        case RIL_REQUEST_ISIM_AUTHENTICATION: return "ISIM_AUTHENTICATION";
        case RIL_REQUEST_ACKNOWLEDGE_INCOMING_GSM_SMS_WITH_PDU: return "RIL_REQUEST_ACKNOWLEDGE_INCOMING_GSM_SMS_WITH_PDU";
        case RIL_REQUEST_STK_SEND_ENVELOPE_WITH_STATUS: return "RIL_REQUEST_STK_SEND_ENVELOPE_WITH_STATUS";
        case RIL_REQUEST_VOICE_RADIO_TECH: return "VOICE_RADIO_TECH";
        case RIL_REQUEST_WRITE_SMS_TO_SIM: return "WRITE_SMS_TO_SIM";
        case RIL_REQUEST_GET_CELL_INFO_LIST: return"GET_CELL_INFO_LIST";
        case RIL_REQUEST_SET_UNSOL_CELL_INFO_LIST_RATE: return"SET_UNSOL_CELL_INFO_LIST_RATE";
        case RIL_REQUEST_SET_INITIAL_ATTACH_APN: return "RIL_REQUEST_SET_INITIAL_ATTACH_APN";
        case RIL_REQUEST_IMS_REGISTRATION_STATE: return "IMS_REGISTRATION_STATE";
        case RIL_REQUEST_IMS_SEND_SMS: return "IMS_SEND_SMS";
        case RIL_REQUEST_SIM_TRANSMIT_APDU_BASIC: return "SIM_TRANSMIT_APDU_BASIC";
        case RIL_REQUEST_SIM_OPEN_CHANNEL: return "SIM_OPEN_CHANNEL";
        case RIL_REQUEST_SIM_CLOSE_CHANNEL: return "SIM_CLOSE_CHANNEL";
        case RIL_REQUEST_SIM_TRANSMIT_APDU_CHANNEL: return "SIM_TRANSMIT_APDU_CHANNEL";
        case RIL_REQUEST_GET_RADIO_CAPABILITY: return "RIL_REQUEST_GET_RADIO_CAPABILITY";
        case RIL_REQUEST_SET_RADIO_CAPABILITY: return "RIL_REQUEST_SET_RADIO_CAPABILITY";
        case RIL_REQUEST_SET_UICC_SUBSCRIPTION: return "SET_UICC_SUBSCRIPTION";
        case RIL_REQUEST_ALLOW_DATA: return "ALLOW_DATA";
        case RIL_REQUEST_GET_HARDWARE_CONFIG: return "GET_HARDWARE_CONFIG";
        case RIL_REQUEST_SIM_AUTHENTICATION: return "SIM_AUTHENTICATION";
        case RIL_REQUEST_GET_DC_RT_INFO: return "GET_DC_RT_INFO";
        case RIL_REQUEST_SET_DC_RT_INFO_RATE: return "SET_DC_RT_INFO_RATE";
        case RIL_REQUEST_SET_DATA_PROFILE: return "SET_DATA_PROFILE";
        case RIL_REQUEST_SET_CARRIER_RESTRICTIONS: return "SET_CARRIER_RESTRICTIONS";
        case RIL_REQUEST_GET_CARRIER_RESTRICTIONS: return "GET_CARRIER_RESTRICTIONS";
        case RIL_UNSOL_RESPONSE_RADIO_STATE_CHANGED: return "UNSOL_RESPONSE_RADIO_STATE_CHANGED";
        case RIL_UNSOL_RESPONSE_CALL_STATE_CHANGED: return "UNSOL_RESPONSE_CALL_STATE_CHANGED";
        case RIL_UNSOL_RESPONSE_VOICE_NETWORK_STATE_CHANGED: return "UNSOL_RESPONSE_VOICE_NETWORK_STATE_CHANGED";
        case RIL_UNSOL_RESPONSE_NEW_SMS: return "UNSOL_RESPONSE_NEW_SMS";
        case RIL_UNSOL_RESPONSE_NEW_SMS_STATUS_REPORT: return "UNSOL_RESPONSE_NEW_SMS_STATUS_REPORT";
        case RIL_UNSOL_RESPONSE_NEW_SMS_ON_SIM: return "UNSOL_RESPONSE_NEW_SMS_ON_SIM";
        case RIL_UNSOL_ON_USSD: return "UNSOL_ON_USSD";
        case RIL_UNSOL_ON_USSD_REQUEST: return "UNSOL_ON_USSD_REQUEST(obsolete)";
        case RIL_UNSOL_NITZ_TIME_RECEIVED: return "UNSOL_NITZ_TIME_RECEIVED";
        case RIL_UNSOL_SIGNAL_STRENGTH: return "UNSOL_SIGNAL_STRENGTH";
        case RIL_UNSOL_SUPP_SVC_NOTIFICATION: return "UNSOL_SUPP_SVC_NOTIFICATION";
        case RIL_UNSOL_STK_SESSION_END: return "UNSOL_STK_SESSION_END";
        case RIL_UNSOL_STK_PROACTIVE_COMMAND: return "UNSOL_STK_PROACTIVE_COMMAND";
        case RIL_UNSOL_STK_EVENT_NOTIFY: return "UNSOL_STK_EVENT_NOTIFY";
        case RIL_UNSOL_STK_CALL_SETUP: return "UNSOL_STK_CALL_SETUP";
        case RIL_UNSOL_SIM_SMS_STORAGE_FULL: return "UNSOL_SIM_SMS_STORAGE_FUL";
        case RIL_UNSOL_SIM_REFRESH: return "UNSOL_SIM_REFRESH";
        case RIL_UNSOL_DATA_CALL_LIST_CHANGED: return "UNSOL_DATA_CALL_LIST_CHANGED";
        case RIL_UNSOL_CALL_RING: return "UNSOL_CALL_RING";
        case RIL_UNSOL_RESPONSE_SIM_STATUS_CHANGED: return "UNSOL_RESPONSE_SIM_STATUS_CHANGED";
        case RIL_UNSOL_RESPONSE_CDMA_NEW_SMS: return "UNSOL_NEW_CDMA_SMS";
        case RIL_UNSOL_RESPONSE_NEW_BROADCAST_SMS: return "UNSOL_NEW_BROADCAST_SMS";
        case RIL_UNSOL_CDMA_RUIM_SMS_STORAGE_FULL: return "UNSOL_CDMA_RUIM_SMS_STORAGE_FULL";
        case RIL_UNSOL_RESTRICTED_STATE_CHANGED: return "UNSOL_RESTRICTED_STATE_CHANGED";
        case RIL_UNSOL_ENTER_EMERGENCY_CALLBACK_MODE: return "UNSOL_ENTER_EMERGENCY_CALLBACK_MODE";
        case RIL_UNSOL_CDMA_CALL_WAITING: return "UNSOL_CDMA_CALL_WAITING";
        case RIL_UNSOL_CDMA_OTA_PROVISION_STATUS: return "UNSOL_CDMA_OTA_PROVISION_STATUS";
        case RIL_UNSOL_CDMA_INFO_REC: return "UNSOL_CDMA_INFO_REC";
        case RIL_UNSOL_OEM_HOOK_RAW: return "UNSOL_OEM_HOOK_RAW";
        case RIL_UNSOL_RINGBACK_TONE: return "UNSOL_RINGBACK_TONE";
        case RIL_UNSOL_RESEND_INCALL_MUTE: return "UNSOL_RESEND_INCALL_MUTE";
        case RIL_UNSOL_CDMA_SUBSCRIPTION_SOURCE_CHANGED: return "UNSOL_CDMA_SUBSCRIPTION_SOURCE_CHANGED";
        case RIL_UNSOL_CDMA_PRL_CHANGED: return "UNSOL_CDMA_PRL_CHANGED";
        case RIL_UNSOL_EXIT_EMERGENCY_CALLBACK_MODE: return "UNSOL_EXIT_EMERGENCY_CALLBACK_MODE";
        case RIL_UNSOL_RIL_CONNECTED: return "UNSOL_RIL_CONNECTED";
        case RIL_UNSOL_VOICE_RADIO_TECH_CHANGED: return "UNSOL_VOICE_RADIO_TECH_CHANGED";
        case RIL_UNSOL_CELL_INFO_LIST: return "UNSOL_CELL_INFO_LIST";
        case RIL_UNSOL_RESPONSE_IMS_NETWORK_STATE_CHANGED: return "RESPONSE_IMS_NETWORK_STATE_CHANGED";
        case RIL_UNSOL_UICC_SUBSCRIPTION_STATUS_CHANGED: return "UNSOL_UICC_SUBSCRIPTION_STATUS_CHANGED";
        case RIL_UNSOL_SRVCC_STATE_NOTIFY: return "UNSOL_SRVCC_STATE_NOTIFY";
        case RIL_UNSOL_HARDWARE_CONFIG_CHANGED: return "HARDWARE_CONFIG_CHANGED";
        case RIL_UNSOL_DC_RT_INFO_CHANGED: return "UNSOL_DC_RT_INFO_CHANGED";
        case RIL_REQUEST_SHUTDOWN: return "SHUTDOWN";
        case RIL_UNSOL_RADIO_CAPABILITY: return "RIL_UNSOL_RADIO_CAPABILITY";
        case RIL_RESPONSE_ACKNOWLEDGEMENT: return "RIL_RESPONSE_ACKNOWLEDGEMENT";
        case RIL_UNSOL_PCO_DATA: return "RIL_UNSOL_PCO_DATA";
        case RIL_UNSOL_MODEM_RESTART: return "RIL_UNSOL_MODEM_RESTART";
        default: return "<unknown request>";
    }
}

const char *
rilSocketIdToString(RIL_SOCKET_ID socket_id)
{
    switch(socket_id) {
        case RIL_SOCKET_1:
            return "RIL_SOCKET_1";
#if (SIM_COUNT >= 2)
        case RIL_SOCKET_2:
            return "RIL_SOCKET_2";
#endif
#if (SIM_COUNT >= 3)
        case RIL_SOCKET_3:
            return "RIL_SOCKET_3";
#endif
#if (SIM_COUNT >= 4)
        case RIL_SOCKET_4:
            return "RIL_SOCKET_4";
#endif
        default:
            return "not a valid RIL";
    }
}

/*
 * Returns true for a debuggable build.
 */
static bool isDebuggable() {
    char debuggable[PROP_VALUE_MAX];
    property_get("ro.debuggable", debuggable, "0");
    if (strcmp(debuggable, "1") == 0) {
        return true;
    }
    return false;
}

} /* namespace android */

void rilEventAddWakeup_helper(struct ril_event *ev) {
    android::rilEventAddWakeup(ev);
}

void listenCallback_helper(int fd, short flags, void *param) {
    android::listenCallback(fd, flags, param);
}

int blockingWrite_helper(int fd, void *buffer, size_t len) {
    return android::blockingWrite(fd, buffer, len);
}<|MERGE_RESOLUTION|>--- conflicted
+++ resolved
@@ -1693,63 +1693,6 @@
     }
 }
 
-<<<<<<< HEAD
-// For backwards compatibility with RILs that dont support RIL_REQUEST_VOICE_RADIO_TECH.
-// When all RILs handle this request, this function can be removed and
-// the request can be sent directly to the RIL using dispatchVoid.
-static void dispatchVoiceRadioTech(Parcel& p, RequestInfo *pRI) {
-    RIL_RadioState state = CALL_ONSTATEREQUEST((RIL_SOCKET_ID)pRI->socket_id);
-
-    if (RADIO_STATE_UNAVAILABLE == state) {
-        RIL_onRequestComplete(pRI, RIL_E_RADIO_NOT_AVAILABLE, NULL, 0);
-    }
-
-    // If radio is available then RIL should support this request.
-    if ((RADIO_STATE_ON == state) || (RADIO_STATE_OFF == state)){
-        dispatchVoid(p, pRI);
-        return;
-    }
-
-    // For Older RILs, that do not support RADIO_STATE_ON, assume that they
-    // will not support this new request either and decode Voice Radio Technology
-    // from Radio State
-    voiceRadioTech = decodeVoiceRadioTechnology(state);
-
-    if (voiceRadioTech < 0)
-        RIL_onRequestComplete(pRI, RIL_E_GENERIC_FAILURE, NULL, 0);
-    else
-        RIL_onRequestComplete(pRI, RIL_E_SUCCESS, &voiceRadioTech, sizeof(int));
-}
-
-// For backwards compatibility in RIL_REQUEST_CDMA_GET_SUBSCRIPTION_SOURCE:.
-// When all RILs handle this request, this function can be removed and
-// the request can be sent directly to the RIL using dispatchVoid.
-static void dispatchCdmaSubscriptionSource(Parcel& p, RequestInfo *pRI) {
-    RIL_RadioState state = CALL_ONSTATEREQUEST((RIL_SOCKET_ID)pRI->socket_id);
-
-    if ((RADIO_STATE_UNAVAILABLE == state) || (RADIO_STATE_OFF == state)) {
-        RIL_onRequestComplete(pRI, RIL_E_RADIO_NOT_AVAILABLE, NULL, 0);
-    }
-
-    // RILs that support RADIO_STATE_ON should support this request.
-    if (RADIO_STATE_ON == state) {
-        dispatchVoid(p, pRI);
-        return;
-    }
-
-    // For Older RILs, that do not support RADIO_STATE_ON, assume that they
-    // will not support this new request either and decode CDMA Subscription Source
-    // from Radio State
-    cdmaSubscriptionSource = decodeCdmaSubscriptionSource(state);
-
-    if (cdmaSubscriptionSource < 0)
-        RIL_onRequestComplete(pRI, RIL_E_GENERIC_FAILURE, NULL, 0);
-    else
-        RIL_onRequestComplete(pRI, RIL_E_SUCCESS, &cdmaSubscriptionSource, sizeof(int));
-}
-
-=======
->>>>>>> 56ad8b45
 static void dispatchSetInitialAttachApn(Parcel &p, RequestInfo *pRI)
 {
     RIL_InitialAttachApn pf;
