/* //device/libs/telephony/ril.cpp
**
** Copyright 2006, The Android Open Source Project
**
** Licensed under the Apache License, Version 2.0 (the "License");
** you may not use this file except in compliance with the License.
** You may obtain a copy of the License at
**
**     http://www.apache.org/licenses/LICENSE-2.0
**
** Unless required by applicable law or agreed to in writing, software
** distributed under the License is distributed on an "AS IS" BASIS,
** WITHOUT WARRANTIES OR CONDITIONS OF ANY KIND, either express or implied.
** See the License for the specific language governing permissions and
** limitations under the License.
*/

#define LOG_TAG "RILC"

#include <hardware_legacy/power.h>
#include <telephony/ril.h>
#include <telephony/ril_cdma_sms.h>
#include <cutils/sockets.h>
#include <cutils/jstring.h>
#include <telephony/record_stream.h>
#include <utils/Log.h>
#include <utils/SystemClock.h>
#include <pthread.h>
#include <binder/Parcel.h>
#include <cutils/jstring.h>
#include <sys/types.h>
#include <sys/limits.h>
#include <sys/system_properties.h>
#include <pwd.h>
#include <stdio.h>
#include <stdlib.h>
#include <stdarg.h>
#include <string.h>
#include <unistd.h>
#include <fcntl.h>
#include <time.h>
#include <errno.h>
#include <assert.h>
#include <ctype.h>
#include <sys/un.h>
#include <assert.h>
#include <netinet/in.h>
#include <cutils/properties.h>
#include <RilSapSocket.h>

extern "C" void
RIL_onRequestComplete(RIL_Token t, RIL_Errno e, void *response, size_t responselen);

extern "C" void
RIL_onRequestAck(RIL_Token t);
namespace android {

#define PHONE_PROCESS "radio"
#define BLUETOOTH_PROCESS "bluetooth"

#define SOCKET_NAME_RIL "rild"
#define SOCKET2_NAME_RIL "rild2"
#define SOCKET3_NAME_RIL "rild3"
#define SOCKET4_NAME_RIL "rild4"

#define SOCKET_NAME_RIL_DEBUG "rild-debug"

#define ANDROID_WAKE_LOCK_NAME "radio-interface"

#define ANDROID_WAKE_LOCK_SECS 0
#define ANDROID_WAKE_LOCK_USECS 200000

#define PROPERTY_RIL_IMPL "gsm.version.ril-impl"

// match with constant in RIL.java
#define MAX_COMMAND_BYTES (8 * 1024)

// Basically: memset buffers that the client library
// shouldn't be using anymore in an attempt to find
// memory usage issues sooner.
#define MEMSET_FREED 1

#define NUM_ELEMS(a)     (sizeof (a) / sizeof (a)[0])

#define MIN(a,b) ((a)<(b) ? (a) : (b))

/* Constants for response types */
#define RESPONSE_SOLICITED 0
#define RESPONSE_UNSOLICITED 1
#define RESPONSE_SOLICITED_ACK 2
#define RESPONSE_SOLICITED_ACK_EXP 3
#define RESPONSE_UNSOLICITED_ACK_EXP 4

/* Negative values for private RIL errno's */
<<<<<<< HEAD
#define RIL_ERRNO_INVALID_RESPONSE -1
#define RIL_ERRNO_NO_MEMORY -12
=======
#define RIL_ERRNO_INVALID_RESPONSE (-1)
>>>>>>> c9badf18

// request, response, and unsolicited msg print macro
#define PRINTBUF_SIZE 8096

// Enable verbose logging
#define VDBG 0

// Enable RILC log
#define RILC_LOG 0

#if RILC_LOG
    #define startRequest           sprintf(printBuf, "(")
    #define closeRequest           sprintf(printBuf, "%s)", printBuf)
    #define printRequest(token, req)           \
            RLOGD("[%04d]> %s %s", token, requestToString(req), printBuf)

    #define startResponse           sprintf(printBuf, "%s {", printBuf)
    #define closeResponse           sprintf(printBuf, "%s}", printBuf)
    #define printResponse           RLOGD("%s", printBuf)

    #define clearPrintBuf           printBuf[0] = 0
    #define removeLastChar          printBuf[strlen(printBuf)-1] = 0
    #define appendPrintBuf(x...)    snprintf(printBuf, PRINTBUF_SIZE, x)
#else
    #define startRequest
    #define closeRequest
    #define printRequest(token, req)
    #define startResponse
    #define closeResponse
    #define printResponse
    #define clearPrintBuf
    #define removeLastChar
    #define appendPrintBuf(x...)
#endif

enum WakeType {DONT_WAKE, WAKE_PARTIAL};

typedef struct {
    int requestNumber;
    void (*dispatchFunction) (Parcel &p, struct RequestInfo *pRI);
    int(*responseFunction) (Parcel &p, void *response, size_t responselen);
} CommandInfo;

typedef struct {
    int requestNumber;
    int (*responseFunction) (Parcel &p, void *response, size_t responselen);
    WakeType wakeType;
} UnsolResponseInfo;

typedef struct RequestInfo {
    int32_t token;      //this is not RIL_Token
    CommandInfo *pCI;
    struct RequestInfo *p_next;
    char cancelled;
    char local;         // responses to local commands do not go back to command process
    RIL_SOCKET_ID socket_id;
    int wasAckSent;    // Indicates whether an ack was sent earlier
} RequestInfo;

typedef struct UserCallbackInfo {
    RIL_TimedCallback p_callback;
    void *userParam;
    struct ril_event event;
    struct UserCallbackInfo *p_next;
} UserCallbackInfo;

extern "C" const char * requestToString(int request);
extern "C" const char * failCauseToString(RIL_Errno);
extern "C" const char * callStateToString(RIL_CallState);
extern "C" const char * radioStateToString(RIL_RadioState);
extern "C" const char * rilSocketIdToString(RIL_SOCKET_ID socket_id);

extern "C"
char rild[MAX_SOCKET_NAME_LENGTH] = SOCKET_NAME_RIL;
/*******************************************************************/

RIL_RadioFunctions s_callbacks = {0, NULL, NULL, NULL, NULL, NULL};
static int s_registerCalled = 0;

static pthread_t s_tid_dispatch;
static pthread_t s_tid_reader;
static int s_started = 0;

static int s_fdDebug = -1;
static int s_fdDebug_socket2 = -1;

static int s_fdWakeupRead;
static int s_fdWakeupWrite;

int s_wakelock_count = 0;

static struct ril_event s_commands_event;
static struct ril_event s_wakeupfd_event;
static struct ril_event s_listen_event;
static SocketListenParam s_ril_param_socket;

static pthread_mutex_t s_pendingRequestsMutex = PTHREAD_MUTEX_INITIALIZER;
static pthread_mutex_t s_writeMutex = PTHREAD_MUTEX_INITIALIZER;
static pthread_mutex_t s_wakeLockCountMutex = PTHREAD_MUTEX_INITIALIZER;
static RequestInfo *s_pendingRequests = NULL;

#if (SIM_COUNT >= 2)
static struct ril_event s_commands_event_socket2;
static struct ril_event s_listen_event_socket2;
static SocketListenParam s_ril_param_socket2;

static pthread_mutex_t s_pendingRequestsMutex_socket2  = PTHREAD_MUTEX_INITIALIZER;
static pthread_mutex_t s_writeMutex_socket2            = PTHREAD_MUTEX_INITIALIZER;
static RequestInfo *s_pendingRequests_socket2          = NULL;
#endif

#if (SIM_COUNT >= 3)
static struct ril_event s_commands_event_socket3;
static struct ril_event s_listen_event_socket3;
static SocketListenParam s_ril_param_socket3;

static pthread_mutex_t s_pendingRequestsMutex_socket3  = PTHREAD_MUTEX_INITIALIZER;
static pthread_mutex_t s_writeMutex_socket3            = PTHREAD_MUTEX_INITIALIZER;
static RequestInfo *s_pendingRequests_socket3          = NULL;
#endif

#if (SIM_COUNT >= 4)
static struct ril_event s_commands_event_socket4;
static struct ril_event s_listen_event_socket4;
static SocketListenParam s_ril_param_socket4;

static pthread_mutex_t s_pendingRequestsMutex_socket4  = PTHREAD_MUTEX_INITIALIZER;
static pthread_mutex_t s_writeMutex_socket4            = PTHREAD_MUTEX_INITIALIZER;
static RequestInfo *s_pendingRequests_socket4          = NULL;
#endif

static struct ril_event s_wake_timeout_event;
static struct ril_event s_debug_event;


static const struct timeval TIMEVAL_WAKE_TIMEOUT = {ANDROID_WAKE_LOCK_SECS,ANDROID_WAKE_LOCK_USECS};


static pthread_mutex_t s_startupMutex = PTHREAD_MUTEX_INITIALIZER;
static pthread_cond_t s_startupCond = PTHREAD_COND_INITIALIZER;

static pthread_mutex_t s_dispatchMutex = PTHREAD_MUTEX_INITIALIZER;
static pthread_cond_t s_dispatchCond = PTHREAD_COND_INITIALIZER;

static RequestInfo *s_toDispatchHead = NULL;
static RequestInfo *s_toDispatchTail = NULL;

static UserCallbackInfo *s_last_wake_timeout_info = NULL;

static void *s_lastNITZTimeData = NULL;
static size_t s_lastNITZTimeDataSize;

#if RILC_LOG
    static char printBuf[PRINTBUF_SIZE];
#endif

/*******************************************************************/
static int sendResponse (Parcel &p, RIL_SOCKET_ID socket_id);

static void dispatchVoid (Parcel& p, RequestInfo *pRI);
static void dispatchString (Parcel& p, RequestInfo *pRI);
static void dispatchStrings (Parcel& p, RequestInfo *pRI);
static void dispatchInts (Parcel& p, RequestInfo *pRI);
static void dispatchDial (Parcel& p, RequestInfo *pRI);
static void dispatchSIM_IO (Parcel& p, RequestInfo *pRI);
static void dispatchSIM_APDU (Parcel& p, RequestInfo *pRI);
static void dispatchCallForward(Parcel& p, RequestInfo *pRI);
static void dispatchRaw(Parcel& p, RequestInfo *pRI);
static void dispatchSmsWrite (Parcel &p, RequestInfo *pRI);
static void dispatchDataCall (Parcel& p, RequestInfo *pRI);
static void dispatchVoiceRadioTech (Parcel& p, RequestInfo *pRI);
static void dispatchSetInitialAttachApn (Parcel& p, RequestInfo *pRI);
static void dispatchCdmaSubscriptionSource (Parcel& p, RequestInfo *pRI);

static void dispatchCdmaSms(Parcel &p, RequestInfo *pRI);
static void dispatchImsSms(Parcel &p, RequestInfo *pRI);
static void dispatchImsCdmaSms(Parcel &p, RequestInfo *pRI, uint8_t retry, int32_t messageRef);
static void dispatchImsGsmSms(Parcel &p, RequestInfo *pRI, uint8_t retry, int32_t messageRef);
static void dispatchCdmaSmsAck(Parcel &p, RequestInfo *pRI);
static void dispatchGsmBrSmsCnf(Parcel &p, RequestInfo *pRI);
static void dispatchCdmaBrSmsCnf(Parcel &p, RequestInfo *pRI);
static void dispatchRilCdmaSmsWriteArgs(Parcel &p, RequestInfo *pRI);
static void dispatchNVReadItem(Parcel &p, RequestInfo *pRI);
static void dispatchNVWriteItem(Parcel &p, RequestInfo *pRI);
static void dispatchUiccSubscripton(Parcel &p, RequestInfo *pRI);
static void dispatchSimAuthentication(Parcel &p, RequestInfo *pRI);
static void dispatchDataProfile(Parcel &p, RequestInfo *pRI);
static void dispatchRadioCapability(Parcel &p, RequestInfo *pRI);
static int responseInts(Parcel &p, void *response, size_t responselen);
static int responseFailCause(Parcel &p, void *response, size_t responselen);
static int responseStrings(Parcel &p, void *response, size_t responselen);
static int responseString(Parcel &p, void *response, size_t responselen);
static int responseVoid(Parcel &p, void *response, size_t responselen);
static int responseCallList(Parcel &p, void *response, size_t responselen);
static int responseSMS(Parcel &p, void *response, size_t responselen);
static int responseSIM_IO(Parcel &p, void *response, size_t responselen);
static int responseCallForwards(Parcel &p, void *response, size_t responselen);
static int responseDataCallList(Parcel &p, void *response, size_t responselen);
static int responseSetupDataCall(Parcel &p, void *response, size_t responselen);
static int responseRaw(Parcel &p, void *response, size_t responselen);
static int responseSsn(Parcel &p, void *response, size_t responselen);
static int responseSimStatus(Parcel &p, void *response, size_t responselen);
static int responseGsmBrSmsCnf(Parcel &p, void *response, size_t responselen);
static int responseCdmaBrSmsCnf(Parcel &p, void *response, size_t responselen);
static int responseCdmaSms(Parcel &p, void *response, size_t responselen);
static int responseCellList(Parcel &p, void *response, size_t responselen);
static int responseCdmaInformationRecords(Parcel &p,void *response, size_t responselen);
static int responseRilSignalStrength(Parcel &p,void *response, size_t responselen);
static int responseCallRing(Parcel &p, void *response, size_t responselen);
static int responseCdmaSignalInfoRecord(Parcel &p,void *response, size_t responselen);
static int responseCdmaCallWaiting(Parcel &p,void *response, size_t responselen);
static int responseSimRefresh(Parcel &p, void *response, size_t responselen);
static int responseCellInfoList(Parcel &p, void *response, size_t responselen);
static int responseHardwareConfig(Parcel &p, void *response, size_t responselen);
static int responseDcRtInfo(Parcel &p, void *response, size_t responselen);
static int responseRadioCapability(Parcel &p, void *response, size_t responselen);
static int responseSSData(Parcel &p, void *response, size_t responselen);
static int responseLceStatus(Parcel &p, void *response, size_t responselen);
static int responseLceData(Parcel &p, void *response, size_t responselen);
static int responseActivityData(Parcel &p, void *response, size_t responselen);

static int decodeVoiceRadioTechnology (RIL_RadioState radioState);
static int decodeCdmaSubscriptionSource (RIL_RadioState radioState);
static RIL_RadioState processRadioState(RIL_RadioState newRadioState);
static void grabPartialWakeLock();
static void releaseWakeLock();
static void wakeTimeoutCallback(void *);

static bool isServiceTypeCfQuery(RIL_SsServiceType serType, RIL_SsRequestType reqType);

static bool isDebuggable();

#ifdef RIL_SHLIB
#if defined(ANDROID_MULTI_SIM)
extern "C" void RIL_onUnsolicitedResponse(int unsolResponse, const void *data,
                                size_t datalen, RIL_SOCKET_ID socket_id);
#else
extern "C" void RIL_onUnsolicitedResponse(int unsolResponse, const void *data,
                                size_t datalen);
#endif
#endif

#if defined(ANDROID_MULTI_SIM)
#define RIL_UNSOL_RESPONSE(a, b, c, d) RIL_onUnsolicitedResponse((a), (b), (c), (d))
#define CALL_ONREQUEST(a, b, c, d, e) s_callbacks.onRequest((a), (b), (c), (d), (e))
#define CALL_ONSTATEREQUEST(a) s_callbacks.onStateRequest(a)
#else
#define RIL_UNSOL_RESPONSE(a, b, c, d) RIL_onUnsolicitedResponse((a), (b), (c))
#define CALL_ONREQUEST(a, b, c, d, e) s_callbacks.onRequest((a), (b), (c), (d))
#define CALL_ONSTATEREQUEST(a) s_callbacks.onStateRequest()
#endif

static UserCallbackInfo * internalRequestTimedCallback
    (RIL_TimedCallback callback, void *param,
        const struct timeval *relativeTime);

/** Index == requestNumber */
static CommandInfo s_commands[] = {
#include "ril_commands.h"
};

static UnsolResponseInfo s_unsolResponses[] = {
#include "ril_unsol_commands.h"
};

/* For older RILs that do not support new commands RIL_REQUEST_VOICE_RADIO_TECH and
   RIL_UNSOL_VOICE_RADIO_TECH_CHANGED messages, decode the voice radio tech from
   radio state message and store it. Every time there is a change in Radio State
   check to see if voice radio tech changes and notify telephony
 */
int voiceRadioTech = -1;

/* For older RILs that do not support new commands RIL_REQUEST_GET_CDMA_SUBSCRIPTION_SOURCE
   and RIL_UNSOL_CDMA_SUBSCRIPTION_SOURCE_CHANGED messages, decode the subscription
   source from radio state and store it. Every time there is a change in Radio State
   check to see if subscription source changed and notify telephony
 */
int cdmaSubscriptionSource = -1;

/* For older RILs that do not send RIL_UNSOL_RESPONSE_SIM_STATUS_CHANGED, decode the
   SIM/RUIM state from radio state and store it. Every time there is a change in Radio State,
   check to see if SIM/RUIM status changed and notify telephony
 */
int simRuimStatus = -1;

static char * RIL_getRilSocketName() {
    return rild;
}

extern "C"
void RIL_setRilSocketName(const char * s) {
    strncpy(rild, s, MAX_SOCKET_NAME_LENGTH);
}

static char *
strdupReadString(Parcel &p) {
    size_t stringlen;
    const char16_t *s16;

    s16 = p.readString16Inplace(&stringlen);

    return strndup16to8(s16, stringlen);
}

static status_t
readStringFromParcelInplace(Parcel &p, char *str, size_t maxLen) {
    size_t s16Len;
    const char16_t *s16;

    s16 = p.readString16Inplace(&s16Len);
    if (s16 == NULL) {
        return NO_MEMORY;
    }
    size_t strLen = strnlen16to8(s16, s16Len);
    if ((strLen + 1) > maxLen) {
        return NO_MEMORY;
    }
    if (strncpy16to8(str, s16, strLen) == NULL) {
        return NO_MEMORY;
    } else {
        return NO_ERROR;
    }
}

static void writeStringToParcel(Parcel &p, const char *s) {
    char16_t *s16;
    size_t s16_len;
    s16 = strdup8to16(s, &s16_len);
    p.writeString16(s16, s16_len);
    free(s16);
}


static void
memsetString (char *s) {
    if (s != NULL) {
        memset (s, 0, strlen(s));
    }
}

void   nullParcelReleaseFunction (const uint8_t* data, size_t dataSize,
                                    const size_t* objects, size_t objectsSize,
                                        void* cookie) {
    // do nothing -- the data reference lives longer than the Parcel object
}

/**
 * To be called from dispatch thread
 * Issue a single local request, ensuring that the response
 * is not sent back up to the command process
 */
static void
issueLocalRequest(int request, void *data, int len, RIL_SOCKET_ID socket_id) {
    RequestInfo *pRI;
    int ret;
    /* Hook for current context */
    /* pendingRequestsMutextHook refer to &s_pendingRequestsMutex */
    pthread_mutex_t* pendingRequestsMutexHook = &s_pendingRequestsMutex;
    /* pendingRequestsHook refer to &s_pendingRequests */
    RequestInfo**    pendingRequestsHook = &s_pendingRequests;

#if (SIM_COUNT == 2)
    if (socket_id == RIL_SOCKET_2) {
        pendingRequestsMutexHook = &s_pendingRequestsMutex_socket2;
        pendingRequestsHook = &s_pendingRequests_socket2;
    }
#endif

    pRI = (RequestInfo *)calloc(1, sizeof(RequestInfo));
    if (pRI == NULL) {
        RLOGE("Memory allocation failed for request %s", requestToString(request));
        return;
    }

    pRI->local = 1;
    pRI->token = 0xffffffff;        // token is not used in this context
    pRI->pCI = &(s_commands[request]);
    pRI->socket_id = socket_id;

    ret = pthread_mutex_lock(pendingRequestsMutexHook);
    assert (ret == 0);

    pRI->p_next = *pendingRequestsHook;
    *pendingRequestsHook = pRI;

    ret = pthread_mutex_unlock(pendingRequestsMutexHook);
    assert (ret == 0);

    RLOGD("C[locl]> %s", requestToString(request));

    CALL_ONREQUEST(request, data, len, pRI, pRI->socket_id);
}



static int
processCommandBuffer(void *buffer, size_t buflen, RIL_SOCKET_ID socket_id) {
    Parcel p;
    status_t status;
    int32_t request;
    int32_t token;
    RequestInfo *pRI;
    int ret;
    /* Hook for current context */
    /* pendingRequestsMutextHook refer to &s_pendingRequestsMutex */
    pthread_mutex_t* pendingRequestsMutexHook = &s_pendingRequestsMutex;
    /* pendingRequestsHook refer to &s_pendingRequests */
    RequestInfo**    pendingRequestsHook = &s_pendingRequests;

    p.setData((uint8_t *) buffer, buflen);

    // status checked at end
    status = p.readInt32(&request);
    status = p.readInt32 (&token);

#if (SIM_COUNT >= 2)
    if (socket_id == RIL_SOCKET_2) {
        pendingRequestsMutexHook = &s_pendingRequestsMutex_socket2;
        pendingRequestsHook = &s_pendingRequests_socket2;
    }
#if (SIM_COUNT >= 3)
    else if (socket_id == RIL_SOCKET_3) {
        pendingRequestsMutexHook = &s_pendingRequestsMutex_socket3;
        pendingRequestsHook = &s_pendingRequests_socket3;
    }
#endif
#if (SIM_COUNT >= 4)
    else if (socket_id == RIL_SOCKET_4) {
        pendingRequestsMutexHook = &s_pendingRequestsMutex_socket4;
        pendingRequestsHook = &s_pendingRequests_socket4;
    }
#endif
#endif

    if (status != NO_ERROR) {
        RLOGE("invalid request block");
        return 0;
    }

    // Received an Ack for the previous result sent to RIL.java,
    // so release wakelock and exit
    if (request == RIL_RESPONSE_ACKNOWLEDGEMENT) {
        releaseWakeLock();
        return 0;
    }

    if (request < 1 || request >= (int32_t)NUM_ELEMS(s_commands)) {
        Parcel pErr;
        RLOGE("unsupported request code %d token %d", request, token);
        // FIXME this should perhaps return a response
        pErr.writeInt32 (RESPONSE_SOLICITED);
        pErr.writeInt32 (token);
        pErr.writeInt32 (RIL_E_GENERIC_FAILURE);

        sendResponse(pErr, socket_id);
        return 0;
    }

    pRI = (RequestInfo *)calloc(1, sizeof(RequestInfo));
    if (pRI == NULL) {
        RLOGE("Memory allocation failed for request %s", requestToString(request));
        return 0;
    }

    pRI->token = token;
    pRI->pCI = &(s_commands[request]);
    pRI->socket_id = socket_id;

    ret = pthread_mutex_lock(pendingRequestsMutexHook);
    assert (ret == 0);

    pRI->p_next = *pendingRequestsHook;
    *pendingRequestsHook = pRI;

    ret = pthread_mutex_unlock(pendingRequestsMutexHook);
    assert (ret == 0);

/*    sLastDispatchedToken = token; */

    pRI->pCI->dispatchFunction(p, pRI);

    return 0;
}

static void
invalidCommandBlock (RequestInfo *pRI) {
    RLOGE("invalid command block for token %d request %s",
                pRI->token, requestToString(pRI->pCI->requestNumber));
}

/** Callee expects NULL */
static void
dispatchVoid (Parcel& p, RequestInfo *pRI) {
    clearPrintBuf;
    printRequest(pRI->token, pRI->pCI->requestNumber);
    CALL_ONREQUEST(pRI->pCI->requestNumber, NULL, 0, pRI, pRI->socket_id);
}

/** Callee expects const char * */
static void
dispatchString (Parcel& p, RequestInfo *pRI) {
    status_t status;
    size_t datalen;
    size_t stringlen;
    char *string8 = NULL;

    string8 = strdupReadString(p);

    startRequest;
    appendPrintBuf("%s%s", printBuf, string8);
    closeRequest;
    printRequest(pRI->token, pRI->pCI->requestNumber);

    CALL_ONREQUEST(pRI->pCI->requestNumber, string8,
                       sizeof(char *), pRI, pRI->socket_id);

#ifdef MEMSET_FREED
    memsetString(string8);
#endif

    free(string8);
    return;
invalid:
    invalidCommandBlock(pRI);
    return;
}

/** Callee expects const char ** */
static void
dispatchStrings (Parcel &p, RequestInfo *pRI) {
    int32_t countStrings;
    status_t status;
    size_t datalen;
    char **pStrings;

    status = p.readInt32 (&countStrings);

    if (status != NO_ERROR) {
        goto invalid;
    }

    startRequest;
    if (countStrings == 0) {
        // just some non-null pointer
        pStrings = (char **)calloc(1, sizeof(char *));
        if (pStrings == NULL) {
            RLOGE("Memory allocation failed for request %s",
                    requestToString(pRI->pCI->requestNumber));
            closeRequest;
            return;
        }

        datalen = 0;
    } else if (countStrings < 0) {
        pStrings = NULL;
        datalen = 0;
    } else {
        datalen = sizeof(char *) * countStrings;

        pStrings = (char **)calloc(countStrings, sizeof(char *));
        if (pStrings == NULL) {
            RLOGE("Memory allocation failed for request %s",
                    requestToString(pRI->pCI->requestNumber));
            closeRequest;
            return;
        }

        for (int i = 0 ; i < countStrings ; i++) {
            pStrings[i] = strdupReadString(p);
            appendPrintBuf("%s%s,", printBuf, pStrings[i]);
        }
    }
    removeLastChar;
    closeRequest;
    printRequest(pRI->token, pRI->pCI->requestNumber);

    CALL_ONREQUEST(pRI->pCI->requestNumber, pStrings, datalen, pRI, pRI->socket_id);

    if (pStrings != NULL) {
        for (int i = 0 ; i < countStrings ; i++) {
#ifdef MEMSET_FREED
            memsetString (pStrings[i]);
#endif
            free(pStrings[i]);
        }

#ifdef MEMSET_FREED
        memset(pStrings, 0, datalen);
#endif
        free(pStrings);
    }

    return;
invalid:
    invalidCommandBlock(pRI);
    return;
}

/** Callee expects const int * */
static void
dispatchInts (Parcel &p, RequestInfo *pRI) {
    int32_t count;
    status_t status;
    size_t datalen;
    int *pInts;

    status = p.readInt32 (&count);

    if (status != NO_ERROR || count <= 0) {
        goto invalid;
    }

    datalen = sizeof(int) * count;
    pInts = (int *)calloc(count, sizeof(int));
    if (pInts == NULL) {
        RLOGE("Memory allocation failed for request %s", requestToString(pRI->pCI->requestNumber));
        return;
    }

    startRequest;
    for (int i = 0 ; i < count ; i++) {
        int32_t t;

        status = p.readInt32(&t);
        pInts[i] = (int)t;
        appendPrintBuf("%s%d,", printBuf, t);

        if (status != NO_ERROR) {
            free(pInts);
            goto invalid;
        }
   }
   removeLastChar;
   closeRequest;
   printRequest(pRI->token, pRI->pCI->requestNumber);

   CALL_ONREQUEST(pRI->pCI->requestNumber, const_cast<int *>(pInts),
                       datalen, pRI, pRI->socket_id);

#ifdef MEMSET_FREED
    memset(pInts, 0, datalen);
#endif
    free(pInts);
    return;
invalid:
    invalidCommandBlock(pRI);
    return;
}


/**
 * Callee expects const RIL_SMS_WriteArgs *
 * Payload is:
 *   int32_t status
 *   String pdu
 */
static void
dispatchSmsWrite (Parcel &p, RequestInfo *pRI) {
    RIL_SMS_WriteArgs args;
    int32_t t;
    status_t status;

    RLOGD("dispatchSmsWrite");
    memset (&args, 0, sizeof(args));

    status = p.readInt32(&t);
    args.status = (int)t;

    args.pdu = strdupReadString(p);

    if (status != NO_ERROR || args.pdu == NULL) {
        goto invalid;
    }

    args.smsc = strdupReadString(p);

    startRequest;
    appendPrintBuf("%s%d,%s,smsc=%s", printBuf, args.status,
        (char*)args.pdu,  (char*)args.smsc);
    closeRequest;
    printRequest(pRI->token, pRI->pCI->requestNumber);

    CALL_ONREQUEST(pRI->pCI->requestNumber, &args, sizeof(args), pRI, pRI->socket_id);

#ifdef MEMSET_FREED
    memsetString (args.pdu);
#endif

    free (args.pdu);

#ifdef MEMSET_FREED
    memset(&args, 0, sizeof(args));
#endif

    return;
invalid:
    invalidCommandBlock(pRI);
    return;
}

/**
 * Callee expects const RIL_Dial *
 * Payload is:
 *   String address
 *   int32_t clir
 */
static void
dispatchDial (Parcel &p, RequestInfo *pRI) {
    RIL_Dial dial;
    RIL_UUS_Info uusInfo;
    int32_t sizeOfDial;
    int32_t t;
    int32_t uusPresent;
    status_t status;

    RLOGD("dispatchDial");
    memset (&dial, 0, sizeof(dial));

    dial.address = strdupReadString(p);

    status = p.readInt32(&t);
    dial.clir = (int)t;

    if (status != NO_ERROR || dial.address == NULL) {
        goto invalid;
    }

    if (s_callbacks.version < 3) { // Remove when partners upgrade to version 3
        uusPresent = 0;
        sizeOfDial = sizeof(dial) - sizeof(RIL_UUS_Info *);
    } else {
        status = p.readInt32(&uusPresent);

        if (status != NO_ERROR) {
            goto invalid;
        }

        if (uusPresent == 0) {
            dial.uusInfo = NULL;
        } else {
            int32_t len;

            memset(&uusInfo, 0, sizeof(RIL_UUS_Info));

            status = p.readInt32(&t);
            uusInfo.uusType = (RIL_UUS_Type) t;

            status = p.readInt32(&t);
            uusInfo.uusDcs = (RIL_UUS_DCS) t;

            status = p.readInt32(&len);
            if (status != NO_ERROR) {
                goto invalid;
            }

            // The java code writes -1 for null arrays
            if (((int) len) == -1) {
                uusInfo.uusData = NULL;
                len = 0;
            } else {
                uusInfo.uusData = (char*) p.readInplace(len);
            }

            uusInfo.uusLength = len;
            dial.uusInfo = &uusInfo;
        }
        sizeOfDial = sizeof(dial);
    }

    startRequest;
    appendPrintBuf("%snum=%s,clir=%d", printBuf, dial.address, dial.clir);
    if (uusPresent) {
        appendPrintBuf("%s,uusType=%d,uusDcs=%d,uusLen=%d", printBuf,
                dial.uusInfo->uusType, dial.uusInfo->uusDcs,
                dial.uusInfo->uusLength);
    }
    closeRequest;
    printRequest(pRI->token, pRI->pCI->requestNumber);

    CALL_ONREQUEST(pRI->pCI->requestNumber, &dial, sizeOfDial, pRI, pRI->socket_id);

#ifdef MEMSET_FREED
    memsetString (dial.address);
#endif

    free (dial.address);

#ifdef MEMSET_FREED
    memset(&uusInfo, 0, sizeof(RIL_UUS_Info));
    memset(&dial, 0, sizeof(dial));
#endif

    return;
invalid:
    invalidCommandBlock(pRI);
    return;
}

/**
 * Callee expects const RIL_SIM_IO *
 * Payload is:
 *   int32_t command
 *   int32_t fileid
 *   String path
 *   int32_t p1, p2, p3
 *   String data
 *   String pin2
 *   String aidPtr
 */
static void
dispatchSIM_IO (Parcel &p, RequestInfo *pRI) {
    union RIL_SIM_IO {
        RIL_SIM_IO_v6 v6;
        RIL_SIM_IO_v5 v5;
    } simIO;

    int32_t t;
    int size;
    status_t status;

#if VDBG
    RLOGD("dispatchSIM_IO");
#endif
    memset (&simIO, 0, sizeof(simIO));

    // note we only check status at the end

    status = p.readInt32(&t);
    simIO.v6.command = (int)t;

    status = p.readInt32(&t);
    simIO.v6.fileid = (int)t;

    simIO.v6.path = strdupReadString(p);

    status = p.readInt32(&t);
    simIO.v6.p1 = (int)t;

    status = p.readInt32(&t);
    simIO.v6.p2 = (int)t;

    status = p.readInt32(&t);
    simIO.v6.p3 = (int)t;

    simIO.v6.data = strdupReadString(p);
    simIO.v6.pin2 = strdupReadString(p);
    simIO.v6.aidPtr = strdupReadString(p);

    startRequest;
    appendPrintBuf("%scmd=0x%X,efid=0x%X,path=%s,%d,%d,%d,%s,pin2=%s,aid=%s", printBuf,
        simIO.v6.command, simIO.v6.fileid, (char*)simIO.v6.path,
        simIO.v6.p1, simIO.v6.p2, simIO.v6.p3,
        (char*)simIO.v6.data,  (char*)simIO.v6.pin2, simIO.v6.aidPtr);
    closeRequest;
    printRequest(pRI->token, pRI->pCI->requestNumber);

    if (status != NO_ERROR) {
        goto invalid;
    }

    size = (s_callbacks.version < 6) ? sizeof(simIO.v5) : sizeof(simIO.v6);
    CALL_ONREQUEST(pRI->pCI->requestNumber, &simIO, size, pRI, pRI->socket_id);

#ifdef MEMSET_FREED
    memsetString (simIO.v6.path);
    memsetString (simIO.v6.data);
    memsetString (simIO.v6.pin2);
    memsetString (simIO.v6.aidPtr);
#endif

    free (simIO.v6.path);
    free (simIO.v6.data);
    free (simIO.v6.pin2);
    free (simIO.v6.aidPtr);

#ifdef MEMSET_FREED
    memset(&simIO, 0, sizeof(simIO));
#endif

    return;
invalid:
    invalidCommandBlock(pRI);
    return;
}

/**
 * Callee expects const RIL_SIM_APDU *
 * Payload is:
 *   int32_t sessionid
 *   int32_t cla
 *   int32_t instruction
 *   int32_t p1, p2, p3
 *   String data
 */
static void
dispatchSIM_APDU (Parcel &p, RequestInfo *pRI) {
    int32_t t;
    status_t status;
    RIL_SIM_APDU apdu;

#if VDBG
    RLOGD("dispatchSIM_APDU");
#endif
    memset (&apdu, 0, sizeof(RIL_SIM_APDU));

    // Note we only check status at the end. Any single failure leads to
    // subsequent reads filing.
    status = p.readInt32(&t);
    apdu.sessionid = (int)t;

    status = p.readInt32(&t);
    apdu.cla = (int)t;

    status = p.readInt32(&t);
    apdu.instruction = (int)t;

    status = p.readInt32(&t);
    apdu.p1 = (int)t;

    status = p.readInt32(&t);
    apdu.p2 = (int)t;

    status = p.readInt32(&t);
    apdu.p3 = (int)t;

    apdu.data = strdupReadString(p);

    startRequest;
    appendPrintBuf("%ssessionid=%d,cla=%d,ins=%d,p1=%d,p2=%d,p3=%d,data=%s",
        printBuf, apdu.sessionid, apdu.cla, apdu.instruction, apdu.p1, apdu.p2,
        apdu.p3, (char*)apdu.data);
    closeRequest;
    printRequest(pRI->token, pRI->pCI->requestNumber);

    if (status != NO_ERROR) {
        goto invalid;
    }

    CALL_ONREQUEST(pRI->pCI->requestNumber, &apdu, sizeof(RIL_SIM_APDU), pRI, pRI->socket_id);

#ifdef MEMSET_FREED
    memsetString(apdu.data);
#endif
    free(apdu.data);

#ifdef MEMSET_FREED
    memset(&apdu, 0, sizeof(RIL_SIM_APDU));
#endif

    return;
invalid:
    invalidCommandBlock(pRI);
    return;
}


/**
 * Callee expects const RIL_CallForwardInfo *
 * Payload is:
 *  int32_t status/action
 *  int32_t reason
 *  int32_t serviceCode
 *  int32_t toa
 *  String number  (0 length -> null)
 *  int32_t timeSeconds
 */
static void
dispatchCallForward(Parcel &p, RequestInfo *pRI) {
    RIL_CallForwardInfo cff;
    int32_t t;
    status_t status;

    RLOGD("dispatchCallForward");
    memset (&cff, 0, sizeof(cff));

    // note we only check status at the end

    status = p.readInt32(&t);
    cff.status = (int)t;

    status = p.readInt32(&t);
    cff.reason = (int)t;

    status = p.readInt32(&t);
    cff.serviceClass = (int)t;

    status = p.readInt32(&t);
    cff.toa = (int)t;

    cff.number = strdupReadString(p);

    status = p.readInt32(&t);
    cff.timeSeconds = (int)t;

    if (status != NO_ERROR) {
        goto invalid;
    }

    // special case: number 0-length fields is null

    if (cff.number != NULL && strlen (cff.number) == 0) {
        cff.number = NULL;
    }

    startRequest;
    appendPrintBuf("%sstat=%d,reason=%d,serv=%d,toa=%d,%s,tout=%d", printBuf,
        cff.status, cff.reason, cff.serviceClass, cff.toa,
        (char*)cff.number, cff.timeSeconds);
    closeRequest;
    printRequest(pRI->token, pRI->pCI->requestNumber);

    CALL_ONREQUEST(pRI->pCI->requestNumber, &cff, sizeof(cff), pRI, pRI->socket_id);

#ifdef MEMSET_FREED
    memsetString(cff.number);
#endif

    free (cff.number);

#ifdef MEMSET_FREED
    memset(&cff, 0, sizeof(cff));
#endif

    return;
invalid:
    invalidCommandBlock(pRI);
    return;
}


static void
dispatchRaw(Parcel &p, RequestInfo *pRI) {
    int32_t len;
    status_t status;
    const void *data;

    status = p.readInt32(&len);

    if (status != NO_ERROR) {
        goto invalid;
    }

    // The java code writes -1 for null arrays
    if (((int)len) == -1) {
        data = NULL;
        len = 0;
    }

    data = p.readInplace(len);

    startRequest;
    appendPrintBuf("%sraw_size=%d", printBuf, len);
    closeRequest;
    printRequest(pRI->token, pRI->pCI->requestNumber);

    CALL_ONREQUEST(pRI->pCI->requestNumber, const_cast<void *>(data), len, pRI, pRI->socket_id);

    return;
invalid:
    invalidCommandBlock(pRI);
    return;
}

static status_t
constructCdmaSms(Parcel &p, RequestInfo *pRI, RIL_CDMA_SMS_Message& rcsm) {
    int32_t  t;
    uint8_t ut;
    status_t status;
    int32_t digitCount;
    int digitLimit;

    memset(&rcsm, 0, sizeof(rcsm));

    status = p.readInt32(&t);
    rcsm.uTeleserviceID = (int) t;

    status = p.read(&ut,sizeof(ut));
    rcsm.bIsServicePresent = (uint8_t) ut;

    status = p.readInt32(&t);
    rcsm.uServicecategory = (int) t;

    status = p.readInt32(&t);
    rcsm.sAddress.digit_mode = (RIL_CDMA_SMS_DigitMode) t;

    status = p.readInt32(&t);
    rcsm.sAddress.number_mode = (RIL_CDMA_SMS_NumberMode) t;

    status = p.readInt32(&t);
    rcsm.sAddress.number_type = (RIL_CDMA_SMS_NumberType) t;

    status = p.readInt32(&t);
    rcsm.sAddress.number_plan = (RIL_CDMA_SMS_NumberPlan) t;

    status = p.read(&ut,sizeof(ut));
    rcsm.sAddress.number_of_digits= (uint8_t) ut;

    digitLimit= MIN((rcsm.sAddress.number_of_digits), RIL_CDMA_SMS_ADDRESS_MAX);
    for(digitCount =0 ; digitCount < digitLimit; digitCount ++) {
        status = p.read(&ut,sizeof(ut));
        rcsm.sAddress.digits[digitCount] = (uint8_t) ut;
    }

    status = p.readInt32(&t);
    rcsm.sSubAddress.subaddressType = (RIL_CDMA_SMS_SubaddressType) t;

    status = p.read(&ut,sizeof(ut));
    rcsm.sSubAddress.odd = (uint8_t) ut;

    status = p.read(&ut,sizeof(ut));
    rcsm.sSubAddress.number_of_digits = (uint8_t) ut;

    digitLimit= MIN((rcsm.sSubAddress.number_of_digits), RIL_CDMA_SMS_SUBADDRESS_MAX);
    for(digitCount =0 ; digitCount < digitLimit; digitCount ++) {
        status = p.read(&ut,sizeof(ut));
        rcsm.sSubAddress.digits[digitCount] = (uint8_t) ut;
    }

    status = p.readInt32(&t);
    rcsm.uBearerDataLen = (int) t;

    digitLimit= MIN((rcsm.uBearerDataLen), RIL_CDMA_SMS_BEARER_DATA_MAX);
    for(digitCount =0 ; digitCount < digitLimit; digitCount ++) {
        status = p.read(&ut, sizeof(ut));
        rcsm.aBearerData[digitCount] = (uint8_t) ut;
    }

    if (status != NO_ERROR) {
        return status;
    }

    startRequest;
    appendPrintBuf("%suTeleserviceID=%d, bIsServicePresent=%d, uServicecategory=%d, \
            sAddress.digit_mode=%d, sAddress.Number_mode=%d, sAddress.number_type=%d, ",
            printBuf, rcsm.uTeleserviceID,rcsm.bIsServicePresent,rcsm.uServicecategory,
            rcsm.sAddress.digit_mode, rcsm.sAddress.number_mode,rcsm.sAddress.number_type);
    closeRequest;

    printRequest(pRI->token, pRI->pCI->requestNumber);

    return status;
}

static void
dispatchCdmaSms(Parcel &p, RequestInfo *pRI) {
    RIL_CDMA_SMS_Message rcsm;

    RLOGD("dispatchCdmaSms");
    if (NO_ERROR != constructCdmaSms(p, pRI, rcsm)) {
        goto invalid;
    }

    CALL_ONREQUEST(pRI->pCI->requestNumber, &rcsm, sizeof(rcsm),pRI, pRI->socket_id);

#ifdef MEMSET_FREED
    memset(&rcsm, 0, sizeof(rcsm));
#endif

    return;

invalid:
    invalidCommandBlock(pRI);
    return;
}

static void
dispatchImsCdmaSms(Parcel &p, RequestInfo *pRI, uint8_t retry, int32_t messageRef) {
    RIL_IMS_SMS_Message rism;
    RIL_CDMA_SMS_Message rcsm;

    RLOGD("dispatchImsCdmaSms: retry=%d, messageRef=%d", retry, messageRef);

    if (NO_ERROR != constructCdmaSms(p, pRI, rcsm)) {
        goto invalid;
    }
    memset(&rism, 0, sizeof(rism));
    rism.tech = RADIO_TECH_3GPP2;
    rism.retry = retry;
    rism.messageRef = messageRef;
    rism.message.cdmaMessage = &rcsm;

    CALL_ONREQUEST(pRI->pCI->requestNumber, &rism,
            sizeof(RIL_RadioTechnologyFamily)+sizeof(uint8_t)+sizeof(int32_t)
            +sizeof(rcsm),pRI, pRI->socket_id);

#ifdef MEMSET_FREED
    memset(&rcsm, 0, sizeof(rcsm));
    memset(&rism, 0, sizeof(rism));
#endif

    return;

invalid:
    invalidCommandBlock(pRI);
    return;
}

static void
dispatchImsGsmSms(Parcel &p, RequestInfo *pRI, uint8_t retry, int32_t messageRef) {
    RIL_IMS_SMS_Message rism;
    int32_t countStrings;
    status_t status;
    size_t datalen;
    char **pStrings;
    RLOGD("dispatchImsGsmSms: retry=%d, messageRef=%d", retry, messageRef);

    status = p.readInt32 (&countStrings);

    if (status != NO_ERROR) {
        goto invalid;
    }

    memset(&rism, 0, sizeof(rism));
    rism.tech = RADIO_TECH_3GPP;
    rism.retry = retry;
    rism.messageRef = messageRef;

    startRequest;
    appendPrintBuf("%stech=%d, retry=%d, messageRef=%d, ", printBuf,
                    (int)rism.tech, (int)rism.retry, rism.messageRef);
    if (countStrings == 0) {
        // just some non-null pointer
        pStrings = (char **)calloc(1, sizeof(char *));
        if (pStrings == NULL) {
            RLOGE("Memory allocation failed for request %s",
                    requestToString(pRI->pCI->requestNumber));
            closeRequest;
            return;
        }

        datalen = 0;
    } else if (countStrings < 0) {
        pStrings = NULL;
        datalen = 0;
    } else {
        if (countStrings > (INT_MAX/sizeof(char *))) {
            RLOGE("Invalid value of countStrings: \n");
            closeRequest;
            return;
        }
        datalen = sizeof(char *) * countStrings;

        pStrings = (char **)calloc(countStrings, sizeof(char *));
        if (pStrings == NULL) {
            RLOGE("Memory allocation failed for request %s",
                    requestToString(pRI->pCI->requestNumber));
            closeRequest;
            return;
        }

        for (int i = 0 ; i < countStrings ; i++) {
            pStrings[i] = strdupReadString(p);
            appendPrintBuf("%s%s,", printBuf, pStrings[i]);
        }
    }
    removeLastChar;
    closeRequest;
    printRequest(pRI->token, pRI->pCI->requestNumber);

    rism.message.gsmMessage = pStrings;
    CALL_ONREQUEST(pRI->pCI->requestNumber, &rism,
            sizeof(RIL_RadioTechnologyFamily)+sizeof(uint8_t)+sizeof(int32_t)
            +datalen, pRI, pRI->socket_id);

    if (pStrings != NULL) {
        for (int i = 0 ; i < countStrings ; i++) {
#ifdef MEMSET_FREED
            memsetString (pStrings[i]);
#endif
            free(pStrings[i]);
        }

#ifdef MEMSET_FREED
        memset(pStrings, 0, datalen);
#endif
        free(pStrings);
    }

#ifdef MEMSET_FREED
    memset(&rism, 0, sizeof(rism));
#endif
    return;
invalid:
    ALOGE("dispatchImsGsmSms invalid block");
    invalidCommandBlock(pRI);
    return;
}

static void
dispatchImsSms(Parcel &p, RequestInfo *pRI) {
    int32_t  t;
    status_t status = p.readInt32(&t);
    RIL_RadioTechnologyFamily format;
    uint8_t retry;
    int32_t messageRef;

    RLOGD("dispatchImsSms");
    if (status != NO_ERROR) {
        goto invalid;
    }
    format = (RIL_RadioTechnologyFamily) t;

    // read retry field
    status = p.read(&retry,sizeof(retry));
    if (status != NO_ERROR) {
        goto invalid;
    }
    // read messageRef field
    status = p.read(&messageRef,sizeof(messageRef));
    if (status != NO_ERROR) {
        goto invalid;
    }

    if (RADIO_TECH_3GPP == format) {
        dispatchImsGsmSms(p, pRI, retry, messageRef);
    } else if (RADIO_TECH_3GPP2 == format) {
        dispatchImsCdmaSms(p, pRI, retry, messageRef);
    } else {
        ALOGE("requestImsSendSMS invalid format value =%d", format);
    }

    return;

invalid:
    invalidCommandBlock(pRI);
    return;
}

static void
dispatchCdmaSmsAck(Parcel &p, RequestInfo *pRI) {
    RIL_CDMA_SMS_Ack rcsa;
    int32_t  t;
    status_t status;
    int32_t digitCount;

    RLOGD("dispatchCdmaSmsAck");
    memset(&rcsa, 0, sizeof(rcsa));

    status = p.readInt32(&t);
    rcsa.uErrorClass = (RIL_CDMA_SMS_ErrorClass) t;

    status = p.readInt32(&t);
    rcsa.uSMSCauseCode = (int) t;

    if (status != NO_ERROR) {
        goto invalid;
    }

    startRequest;
    appendPrintBuf("%suErrorClass=%d, uTLStatus=%d, ",
            printBuf, rcsa.uErrorClass, rcsa.uSMSCauseCode);
    closeRequest;

    printRequest(pRI->token, pRI->pCI->requestNumber);

    CALL_ONREQUEST(pRI->pCI->requestNumber, &rcsa, sizeof(rcsa),pRI, pRI->socket_id);

#ifdef MEMSET_FREED
    memset(&rcsa, 0, sizeof(rcsa));
#endif

    return;

invalid:
    invalidCommandBlock(pRI);
    return;
}

static void
dispatchGsmBrSmsCnf(Parcel &p, RequestInfo *pRI) {
    int32_t t;
    status_t status;
    int32_t num;

    status = p.readInt32(&num);
    if (status != NO_ERROR) {
        goto invalid;
    }

    {
        RIL_GSM_BroadcastSmsConfigInfo gsmBci[num];
        RIL_GSM_BroadcastSmsConfigInfo *gsmBciPtrs[num];

        startRequest;
        for (int i = 0 ; i < num ; i++ ) {
            gsmBciPtrs[i] = &gsmBci[i];

            status = p.readInt32(&t);
            gsmBci[i].fromServiceId = (int) t;

            status = p.readInt32(&t);
            gsmBci[i].toServiceId = (int) t;

            status = p.readInt32(&t);
            gsmBci[i].fromCodeScheme = (int) t;

            status = p.readInt32(&t);
            gsmBci[i].toCodeScheme = (int) t;

            status = p.readInt32(&t);
            gsmBci[i].selected = (uint8_t) t;

            appendPrintBuf("%s [%d: fromServiceId=%d, toServiceId =%d, \
                  fromCodeScheme=%d, toCodeScheme=%d, selected =%d]", printBuf, i,
                  gsmBci[i].fromServiceId, gsmBci[i].toServiceId,
                  gsmBci[i].fromCodeScheme, gsmBci[i].toCodeScheme,
                  gsmBci[i].selected);
        }
        closeRequest;

        if (status != NO_ERROR) {
            goto invalid;
        }

        CALL_ONREQUEST(pRI->pCI->requestNumber,
                              gsmBciPtrs,
                              num * sizeof(RIL_GSM_BroadcastSmsConfigInfo *),
                              pRI, pRI->socket_id);

#ifdef MEMSET_FREED
        memset(gsmBci, 0, num * sizeof(RIL_GSM_BroadcastSmsConfigInfo));
        memset(gsmBciPtrs, 0, num * sizeof(RIL_GSM_BroadcastSmsConfigInfo *));
#endif
    }

    return;

invalid:
    invalidCommandBlock(pRI);
    return;
}

static void
dispatchCdmaBrSmsCnf(Parcel &p, RequestInfo *pRI) {
    int32_t t;
    status_t status;
    int32_t num;

    status = p.readInt32(&num);
    if (status != NO_ERROR) {
        goto invalid;
    }

    {
        RIL_CDMA_BroadcastSmsConfigInfo cdmaBci[num];
        RIL_CDMA_BroadcastSmsConfigInfo *cdmaBciPtrs[num];

        startRequest;
        for (int i = 0 ; i < num ; i++ ) {
            cdmaBciPtrs[i] = &cdmaBci[i];

            status = p.readInt32(&t);
            cdmaBci[i].service_category = (int) t;

            status = p.readInt32(&t);
            cdmaBci[i].language = (int) t;

            status = p.readInt32(&t);
            cdmaBci[i].selected = (uint8_t) t;

            appendPrintBuf("%s [%d: service_category=%d, language =%d, \
                  entries.bSelected =%d]", printBuf, i, cdmaBci[i].service_category,
                  cdmaBci[i].language, cdmaBci[i].selected);
        }
        closeRequest;

        if (status != NO_ERROR) {
            goto invalid;
        }

        CALL_ONREQUEST(pRI->pCI->requestNumber,
                              cdmaBciPtrs,
                              num * sizeof(RIL_CDMA_BroadcastSmsConfigInfo *),
                              pRI, pRI->socket_id);

#ifdef MEMSET_FREED
        memset(cdmaBci, 0, num * sizeof(RIL_CDMA_BroadcastSmsConfigInfo));
        memset(cdmaBciPtrs, 0, num * sizeof(RIL_CDMA_BroadcastSmsConfigInfo *));
#endif
    }

    return;

invalid:
    invalidCommandBlock(pRI);
    return;
}

static void dispatchRilCdmaSmsWriteArgs(Parcel &p, RequestInfo *pRI) {
    RIL_CDMA_SMS_WriteArgs rcsw;
    int32_t  t;
    uint32_t ut;
    uint8_t  uct;
    status_t status;
    int32_t  digitCount;
    int32_t  digitLimit;

    memset(&rcsw, 0, sizeof(rcsw));

    status = p.readInt32(&t);
    rcsw.status = t;

    status = p.readInt32(&t);
    rcsw.message.uTeleserviceID = (int) t;

    status = p.read(&uct,sizeof(uct));
    rcsw.message.bIsServicePresent = (uint8_t) uct;

    status = p.readInt32(&t);
    rcsw.message.uServicecategory = (int) t;

    status = p.readInt32(&t);
    rcsw.message.sAddress.digit_mode = (RIL_CDMA_SMS_DigitMode) t;

    status = p.readInt32(&t);
    rcsw.message.sAddress.number_mode = (RIL_CDMA_SMS_NumberMode) t;

    status = p.readInt32(&t);
    rcsw.message.sAddress.number_type = (RIL_CDMA_SMS_NumberType) t;

    status = p.readInt32(&t);
    rcsw.message.sAddress.number_plan = (RIL_CDMA_SMS_NumberPlan) t;

    status = p.read(&uct,sizeof(uct));
    rcsw.message.sAddress.number_of_digits = (uint8_t) uct;

    digitLimit = MIN((rcsw.message.sAddress.number_of_digits), RIL_CDMA_SMS_ADDRESS_MAX);

    for(digitCount = 0 ; digitCount < digitLimit; digitCount ++) {
        status = p.read(&uct,sizeof(uct));
        rcsw.message.sAddress.digits[digitCount] = (uint8_t) uct;
    }

    status = p.readInt32(&t);
    rcsw.message.sSubAddress.subaddressType = (RIL_CDMA_SMS_SubaddressType) t;

    status = p.read(&uct,sizeof(uct));
    rcsw.message.sSubAddress.odd = (uint8_t) uct;

    status = p.read(&uct,sizeof(uct));
    rcsw.message.sSubAddress.number_of_digits = (uint8_t) uct;

    digitLimit = MIN((rcsw.message.sSubAddress.number_of_digits), RIL_CDMA_SMS_SUBADDRESS_MAX);

    for(digitCount = 0 ; digitCount < digitLimit; digitCount ++) {
        status = p.read(&uct,sizeof(uct));
        rcsw.message.sSubAddress.digits[digitCount] = (uint8_t) uct;
    }

    status = p.readInt32(&t);
    rcsw.message.uBearerDataLen = (int) t;

    digitLimit = MIN((rcsw.message.uBearerDataLen), RIL_CDMA_SMS_BEARER_DATA_MAX);

    for(digitCount = 0 ; digitCount < digitLimit; digitCount ++) {
        status = p.read(&uct, sizeof(uct));
        rcsw.message.aBearerData[digitCount] = (uint8_t) uct;
    }

    if (status != NO_ERROR) {
        goto invalid;
    }

    startRequest;
    appendPrintBuf("%sstatus=%d, message.uTeleserviceID=%d, message.bIsServicePresent=%d, \
            message.uServicecategory=%d, message.sAddress.digit_mode=%d, \
            message.sAddress.number_mode=%d, \
            message.sAddress.number_type=%d, ",
            printBuf, rcsw.status, rcsw.message.uTeleserviceID, rcsw.message.bIsServicePresent,
            rcsw.message.uServicecategory, rcsw.message.sAddress.digit_mode,
            rcsw.message.sAddress.number_mode,
            rcsw.message.sAddress.number_type);
    closeRequest;

    printRequest(pRI->token, pRI->pCI->requestNumber);

    CALL_ONREQUEST(pRI->pCI->requestNumber, &rcsw, sizeof(rcsw),pRI, pRI->socket_id);

#ifdef MEMSET_FREED
    memset(&rcsw, 0, sizeof(rcsw));
#endif

    return;

invalid:
    invalidCommandBlock(pRI);
    return;

}

// For backwards compatibility in RIL_REQUEST_SETUP_DATA_CALL.
// Version 4 of the RIL interface adds a new PDP type parameter to support
// IPv6 and dual-stack PDP contexts. When dealing with a previous version of
// RIL, remove the parameter from the request.
static void dispatchDataCall(Parcel& p, RequestInfo *pRI) {
    // In RIL v3, REQUEST_SETUP_DATA_CALL takes 6 parameters.
    const int numParamsRilV3 = 6;

    // The first bytes of the RIL parcel contain the request number and the
    // serial number - see processCommandBuffer(). Copy them over too.
    int pos = p.dataPosition();

    int numParams = p.readInt32();
    if (s_callbacks.version < 4 && numParams > numParamsRilV3) {
      Parcel p2;
      p2.appendFrom(&p, 0, pos);
      p2.writeInt32(numParamsRilV3);
      for(int i = 0; i < numParamsRilV3; i++) {
        p2.writeString16(p.readString16());
      }
      p2.setDataPosition(pos);
      dispatchStrings(p2, pRI);
    } else {
      p.setDataPosition(pos);
      dispatchStrings(p, pRI);
    }
}

// For backwards compatibility with RILs that dont support RIL_REQUEST_VOICE_RADIO_TECH.
// When all RILs handle this request, this function can be removed and
// the request can be sent directly to the RIL using dispatchVoid.
static void dispatchVoiceRadioTech(Parcel& p, RequestInfo *pRI) {
    RIL_RadioState state = CALL_ONSTATEREQUEST((RIL_SOCKET_ID)pRI->socket_id);

    if ((RADIO_STATE_UNAVAILABLE == state) || (RADIO_STATE_OFF == state)) {
        RIL_onRequestComplete(pRI, RIL_E_RADIO_NOT_AVAILABLE, NULL, 0);
    }

    // RILs that support RADIO_STATE_ON should support this request.
    if (RADIO_STATE_ON == state) {
        dispatchVoid(p, pRI);
        return;
    }

    // For Older RILs, that do not support RADIO_STATE_ON, assume that they
    // will not support this new request either and decode Voice Radio Technology
    // from Radio State
    voiceRadioTech = decodeVoiceRadioTechnology(state);

    if (voiceRadioTech < 0)
        RIL_onRequestComplete(pRI, RIL_E_GENERIC_FAILURE, NULL, 0);
    else
        RIL_onRequestComplete(pRI, RIL_E_SUCCESS, &voiceRadioTech, sizeof(int));
}

// For backwards compatibility in RIL_REQUEST_CDMA_GET_SUBSCRIPTION_SOURCE:.
// When all RILs handle this request, this function can be removed and
// the request can be sent directly to the RIL using dispatchVoid.
static void dispatchCdmaSubscriptionSource(Parcel& p, RequestInfo *pRI) {
    RIL_RadioState state = CALL_ONSTATEREQUEST((RIL_SOCKET_ID)pRI->socket_id);

    if ((RADIO_STATE_UNAVAILABLE == state) || (RADIO_STATE_OFF == state)) {
        RIL_onRequestComplete(pRI, RIL_E_RADIO_NOT_AVAILABLE, NULL, 0);
    }

    // RILs that support RADIO_STATE_ON should support this request.
    if (RADIO_STATE_ON == state) {
        dispatchVoid(p, pRI);
        return;
    }

    // For Older RILs, that do not support RADIO_STATE_ON, assume that they
    // will not support this new request either and decode CDMA Subscription Source
    // from Radio State
    cdmaSubscriptionSource = decodeCdmaSubscriptionSource(state);

    if (cdmaSubscriptionSource < 0)
        RIL_onRequestComplete(pRI, RIL_E_GENERIC_FAILURE, NULL, 0);
    else
        RIL_onRequestComplete(pRI, RIL_E_SUCCESS, &cdmaSubscriptionSource, sizeof(int));
}

static void dispatchSetInitialAttachApn(Parcel &p, RequestInfo *pRI)
{
    RIL_InitialAttachApn pf;
    int32_t  t;
    status_t status;

    memset(&pf, 0, sizeof(pf));

    pf.apn = strdupReadString(p);
    pf.protocol = strdupReadString(p);

    status = p.readInt32(&t);
    pf.authtype = (int) t;

    pf.username = strdupReadString(p);
    pf.password = strdupReadString(p);

    startRequest;
    appendPrintBuf("%sapn=%s, protocol=%s, authtype=%d, username=%s, password=%s",
            printBuf, pf.apn, pf.protocol, pf.authtype, pf.username, pf.password);
    closeRequest;
    printRequest(pRI->token, pRI->pCI->requestNumber);

    if (status != NO_ERROR) {
        goto invalid;
    }
    CALL_ONREQUEST(pRI->pCI->requestNumber, &pf, sizeof(pf), pRI, pRI->socket_id);

#ifdef MEMSET_FREED
    memsetString(pf.apn);
    memsetString(pf.protocol);
    memsetString(pf.username);
    memsetString(pf.password);
#endif

    free(pf.apn);
    free(pf.protocol);
    free(pf.username);
    free(pf.password);

#ifdef MEMSET_FREED
    memset(&pf, 0, sizeof(pf));
#endif

    return;
invalid:
    invalidCommandBlock(pRI);
    return;
}

static void dispatchNVReadItem(Parcel &p, RequestInfo *pRI) {
    RIL_NV_ReadItem nvri;
    int32_t  t;
    status_t status;

    memset(&nvri, 0, sizeof(nvri));

    status = p.readInt32(&t);
    nvri.itemID = (RIL_NV_Item) t;

    if (status != NO_ERROR) {
        goto invalid;
    }

    startRequest;
    appendPrintBuf("%snvri.itemID=%d, ", printBuf, nvri.itemID);
    closeRequest;

    printRequest(pRI->token, pRI->pCI->requestNumber);

    CALL_ONREQUEST(pRI->pCI->requestNumber, &nvri, sizeof(nvri), pRI, pRI->socket_id);

#ifdef MEMSET_FREED
    memset(&nvri, 0, sizeof(nvri));
#endif

    return;

invalid:
    invalidCommandBlock(pRI);
    return;
}

static void dispatchNVWriteItem(Parcel &p, RequestInfo *pRI) {
    RIL_NV_WriteItem nvwi;
    int32_t  t;
    status_t status;

    memset(&nvwi, 0, sizeof(nvwi));

    status = p.readInt32(&t);
    nvwi.itemID = (RIL_NV_Item) t;

    nvwi.value = strdupReadString(p);

    if (status != NO_ERROR || nvwi.value == NULL) {
        goto invalid;
    }

    startRequest;
    appendPrintBuf("%snvwi.itemID=%d, value=%s, ", printBuf, nvwi.itemID,
            nvwi.value);
    closeRequest;

    printRequest(pRI->token, pRI->pCI->requestNumber);

    CALL_ONREQUEST(pRI->pCI->requestNumber, &nvwi, sizeof(nvwi), pRI, pRI->socket_id);

#ifdef MEMSET_FREED
    memsetString(nvwi.value);
#endif

    free(nvwi.value);

#ifdef MEMSET_FREED
    memset(&nvwi, 0, sizeof(nvwi));
#endif

    return;

invalid:
    invalidCommandBlock(pRI);
    return;
}


static void dispatchUiccSubscripton(Parcel &p, RequestInfo *pRI) {
    RIL_SelectUiccSub uicc_sub;
    status_t status;
    int32_t  t;
    memset(&uicc_sub, 0, sizeof(uicc_sub));

    status = p.readInt32(&t);
    if (status != NO_ERROR) {
        goto invalid;
    }
    uicc_sub.slot = (int) t;

    status = p.readInt32(&t);
    if (status != NO_ERROR) {
        goto invalid;
    }
    uicc_sub.app_index = (int) t;

    status = p.readInt32(&t);
    if (status != NO_ERROR) {
        goto invalid;
    }
    uicc_sub.sub_type = (RIL_SubscriptionType) t;

    status = p.readInt32(&t);
    if (status != NO_ERROR) {
        goto invalid;
    }
    uicc_sub.act_status = (RIL_UiccSubActStatus) t;

    startRequest;
    appendPrintBuf("slot=%d, app_index=%d, act_status = %d", uicc_sub.slot, uicc_sub.app_index,
            uicc_sub.act_status);
    RLOGD("dispatchUiccSubscription, slot=%d, app_index=%d, act_status = %d", uicc_sub.slot,
            uicc_sub.app_index, uicc_sub.act_status);
    closeRequest;
    printRequest(pRI->token, pRI->pCI->requestNumber);

    CALL_ONREQUEST(pRI->pCI->requestNumber, &uicc_sub, sizeof(uicc_sub), pRI, pRI->socket_id);

#ifdef MEMSET_FREED
    memset(&uicc_sub, 0, sizeof(uicc_sub));
#endif
    return;

invalid:
    invalidCommandBlock(pRI);
    return;
}

static void dispatchSimAuthentication(Parcel &p, RequestInfo *pRI)
{
    RIL_SimAuthentication pf;
    int32_t  t;
    status_t status;

    memset(&pf, 0, sizeof(pf));

    status = p.readInt32(&t);
    pf.authContext = (int) t;
    pf.authData = strdupReadString(p);
    pf.aid = strdupReadString(p);

    startRequest;
    appendPrintBuf("authContext=%s, authData=%s, aid=%s", pf.authContext, pf.authData, pf.aid);
    closeRequest;
    printRequest(pRI->token, pRI->pCI->requestNumber);

    if (status != NO_ERROR) {
        goto invalid;
    }
    CALL_ONREQUEST(pRI->pCI->requestNumber, &pf, sizeof(pf), pRI, pRI->socket_id);

#ifdef MEMSET_FREED
    memsetString(pf.authData);
    memsetString(pf.aid);
#endif

    free(pf.authData);
    free(pf.aid);

#ifdef MEMSET_FREED
    memset(&pf, 0, sizeof(pf));
#endif

    return;
invalid:
    invalidCommandBlock(pRI);
    return;
}

static void dispatchDataProfile(Parcel &p, RequestInfo *pRI) {
    int32_t t;
    status_t status;
    int32_t num;

    status = p.readInt32(&num);
    if (status != NO_ERROR || num < 0) {
        goto invalid;
    }

    {
        RIL_DataProfileInfo *dataProfiles =
                (RIL_DataProfileInfo *)calloc(num, sizeof(RIL_DataProfileInfo));
        if (dataProfiles == NULL) {
            RLOGE("Memory allocation failed for request %s",
                    requestToString(pRI->pCI->requestNumber));
            return;
        }
        RIL_DataProfileInfo **dataProfilePtrs =
                (RIL_DataProfileInfo **)calloc(num, sizeof(RIL_DataProfileInfo *));
        if (dataProfilePtrs == NULL) {
            RLOGE("Memory allocation failed for request %s",
                    requestToString(pRI->pCI->requestNumber));
            free(dataProfiles);
            return;
        }

        startRequest;
        for (int i = 0 ; i < num ; i++ ) {
            dataProfilePtrs[i] = &dataProfiles[i];

            status = p.readInt32(&t);
            dataProfiles[i].profileId = (int) t;

            dataProfiles[i].apn = strdupReadString(p);
            dataProfiles[i].protocol = strdupReadString(p);
            status = p.readInt32(&t);
            dataProfiles[i].authType = (int) t;

            dataProfiles[i].user = strdupReadString(p);
            dataProfiles[i].password = strdupReadString(p);

            status = p.readInt32(&t);
            dataProfiles[i].type = (int) t;

            status = p.readInt32(&t);
            dataProfiles[i].maxConnsTime = (int) t;
            status = p.readInt32(&t);
            dataProfiles[i].maxConns = (int) t;
            status = p.readInt32(&t);
            dataProfiles[i].waitTime = (int) t;

            status = p.readInt32(&t);
            dataProfiles[i].enabled = (int) t;

            appendPrintBuf("%s [%d: profileId=%d, apn =%s, protocol =%s, authType =%d, \
                  user =%s, password =%s, type =%d, maxConnsTime =%d, maxConns =%d, \
                  waitTime =%d, enabled =%d]", printBuf, i, dataProfiles[i].profileId,
                  dataProfiles[i].apn, dataProfiles[i].protocol, dataProfiles[i].authType,
                  dataProfiles[i].user, dataProfiles[i].password, dataProfiles[i].type,
                  dataProfiles[i].maxConnsTime, dataProfiles[i].maxConns,
                  dataProfiles[i].waitTime, dataProfiles[i].enabled);
        }
        closeRequest;
        printRequest(pRI->token, pRI->pCI->requestNumber);

        if (status != NO_ERROR) {
            free(dataProfiles);
            free(dataProfilePtrs);
            goto invalid;
        }
        CALL_ONREQUEST(pRI->pCI->requestNumber,
                              dataProfilePtrs,
                              num * sizeof(RIL_DataProfileInfo *),
                              pRI, pRI->socket_id);

#ifdef MEMSET_FREED
        memset(dataProfiles, 0, num * sizeof(RIL_DataProfileInfo));
        memset(dataProfilePtrs, 0, num * sizeof(RIL_DataProfileInfo *));
#endif
        free(dataProfiles);
        free(dataProfilePtrs);
    }

    return;

invalid:
    invalidCommandBlock(pRI);
    return;
}

static void dispatchRadioCapability(Parcel &p, RequestInfo *pRI){
    RIL_RadioCapability rc;
    int32_t t;
    status_t status;

    memset (&rc, 0, sizeof(RIL_RadioCapability));

    status = p.readInt32(&t);
    rc.version = (int)t;
    if (status != NO_ERROR) {
        goto invalid;
    }

    status = p.readInt32(&t);
    rc.session= (int)t;
    if (status != NO_ERROR) {
        goto invalid;
    }

    status = p.readInt32(&t);
    rc.phase= (int)t;
    if (status != NO_ERROR) {
        goto invalid;
    }

    status = p.readInt32(&t);
    rc.rat = (int)t;
    if (status != NO_ERROR) {
        goto invalid;
    }

    status = readStringFromParcelInplace(p, rc.logicalModemUuid, sizeof(rc.logicalModemUuid));
    if (status != NO_ERROR) {
        goto invalid;
    }

    status = p.readInt32(&t);
    rc.status = (int)t;

    if (status != NO_ERROR) {
        goto invalid;
    }

    startRequest;
    appendPrintBuf("%s [version:%d, session:%d, phase:%d, rat:%d, \
            logicalModemUuid:%s, status:%d", printBuf, rc.version, rc.session,
            rc.phase, rc.rat, rc.logicalModemUuid, rc.session);

    closeRequest;
    printRequest(pRI->token, pRI->pCI->requestNumber);

    CALL_ONREQUEST(pRI->pCI->requestNumber,
                &rc,
                sizeof(RIL_RadioCapability),
                pRI, pRI->socket_id);
    return;
invalid:
    invalidCommandBlock(pRI);
    return;
}

static int
blockingWrite(int fd, const void *buffer, size_t len) {
    size_t writeOffset = 0;
    const uint8_t *toWrite;

    toWrite = (const uint8_t *)buffer;

    while (writeOffset < len) {
        ssize_t written;
        do {
            written = write (fd, toWrite + writeOffset,
                                len - writeOffset);
        } while (written < 0 && ((errno == EINTR) || (errno == EAGAIN)));

        if (written >= 0) {
            writeOffset += written;
        } else {   // written < 0
            RLOGE ("RIL Response: unexpected error on write errno:%d", errno);
            close(fd);
            return -1;
        }
    }
#if VDBG
    RLOGE("RIL Response bytes written:%d", writeOffset);
#endif
    return 0;
}

static int
sendResponseRaw (const void *data, size_t dataSize, RIL_SOCKET_ID socket_id) {
    int fd = s_ril_param_socket.fdCommand;
    int ret;
    uint32_t header;
    pthread_mutex_t * writeMutexHook = &s_writeMutex;

#if VDBG
    RLOGE("Send Response to %s", rilSocketIdToString(socket_id));
#endif

#if (SIM_COUNT >= 2)
    if (socket_id == RIL_SOCKET_2) {
        fd = s_ril_param_socket2.fdCommand;
        writeMutexHook = &s_writeMutex_socket2;
    }
#if (SIM_COUNT >= 3)
    else if (socket_id == RIL_SOCKET_3) {
        fd = s_ril_param_socket3.fdCommand;
        writeMutexHook = &s_writeMutex_socket3;
    }
#endif
#if (SIM_COUNT >= 4)
    else if (socket_id == RIL_SOCKET_4) {
        fd = s_ril_param_socket4.fdCommand;
        writeMutexHook = &s_writeMutex_socket4;
    }
#endif
#endif
    if (fd < 0) {
        return -1;
    }

    if (dataSize > MAX_COMMAND_BYTES) {
        RLOGE("RIL: packet larger than %u (%u)",
                MAX_COMMAND_BYTES, (unsigned int )dataSize);

        return -1;
    }

    pthread_mutex_lock(writeMutexHook);

    header = htonl(dataSize);

    ret = blockingWrite(fd, (void *)&header, sizeof(header));

    if (ret < 0) {
        pthread_mutex_unlock(writeMutexHook);
        return ret;
    }

    ret = blockingWrite(fd, data, dataSize);

    if (ret < 0) {
        pthread_mutex_unlock(writeMutexHook);
        return ret;
    }

    pthread_mutex_unlock(writeMutexHook);

    return 0;
}

static int
sendResponse (Parcel &p, RIL_SOCKET_ID socket_id) {
    printResponse;
    return sendResponseRaw(p.data(), p.dataSize(), socket_id);
}

/** response is an int* pointing to an array of ints */

static int
responseInts(Parcel &p, void *response, size_t responselen) {
    int numInts;

    if (response == NULL && responselen != 0) {
        RLOGE("invalid response: NULL");
        return RIL_ERRNO_INVALID_RESPONSE;
    }
    if (responselen % sizeof(int) != 0) {
        RLOGE("responseInts: invalid response length %d expected multiple of %d\n",
            (int)responselen, (int)sizeof(int));
        return RIL_ERRNO_INVALID_RESPONSE;
    }

    int *p_int = (int *) response;

    numInts = responselen / sizeof(int);
    p.writeInt32 (numInts);

    /* each int*/
    startResponse;
    for (int i = 0 ; i < numInts ; i++) {
        appendPrintBuf("%s%d,", printBuf, p_int[i]);
        p.writeInt32(p_int[i]);
    }
    removeLastChar;
    closeResponse;

    return 0;
}

// Response is an int or RIL_LastCallFailCauseInfo.
// Currently, only Shamu plans to use RIL_LastCallFailCauseInfo.
// TODO(yjl): Let all implementations use RIL_LastCallFailCauseInfo.
static int responseFailCause(Parcel &p, void *response, size_t responselen) {
    if (response == NULL && responselen != 0) {
        RLOGE("invalid response: NULL");
        return RIL_ERRNO_INVALID_RESPONSE;
    }

    if (responselen == sizeof(int)) {
      startResponse;
      int *p_int = (int *) response;
      appendPrintBuf("%s%d,", printBuf, p_int[0]);
      p.writeInt32(p_int[0]);
      removeLastChar;
      closeResponse;
    } else if (responselen == sizeof(RIL_LastCallFailCauseInfo)) {
      startResponse;
      RIL_LastCallFailCauseInfo *p_fail_cause_info = (RIL_LastCallFailCauseInfo *) response;
      appendPrintBuf("%s[cause_code=%d,vendor_cause=%s]", printBuf, p_fail_cause_info->cause_code,
                     p_fail_cause_info->vendor_cause);
      p.writeInt32(p_fail_cause_info->cause_code);
      writeStringToParcel(p, p_fail_cause_info->vendor_cause);
      removeLastChar;
      closeResponse;
    } else {
      RLOGE("responseFailCause: invalid response length %d expected an int or "
            "RIL_LastCallFailCauseInfo", (int)responselen);
      return RIL_ERRNO_INVALID_RESPONSE;
    }

    return 0;
}

/** response is a char **, pointing to an array of char *'s
    The parcel will begin with the version */
static int responseStringsWithVersion(int version, Parcel &p, void *response, size_t responselen) {
    p.writeInt32(version);
    return responseStrings(p, response, responselen);
}

/** response is a char **, pointing to an array of char *'s */
static int responseStrings(Parcel &p, void *response, size_t responselen) {
    int numStrings;

    if (response == NULL && responselen != 0) {
        RLOGE("invalid response: NULL");
        return RIL_ERRNO_INVALID_RESPONSE;
    }
    if (responselen % sizeof(char *) != 0) {
        RLOGE("responseStrings: invalid response length %d expected multiple of %d\n",
            (int)responselen, (int)sizeof(char *));
        return RIL_ERRNO_INVALID_RESPONSE;
    }

    if (response == NULL) {
        p.writeInt32 (0);
    } else {
        char **p_cur = (char **) response;

        numStrings = responselen / sizeof(char *);
        p.writeInt32 (numStrings);

        /* each string*/
        startResponse;
        for (int i = 0 ; i < numStrings ; i++) {
            appendPrintBuf("%s%s,", printBuf, (char*)p_cur[i]);
            writeStringToParcel (p, p_cur[i]);
        }
        removeLastChar;
        closeResponse;
    }
    return 0;
}


/**
 * NULL strings are accepted
 * FIXME currently ignores responselen
 */
static int responseString(Parcel &p, void *response, size_t responselen) {
    /* one string only */
    startResponse;
    appendPrintBuf("%s%s", printBuf, (char*)response);
    closeResponse;

    writeStringToParcel(p, (const char *)response);

    return 0;
}

static int responseVoid(Parcel &p, void *response, size_t responselen) {
    startResponse;
    removeLastChar;
    return 0;
}

static int responseCallList(Parcel &p, void *response, size_t responselen) {
    int num;

    if (response == NULL && responselen != 0) {
        RLOGE("invalid response: NULL");
        return RIL_ERRNO_INVALID_RESPONSE;
    }

    if (responselen % sizeof (RIL_Call *) != 0) {
        RLOGE("responseCallList: invalid response length %d expected multiple of %d\n",
            (int)responselen, (int)sizeof (RIL_Call *));
        return RIL_ERRNO_INVALID_RESPONSE;
    }

    startResponse;
    /* number of call info's */
    num = responselen / sizeof(RIL_Call *);
    p.writeInt32(num);

    for (int i = 0 ; i < num ; i++) {
        RIL_Call *p_cur = ((RIL_Call **) response)[i];
        /* each call info */
        p.writeInt32(p_cur->state);
        p.writeInt32(p_cur->index);
        p.writeInt32(p_cur->toa);
        p.writeInt32(p_cur->isMpty);
        p.writeInt32(p_cur->isMT);
        p.writeInt32(p_cur->als);
        p.writeInt32(p_cur->isVoice);
        p.writeInt32(p_cur->isVoicePrivacy);
        writeStringToParcel(p, p_cur->number);
        p.writeInt32(p_cur->numberPresentation);
        writeStringToParcel(p, p_cur->name);
        p.writeInt32(p_cur->namePresentation);
        // Remove when partners upgrade to version 3
        if ((s_callbacks.version < 3) || (p_cur->uusInfo == NULL || p_cur->uusInfo->uusData == NULL)) {
            p.writeInt32(0); /* UUS Information is absent */
        } else {
            RIL_UUS_Info *uusInfo = p_cur->uusInfo;
            p.writeInt32(1); /* UUS Information is present */
            p.writeInt32(uusInfo->uusType);
            p.writeInt32(uusInfo->uusDcs);
            p.writeInt32(uusInfo->uusLength);
            p.write(uusInfo->uusData, uusInfo->uusLength);
        }
        appendPrintBuf("%s[id=%d,%s,toa=%d,",
            printBuf,
            p_cur->index,
            callStateToString(p_cur->state),
            p_cur->toa);
        appendPrintBuf("%s%s,%s,als=%d,%s,%s,",
            printBuf,
            (p_cur->isMpty)?"conf":"norm",
            (p_cur->isMT)?"mt":"mo",
            p_cur->als,
            (p_cur->isVoice)?"voc":"nonvoc",
            (p_cur->isVoicePrivacy)?"evp":"noevp");
        appendPrintBuf("%s%s,cli=%d,name='%s',%d]",
            printBuf,
            p_cur->number,
            p_cur->numberPresentation,
            p_cur->name,
            p_cur->namePresentation);
    }
    removeLastChar;
    closeResponse;

    return 0;
}

static int responseSMS(Parcel &p, void *response, size_t responselen) {
    if (response == NULL) {
        RLOGE("invalid response: NULL");
        return RIL_ERRNO_INVALID_RESPONSE;
    }

    if (responselen != sizeof (RIL_SMS_Response) ) {
        RLOGE("invalid response length %d expected %d",
                (int)responselen, (int)sizeof (RIL_SMS_Response));
        return RIL_ERRNO_INVALID_RESPONSE;
    }

    RIL_SMS_Response *p_cur = (RIL_SMS_Response *) response;

    p.writeInt32(p_cur->messageRef);
    writeStringToParcel(p, p_cur->ackPDU);
    p.writeInt32(p_cur->errorCode);

    startResponse;
    appendPrintBuf("%s%d,%s,%d", printBuf, p_cur->messageRef,
        (char*)p_cur->ackPDU, p_cur->errorCode);
    closeResponse;

    return 0;
}

static int responseDataCallListV4(Parcel &p, void *response, size_t responselen)
{
    if (response == NULL && responselen != 0) {
        RLOGE("invalid response: NULL");
        return RIL_ERRNO_INVALID_RESPONSE;
    }

    if (responselen % sizeof(RIL_Data_Call_Response_v4) != 0) {
        RLOGE("responseDataCallListV4: invalid response length %d expected multiple of %d",
                (int)responselen, (int)sizeof(RIL_Data_Call_Response_v4));
        return RIL_ERRNO_INVALID_RESPONSE;
    }

    // Write version
    p.writeInt32(4);

    int num = responselen / sizeof(RIL_Data_Call_Response_v4);
    p.writeInt32(num);

    RIL_Data_Call_Response_v4 *p_cur = (RIL_Data_Call_Response_v4 *) response;
    startResponse;
    int i;
    for (i = 0; i < num; i++) {
        p.writeInt32(p_cur[i].cid);
        p.writeInt32(p_cur[i].active);
        writeStringToParcel(p, p_cur[i].type);
        // apn is not used, so don't send.
        writeStringToParcel(p, p_cur[i].address);
        appendPrintBuf("%s[cid=%d,%s,%s,%s],", printBuf,
            p_cur[i].cid,
            (p_cur[i].active==0)?"down":"up",
            (char*)p_cur[i].type,
            (char*)p_cur[i].address);
    }
    removeLastChar;
    closeResponse;

    return 0;
}

static int responseDataCallListV6(Parcel &p, void *response, size_t responselen)
{
    if (response == NULL && responselen != 0) {
        RLOGE("invalid response: NULL");
        return RIL_ERRNO_INVALID_RESPONSE;
    }

    if (responselen % sizeof(RIL_Data_Call_Response_v6) != 0) {
        RLOGE("responseDataCallListV6: invalid response length %d expected multiple of %d",
                (int)responselen, (int)sizeof(RIL_Data_Call_Response_v6));
        return RIL_ERRNO_INVALID_RESPONSE;
    }

    // Write version
    p.writeInt32(6);

    int num = responselen / sizeof(RIL_Data_Call_Response_v6);
    p.writeInt32(num);

    RIL_Data_Call_Response_v6 *p_cur = (RIL_Data_Call_Response_v6 *) response;
    startResponse;
    int i;
    for (i = 0; i < num; i++) {
        p.writeInt32((int)p_cur[i].status);
        p.writeInt32(p_cur[i].suggestedRetryTime);
        p.writeInt32(p_cur[i].cid);
        p.writeInt32(p_cur[i].active);
        writeStringToParcel(p, p_cur[i].type);
        writeStringToParcel(p, p_cur[i].ifname);
        writeStringToParcel(p, p_cur[i].addresses);
        writeStringToParcel(p, p_cur[i].dnses);
        writeStringToParcel(p, p_cur[i].gateways);
        appendPrintBuf("%s[status=%d,retry=%d,cid=%d,%s,%s,%s,%s,%s,%s],", printBuf,
            p_cur[i].status,
            p_cur[i].suggestedRetryTime,
            p_cur[i].cid,
            (p_cur[i].active==0)?"down":"up",
            (char*)p_cur[i].type,
            (char*)p_cur[i].ifname,
            (char*)p_cur[i].addresses,
            (char*)p_cur[i].dnses,
            (char*)p_cur[i].gateways);
    }
    removeLastChar;
    closeResponse;

    return 0;
}

static int responseDataCallListV9(Parcel &p, void *response, size_t responselen)
{
    if (response == NULL && responselen != 0) {
        RLOGE("invalid response: NULL");
        return RIL_ERRNO_INVALID_RESPONSE;
    }

    if (responselen % sizeof(RIL_Data_Call_Response_v9) != 0) {
        RLOGE("responseDataCallListV9: invalid response length %d expected multiple of %d",
                (int)responselen, (int)sizeof(RIL_Data_Call_Response_v9));
        return RIL_ERRNO_INVALID_RESPONSE;
    }

    // Write version
    p.writeInt32(10);

    int num = responselen / sizeof(RIL_Data_Call_Response_v9);
    p.writeInt32(num);

    RIL_Data_Call_Response_v9 *p_cur = (RIL_Data_Call_Response_v9 *) response;
    startResponse;
    int i;
    for (i = 0; i < num; i++) {
        p.writeInt32((int)p_cur[i].status);
        p.writeInt32(p_cur[i].suggestedRetryTime);
        p.writeInt32(p_cur[i].cid);
        p.writeInt32(p_cur[i].active);
        writeStringToParcel(p, p_cur[i].type);
        writeStringToParcel(p, p_cur[i].ifname);
        writeStringToParcel(p, p_cur[i].addresses);
        writeStringToParcel(p, p_cur[i].dnses);
        writeStringToParcel(p, p_cur[i].gateways);
        writeStringToParcel(p, p_cur[i].pcscf);
        appendPrintBuf("%s[status=%d,retry=%d,cid=%d,%s,%s,%s,%s,%s,%s,%s],", printBuf,
            p_cur[i].status,
            p_cur[i].suggestedRetryTime,
            p_cur[i].cid,
            (p_cur[i].active==0)?"down":"up",
            (char*)p_cur[i].type,
            (char*)p_cur[i].ifname,
            (char*)p_cur[i].addresses,
            (char*)p_cur[i].dnses,
            (char*)p_cur[i].gateways,
            (char*)p_cur[i].pcscf);
    }
    removeLastChar;
    closeResponse;

    return 0;
}

static int responseDataCallListV11(Parcel &p, void *response, size_t responselen) {
    if (response == NULL && responselen != 0) {
                RLOGE("invalid response: NULL");
                return RIL_ERRNO_INVALID_RESPONSE;
    }

    if (responselen % sizeof(RIL_Data_Call_Response_v11) != 0) {
        RLOGE("invalid response length %d expected multiple of %d",
        (int)responselen, (int)sizeof(RIL_Data_Call_Response_v11));
        return RIL_ERRNO_INVALID_RESPONSE;
    }

    // Write version
    p.writeInt32(11);

    int num = responselen / sizeof(RIL_Data_Call_Response_v11);
    p.writeInt32(num);

    RIL_Data_Call_Response_v11 *p_cur = (RIL_Data_Call_Response_v11 *) response;
    startResponse;
    int i;
    for (i = 0; i < num; i++) {
        p.writeInt32((int)p_cur[i].status);
        p.writeInt32(p_cur[i].suggestedRetryTime);
        p.writeInt32(p_cur[i].cid);
        p.writeInt32(p_cur[i].active);
        writeStringToParcel(p, p_cur[i].type);
        writeStringToParcel(p, p_cur[i].ifname);
        writeStringToParcel(p, p_cur[i].addresses);
        writeStringToParcel(p, p_cur[i].dnses);
        writeStringToParcel(p, p_cur[i].gateways);
        writeStringToParcel(p, p_cur[i].pcscf);
        p.writeInt32(p_cur[i].mtu);
        appendPrintBuf("%s[status=%d,retry=%d,cid=%d,%s,%s,%s,%s,%s,%s,%s,mtu=%d],", printBuf,
        p_cur[i].status,
        p_cur[i].suggestedRetryTime,
        p_cur[i].cid,
        (p_cur[i].active==0)?"down":"up",
        (char*)p_cur[i].type,
        (char*)p_cur[i].ifname,
        (char*)p_cur[i].addresses,
        (char*)p_cur[i].dnses,
        (char*)p_cur[i].gateways,
        (char*)p_cur[i].pcscf,
        p_cur[i].mtu);
    }
    removeLastChar;
    closeResponse;

    return 0;
}

static int responseDataCallList(Parcel &p, void *response, size_t responselen)
{
    if (s_callbacks.version <= LAST_IMPRECISE_RIL_VERSION) {
        if (s_callbacks.version < 5) {
            RLOGD("responseDataCallList: v4");
            return responseDataCallListV4(p, response, responselen);
        } else if (responselen % sizeof(RIL_Data_Call_Response_v6) == 0) {
            return responseDataCallListV6(p, response, responselen);
        } else if (responselen % sizeof(RIL_Data_Call_Response_v9) == 0) {
            return responseDataCallListV9(p, response, responselen);
        } else {
            return responseDataCallListV11(p, response, responselen);
        }
    } else { // RIL version >= 13
        if (responselen % sizeof(RIL_Data_Call_Response_v11) != 0) {
            RLOGE("Data structure expected is RIL_Data_Call_Response_v11");
            if (!isDebuggable()) {
                return RIL_ERRNO_INVALID_RESPONSE;
            } else {
                assert(0);
            }
        }
        return responseDataCallListV11(p, response, responselen);
    }
}

static int responseSetupDataCall(Parcel &p, void *response, size_t responselen)
{
    if (s_callbacks.version < 5) {
        return responseStringsWithVersion(s_callbacks.version, p, response, responselen);
    } else {
        return responseDataCallList(p, response, responselen);
    }
}

static int responseRaw(Parcel &p, void *response, size_t responselen) {
    if (response == NULL && responselen != 0) {
        RLOGE("invalid response: NULL with responselen != 0");
        return RIL_ERRNO_INVALID_RESPONSE;
    }

    // The java code reads -1 size as null byte array
    if (response == NULL) {
        p.writeInt32(-1);
    } else {
        p.writeInt32(responselen);
        p.write(response, responselen);
    }

    return 0;
}


static int responseSIM_IO(Parcel &p, void *response, size_t responselen) {
    if (response == NULL) {
        RLOGE("invalid response: NULL");
        return RIL_ERRNO_INVALID_RESPONSE;
    }

    if (responselen != sizeof (RIL_SIM_IO_Response) ) {
        RLOGE("invalid response length was %d expected %d",
                (int)responselen, (int)sizeof (RIL_SIM_IO_Response));
        return RIL_ERRNO_INVALID_RESPONSE;
    }

    RIL_SIM_IO_Response *p_cur = (RIL_SIM_IO_Response *) response;
    p.writeInt32(p_cur->sw1);
    p.writeInt32(p_cur->sw2);
    writeStringToParcel(p, p_cur->simResponse);

    startResponse;
    appendPrintBuf("%ssw1=0x%X,sw2=0x%X,%s", printBuf, p_cur->sw1, p_cur->sw2,
        (char*)p_cur->simResponse);
    closeResponse;


    return 0;
}

static int responseCallForwards(Parcel &p, void *response, size_t responselen) {
    int num;

    if (response == NULL && responselen != 0) {
        RLOGE("invalid response: NULL");
        return RIL_ERRNO_INVALID_RESPONSE;
    }

    if (responselen % sizeof(RIL_CallForwardInfo *) != 0) {
        RLOGE("responseCallForwards: invalid response length %d expected multiple of %d",
                (int)responselen, (int)sizeof(RIL_CallForwardInfo *));
        return RIL_ERRNO_INVALID_RESPONSE;
    }

    /* number of call info's */
    num = responselen / sizeof(RIL_CallForwardInfo *);
    p.writeInt32(num);

    startResponse;
    for (int i = 0 ; i < num ; i++) {
        RIL_CallForwardInfo *p_cur = ((RIL_CallForwardInfo **) response)[i];

        p.writeInt32(p_cur->status);
        p.writeInt32(p_cur->reason);
        p.writeInt32(p_cur->serviceClass);
        p.writeInt32(p_cur->toa);
        writeStringToParcel(p, p_cur->number);
        p.writeInt32(p_cur->timeSeconds);
        appendPrintBuf("%s[%s,reason=%d,cls=%d,toa=%d,%s,tout=%d],", printBuf,
            (p_cur->status==1)?"enable":"disable",
            p_cur->reason, p_cur->serviceClass, p_cur->toa,
            (char*)p_cur->number,
            p_cur->timeSeconds);
    }
    removeLastChar;
    closeResponse;

    return 0;
}

static int responseSsn(Parcel &p, void *response, size_t responselen) {
    if (response == NULL) {
        RLOGE("invalid response: NULL");
        return RIL_ERRNO_INVALID_RESPONSE;
    }

    if (responselen != sizeof(RIL_SuppSvcNotification)) {
        RLOGE("invalid response length was %d expected %d",
                (int)responselen, (int)sizeof (RIL_SuppSvcNotification));
        return RIL_ERRNO_INVALID_RESPONSE;
    }

    RIL_SuppSvcNotification *p_cur = (RIL_SuppSvcNotification *) response;
    p.writeInt32(p_cur->notificationType);
    p.writeInt32(p_cur->code);
    p.writeInt32(p_cur->index);
    p.writeInt32(p_cur->type);
    writeStringToParcel(p, p_cur->number);

    startResponse;
    appendPrintBuf("%s%s,code=%d,id=%d,type=%d,%s", printBuf,
        (p_cur->notificationType==0)?"mo":"mt",
         p_cur->code, p_cur->index, p_cur->type,
        (char*)p_cur->number);
    closeResponse;

    return 0;
}

static int responseCellList(Parcel &p, void *response, size_t responselen) {
    int num;

    if (response == NULL && responselen != 0) {
        RLOGE("invalid response: NULL");
        return RIL_ERRNO_INVALID_RESPONSE;
    }

    if (responselen % sizeof (RIL_NeighboringCell *) != 0) {
        RLOGE("responseCellList: invalid response length %d expected multiple of %d\n",
            (int)responselen, (int)sizeof (RIL_NeighboringCell *));
        return RIL_ERRNO_INVALID_RESPONSE;
    }

    startResponse;
    /* number of records */
    num = responselen / sizeof(RIL_NeighboringCell *);
    p.writeInt32(num);

    for (int i = 0 ; i < num ; i++) {
        RIL_NeighboringCell *p_cur = ((RIL_NeighboringCell **) response)[i];

        p.writeInt32(p_cur->rssi);
        writeStringToParcel (p, p_cur->cid);

        appendPrintBuf("%s[cid=%s,rssi=%d],", printBuf,
            p_cur->cid, p_cur->rssi);
    }
    removeLastChar;
    closeResponse;

    return 0;
}

/**
 * Marshall the signalInfoRecord into the parcel if it exists.
 */
static void marshallSignalInfoRecord(Parcel &p,
            RIL_CDMA_SignalInfoRecord &p_signalInfoRecord) {
    p.writeInt32(p_signalInfoRecord.isPresent);
    p.writeInt32(p_signalInfoRecord.signalType);
    p.writeInt32(p_signalInfoRecord.alertPitch);
    p.writeInt32(p_signalInfoRecord.signal);
}

static int responseCdmaInformationRecords(Parcel &p,
            void *response, size_t responselen) {
    int num;
    char* string8 = NULL;
    int buffer_lenght;
    RIL_CDMA_InformationRecord *infoRec;

    if (response == NULL && responselen != 0) {
        RLOGE("invalid response: NULL");
        return RIL_ERRNO_INVALID_RESPONSE;
    }

    if (responselen != sizeof (RIL_CDMA_InformationRecords)) {
        RLOGE("responseCdmaInformationRecords: invalid response length %d expected multiple of %d\n",
            (int)responselen, (int)sizeof (RIL_CDMA_InformationRecords *));
        return RIL_ERRNO_INVALID_RESPONSE;
    }

    RIL_CDMA_InformationRecords *p_cur =
                             (RIL_CDMA_InformationRecords *) response;
    num = MIN(p_cur->numberOfInfoRecs, RIL_CDMA_MAX_NUMBER_OF_INFO_RECS);

    startResponse;
    p.writeInt32(num);

    for (int i = 0 ; i < num ; i++) {
        infoRec = &p_cur->infoRec[i];
        p.writeInt32(infoRec->name);
        switch (infoRec->name) {
            case RIL_CDMA_DISPLAY_INFO_REC:
            case RIL_CDMA_EXTENDED_DISPLAY_INFO_REC:
                if (infoRec->rec.display.alpha_len >
                                         CDMA_ALPHA_INFO_BUFFER_LENGTH) {
                    RLOGE("invalid display info response length %d \
                          expected not more than %d\n",
                         (int)infoRec->rec.display.alpha_len,
                         CDMA_ALPHA_INFO_BUFFER_LENGTH);
                    return RIL_ERRNO_INVALID_RESPONSE;
                }
                string8 = (char*) calloc(infoRec->rec.display.alpha_len + 1, sizeof(char));
                if (string8 == NULL) {
                    RLOGE("Memory allocation failed for responseCdmaInformationRecords");
                    closeRequest;
                    return RIL_ERRNO_NO_MEMORY;
                }
                for (int i = 0 ; i < infoRec->rec.display.alpha_len ; i++) {
                    string8[i] = infoRec->rec.display.alpha_buf[i];
                }
                string8[(int)infoRec->rec.display.alpha_len] = '\0';
                writeStringToParcel(p, (const char*)string8);
                free(string8);
                string8 = NULL;
                break;
            case RIL_CDMA_CALLED_PARTY_NUMBER_INFO_REC:
            case RIL_CDMA_CALLING_PARTY_NUMBER_INFO_REC:
            case RIL_CDMA_CONNECTED_NUMBER_INFO_REC:
                if (infoRec->rec.number.len > CDMA_NUMBER_INFO_BUFFER_LENGTH) {
                    RLOGE("invalid display info response length %d \
                          expected not more than %d\n",
                         (int)infoRec->rec.number.len,
                         CDMA_NUMBER_INFO_BUFFER_LENGTH);
                    return RIL_ERRNO_INVALID_RESPONSE;
                }
                string8 = (char*) calloc(infoRec->rec.number.len + 1, sizeof(char));
                if (string8 == NULL) {
                    RLOGE("Memory allocation failed for responseCdmaInformationRecords");
                    closeRequest;
                    return RIL_ERRNO_NO_MEMORY;
                }
                for (int i = 0 ; i < infoRec->rec.number.len; i++) {
                    string8[i] = infoRec->rec.number.buf[i];
                }
                string8[(int)infoRec->rec.number.len] = '\0';
                writeStringToParcel(p, (const char*)string8);
                free(string8);
                string8 = NULL;
                p.writeInt32(infoRec->rec.number.number_type);
                p.writeInt32(infoRec->rec.number.number_plan);
                p.writeInt32(infoRec->rec.number.pi);
                p.writeInt32(infoRec->rec.number.si);
                break;
            case RIL_CDMA_SIGNAL_INFO_REC:
                p.writeInt32(infoRec->rec.signal.isPresent);
                p.writeInt32(infoRec->rec.signal.signalType);
                p.writeInt32(infoRec->rec.signal.alertPitch);
                p.writeInt32(infoRec->rec.signal.signal);

                appendPrintBuf("%sisPresent=%X, signalType=%X, \
                                alertPitch=%X, signal=%X, ",
                   printBuf, (int)infoRec->rec.signal.isPresent,
                   (int)infoRec->rec.signal.signalType,
                   (int)infoRec->rec.signal.alertPitch,
                   (int)infoRec->rec.signal.signal);
                removeLastChar;
                break;
            case RIL_CDMA_REDIRECTING_NUMBER_INFO_REC:
                if (infoRec->rec.redir.redirectingNumber.len >
                                              CDMA_NUMBER_INFO_BUFFER_LENGTH) {
                    RLOGE("invalid display info response length %d \
                          expected not more than %d\n",
                         (int)infoRec->rec.redir.redirectingNumber.len,
                         CDMA_NUMBER_INFO_BUFFER_LENGTH);
                    return RIL_ERRNO_INVALID_RESPONSE;
                }
                string8 = (char*) calloc(infoRec->rec.redir.redirectingNumber.len + 1,
                        sizeof(char));
                if (string8 == NULL) {
                    RLOGE("Memory allocation failed for responseCdmaInformationRecords");
                    closeRequest;
                    return RIL_ERRNO_NO_MEMORY;
                }
                for (int i = 0;
                         i < infoRec->rec.redir.redirectingNumber.len;
                         i++) {
                    string8[i] = infoRec->rec.redir.redirectingNumber.buf[i];
                }
                string8[(int)infoRec->rec.redir.redirectingNumber.len] = '\0';
                writeStringToParcel(p, (const char*)string8);
                free(string8);
                string8 = NULL;
                p.writeInt32(infoRec->rec.redir.redirectingNumber.number_type);
                p.writeInt32(infoRec->rec.redir.redirectingNumber.number_plan);
                p.writeInt32(infoRec->rec.redir.redirectingNumber.pi);
                p.writeInt32(infoRec->rec.redir.redirectingNumber.si);
                p.writeInt32(infoRec->rec.redir.redirectingReason);
                break;
            case RIL_CDMA_LINE_CONTROL_INFO_REC:
                p.writeInt32(infoRec->rec.lineCtrl.lineCtrlPolarityIncluded);
                p.writeInt32(infoRec->rec.lineCtrl.lineCtrlToggle);
                p.writeInt32(infoRec->rec.lineCtrl.lineCtrlReverse);
                p.writeInt32(infoRec->rec.lineCtrl.lineCtrlPowerDenial);

                appendPrintBuf("%slineCtrlPolarityIncluded=%d, \
                                lineCtrlToggle=%d, lineCtrlReverse=%d, \
                                lineCtrlPowerDenial=%d, ", printBuf,
                       (int)infoRec->rec.lineCtrl.lineCtrlPolarityIncluded,
                       (int)infoRec->rec.lineCtrl.lineCtrlToggle,
                       (int)infoRec->rec.lineCtrl.lineCtrlReverse,
                       (int)infoRec->rec.lineCtrl.lineCtrlPowerDenial);
                removeLastChar;
                break;
            case RIL_CDMA_T53_CLIR_INFO_REC:
                p.writeInt32((int)(infoRec->rec.clir.cause));

                appendPrintBuf("%scause%d", printBuf, infoRec->rec.clir.cause);
                removeLastChar;
                break;
            case RIL_CDMA_T53_AUDIO_CONTROL_INFO_REC:
                p.writeInt32(infoRec->rec.audioCtrl.upLink);
                p.writeInt32(infoRec->rec.audioCtrl.downLink);

                appendPrintBuf("%supLink=%d, downLink=%d, ", printBuf,
                        infoRec->rec.audioCtrl.upLink,
                        infoRec->rec.audioCtrl.downLink);
                removeLastChar;
                break;
            case RIL_CDMA_T53_RELEASE_INFO_REC:
                // TODO(Moto): See David Krause, he has the answer:)
                RLOGE("RIL_CDMA_T53_RELEASE_INFO_REC: return INVALID_RESPONSE");
                return RIL_ERRNO_INVALID_RESPONSE;
            default:
                RLOGE("Incorrect name value");
                return RIL_ERRNO_INVALID_RESPONSE;
        }
    }
    closeResponse;

    return 0;
}

static void responseRilSignalStrengthV5(Parcel &p, RIL_SignalStrength_v10 *p_cur) {
    p.writeInt32(p_cur->GW_SignalStrength.signalStrength);
    p.writeInt32(p_cur->GW_SignalStrength.bitErrorRate);
    p.writeInt32(p_cur->CDMA_SignalStrength.dbm);
    p.writeInt32(p_cur->CDMA_SignalStrength.ecio);
    p.writeInt32(p_cur->EVDO_SignalStrength.dbm);
    p.writeInt32(p_cur->EVDO_SignalStrength.ecio);
    p.writeInt32(p_cur->EVDO_SignalStrength.signalNoiseRatio);
}

static void responseRilSignalStrengthV6Extra(Parcel &p, RIL_SignalStrength_v10 *p_cur) {
    /*
     * Fixup LTE for backwards compatibility
     */
    // signalStrength: -1 -> 99
    if (p_cur->LTE_SignalStrength.signalStrength == -1) {
        p_cur->LTE_SignalStrength.signalStrength = 99;
    }
    // rsrp: -1 -> INT_MAX all other negative value to positive.
    // So remap here
    if (p_cur->LTE_SignalStrength.rsrp == -1) {
        p_cur->LTE_SignalStrength.rsrp = INT_MAX;
    } else if (p_cur->LTE_SignalStrength.rsrp < -1) {
        p_cur->LTE_SignalStrength.rsrp = -p_cur->LTE_SignalStrength.rsrp;
    }
    // rsrq: -1 -> INT_MAX
    if (p_cur->LTE_SignalStrength.rsrq == -1) {
        p_cur->LTE_SignalStrength.rsrq = INT_MAX;
    }
    // Not remapping rssnr is already using INT_MAX

    // cqi: -1 -> INT_MAX
    if (p_cur->LTE_SignalStrength.cqi == -1) {
        p_cur->LTE_SignalStrength.cqi = INT_MAX;
    }

    p.writeInt32(p_cur->LTE_SignalStrength.signalStrength);
    p.writeInt32(p_cur->LTE_SignalStrength.rsrp);
    p.writeInt32(p_cur->LTE_SignalStrength.rsrq);
    p.writeInt32(p_cur->LTE_SignalStrength.rssnr);
    p.writeInt32(p_cur->LTE_SignalStrength.cqi);
}

static void responseRilSignalStrengthV10(Parcel &p, RIL_SignalStrength_v10 *p_cur) {
    responseRilSignalStrengthV5(p, p_cur);
    responseRilSignalStrengthV6Extra(p, p_cur);
    p.writeInt32(p_cur->TD_SCDMA_SignalStrength.rscp);
}

static int responseRilSignalStrength(Parcel &p,
                    void *response, size_t responselen) {
    if (response == NULL && responselen != 0) {
        RLOGE("invalid response: NULL");
        return RIL_ERRNO_INVALID_RESPONSE;
    }

    if (s_callbacks.version <= LAST_IMPRECISE_RIL_VERSION) {
        if (responselen >= sizeof (RIL_SignalStrength_v5)) {
            RIL_SignalStrength_v10 *p_cur = ((RIL_SignalStrength_v10 *) response);

            responseRilSignalStrengthV5(p, p_cur);

            if (responselen >= sizeof (RIL_SignalStrength_v6)) {
                responseRilSignalStrengthV6Extra(p, p_cur);
                if (responselen >= sizeof (RIL_SignalStrength_v10)) {
                    p.writeInt32(p_cur->TD_SCDMA_SignalStrength.rscp);
                } else {
                    p.writeInt32(INT_MAX);
                }
            } else {
                p.writeInt32(99);
                p.writeInt32(INT_MAX);
                p.writeInt32(INT_MAX);
                p.writeInt32(INT_MAX);
                p.writeInt32(INT_MAX);
                p.writeInt32(INT_MAX);
            }
        } else {
            RLOGE("invalid response length");
            return RIL_ERRNO_INVALID_RESPONSE;
        }
    } else { // RIL version >= 13
        if (responselen % sizeof(RIL_SignalStrength_v10) != 0) {
            RLOGE("Data structure expected is RIL_SignalStrength_v10");
            if (!isDebuggable()) {
                return RIL_ERRNO_INVALID_RESPONSE;
            } else {
                assert(0);
            }
        }
        RIL_SignalStrength_v10 *p_cur = ((RIL_SignalStrength_v10 *) response);
        responseRilSignalStrengthV10(p, p_cur);
    }
    startResponse;
    appendPrintBuf("%s[signalStrength=%d,bitErrorRate=%d,\
            CDMA_SS.dbm=%d,CDMA_SSecio=%d,\
            EVDO_SS.dbm=%d,EVDO_SS.ecio=%d,\
            EVDO_SS.signalNoiseRatio=%d,\
            LTE_SS.signalStrength=%d,LTE_SS.rsrp=%d,LTE_SS.rsrq=%d,\
            LTE_SS.rssnr=%d,LTE_SS.cqi=%d,TDSCDMA_SS.rscp=%d]",
            printBuf,
            p_cur->GW_SignalStrength.signalStrength,
            p_cur->GW_SignalStrength.bitErrorRate,
            p_cur->CDMA_SignalStrength.dbm,
            p_cur->CDMA_SignalStrength.ecio,
            p_cur->EVDO_SignalStrength.dbm,
            p_cur->EVDO_SignalStrength.ecio,
            p_cur->EVDO_SignalStrength.signalNoiseRatio,
            p_cur->LTE_SignalStrength.signalStrength,
            p_cur->LTE_SignalStrength.rsrp,
            p_cur->LTE_SignalStrength.rsrq,
            p_cur->LTE_SignalStrength.rssnr,
            p_cur->LTE_SignalStrength.cqi,
            p_cur->TD_SCDMA_SignalStrength.rscp);
    closeResponse;
    return 0;
}

static int responseCallRing(Parcel &p, void *response, size_t responselen) {
    if ((response == NULL) || (responselen == 0)) {
        return responseVoid(p, response, responselen);
    } else {
        return responseCdmaSignalInfoRecord(p, response, responselen);
    }
}

static int responseCdmaSignalInfoRecord(Parcel &p, void *response, size_t responselen) {
    if (response == NULL || responselen == 0) {
        RLOGE("invalid response: NULL");
        return RIL_ERRNO_INVALID_RESPONSE;
    }

    if (responselen != sizeof (RIL_CDMA_SignalInfoRecord)) {
        RLOGE("invalid response length %d expected sizeof (RIL_CDMA_SignalInfoRecord) of %d\n",
            (int)responselen, (int)sizeof (RIL_CDMA_SignalInfoRecord));
        return RIL_ERRNO_INVALID_RESPONSE;
    }

    startResponse;

    RIL_CDMA_SignalInfoRecord *p_cur = ((RIL_CDMA_SignalInfoRecord *) response);
    marshallSignalInfoRecord(p, *p_cur);

    appendPrintBuf("%s[isPresent=%d,signalType=%d,alertPitch=%d\
              signal=%d]",
              printBuf,
              p_cur->isPresent,
              p_cur->signalType,
              p_cur->alertPitch,
              p_cur->signal);

    closeResponse;
    return 0;
}

static int responseCdmaCallWaiting(Parcel &p, void *response,
            size_t responselen) {
    if (response == NULL && responselen != 0) {
        RLOGE("invalid response: NULL");
        return RIL_ERRNO_INVALID_RESPONSE;
    }

    if (responselen < sizeof(RIL_CDMA_CallWaiting_v6)) {
        RLOGW("Upgrade to ril version %d\n", RIL_VERSION);
    }

    RIL_CDMA_CallWaiting_v6 *p_cur = ((RIL_CDMA_CallWaiting_v6 *) response);

    writeStringToParcel(p, p_cur->number);
    p.writeInt32(p_cur->numberPresentation);
    writeStringToParcel(p, p_cur->name);
    marshallSignalInfoRecord(p, p_cur->signalInfoRecord);

    if (s_callbacks.version <= LAST_IMPRECISE_RIL_VERSION) {
        if (responselen >= sizeof(RIL_CDMA_CallWaiting_v6)) {
            p.writeInt32(p_cur->number_type);
            p.writeInt32(p_cur->number_plan);
        } else {
            p.writeInt32(0);
            p.writeInt32(0);
        }
    } else { // RIL version >= 13
        if (responselen % sizeof(RIL_CDMA_CallWaiting_v6) != 0) {
            RLOGE("Data structure expected is RIL_CDMA_CallWaiting_v6");
            if (!isDebuggable()) {
                return RIL_ERRNO_INVALID_RESPONSE;
            } else {
                assert(0);
            }
        }
        p.writeInt32(p_cur->number_type);
        p.writeInt32(p_cur->number_plan);
    }

    startResponse;
    appendPrintBuf("%snumber=%s,numberPresentation=%d, name=%s,\
            signalInfoRecord[isPresent=%d,signalType=%d,alertPitch=%d\
            signal=%d,number_type=%d,number_plan=%d]",
            printBuf,
            p_cur->number,
            p_cur->numberPresentation,
            p_cur->name,
            p_cur->signalInfoRecord.isPresent,
            p_cur->signalInfoRecord.signalType,
            p_cur->signalInfoRecord.alertPitch,
            p_cur->signalInfoRecord.signal,
            p_cur->number_type,
            p_cur->number_plan);
    closeResponse;

    return 0;
}

static void responseSimRefreshV7(Parcel &p, void *response) {
      RIL_SimRefreshResponse_v7 *p_cur = ((RIL_SimRefreshResponse_v7 *) response);
      p.writeInt32(p_cur->result);
      p.writeInt32(p_cur->ef_id);
      writeStringToParcel(p, p_cur->aid);

      appendPrintBuf("%sresult=%d, ef_id=%d, aid=%s",
            printBuf,
            p_cur->result,
            p_cur->ef_id,
            p_cur->aid);

}

static int responseSimRefresh(Parcel &p, void *response, size_t responselen) {
    if (response == NULL && responselen != 0) {
        RLOGE("responseSimRefresh: invalid response: NULL");
        return RIL_ERRNO_INVALID_RESPONSE;
    }

    startResponse;
    if (s_callbacks.version <= LAST_IMPRECISE_RIL_VERSION) {
        if (s_callbacks.version >= 7) {
            responseSimRefreshV7(p, response);
        } else {
            int *p_cur = ((int *) response);
            p.writeInt32(p_cur[0]);
            p.writeInt32(p_cur[1]);
            writeStringToParcel(p, NULL);

            appendPrintBuf("%sresult=%d, ef_id=%d",
                    printBuf,
                    p_cur[0],
                    p_cur[1]);
        }
    } else { // RIL version >= 13
        if (responselen % sizeof(RIL_SimRefreshResponse_v7) != 0) {
            RLOGE("Data structure expected is RIL_SimRefreshResponse_v7");
            if (!isDebuggable()) {
                return RIL_ERRNO_INVALID_RESPONSE;
            } else {
                assert(0);
            }
        }
        responseSimRefreshV7(p, response);

    }
    closeResponse;

    return 0;
}

static int responseCellInfoListV6(Parcel &p, void *response, size_t responselen) {
    if (response == NULL && responselen != 0) {
        RLOGE("invalid response: NULL");
        return RIL_ERRNO_INVALID_RESPONSE;
    }

    if (responselen % sizeof(RIL_CellInfo) != 0) {
        RLOGE("responseCellInfoList: invalid response length %d expected multiple of %d",
                (int)responselen, (int)sizeof(RIL_CellInfo));
        return RIL_ERRNO_INVALID_RESPONSE;
    }

    int num = responselen / sizeof(RIL_CellInfo);
    p.writeInt32(num);

    RIL_CellInfo *p_cur = (RIL_CellInfo *) response;
    startResponse;
    int i;
    for (i = 0; i < num; i++) {
        p.writeInt32((int)p_cur->cellInfoType);
        p.writeInt32(p_cur->registered);
        p.writeInt32(p_cur->timeStampType);
        p.writeInt64(p_cur->timeStamp);
        switch(p_cur->cellInfoType) {
            case RIL_CELL_INFO_TYPE_GSM: {
                p.writeInt32(p_cur->CellInfo.gsm.cellIdentityGsm.mcc);
                p.writeInt32(p_cur->CellInfo.gsm.cellIdentityGsm.mnc);
                p.writeInt32(p_cur->CellInfo.gsm.cellIdentityGsm.lac);
                p.writeInt32(p_cur->CellInfo.gsm.cellIdentityGsm.cid);
                p.writeInt32(p_cur->CellInfo.gsm.signalStrengthGsm.signalStrength);
                p.writeInt32(p_cur->CellInfo.gsm.signalStrengthGsm.bitErrorRate);
                break;
            }
            case RIL_CELL_INFO_TYPE_WCDMA: {
                p.writeInt32(p_cur->CellInfo.wcdma.cellIdentityWcdma.mcc);
                p.writeInt32(p_cur->CellInfo.wcdma.cellIdentityWcdma.mnc);
                p.writeInt32(p_cur->CellInfo.wcdma.cellIdentityWcdma.lac);
                p.writeInt32(p_cur->CellInfo.wcdma.cellIdentityWcdma.cid);
                p.writeInt32(p_cur->CellInfo.wcdma.cellIdentityWcdma.psc);
                p.writeInt32(p_cur->CellInfo.wcdma.signalStrengthWcdma.signalStrength);
                p.writeInt32(p_cur->CellInfo.wcdma.signalStrengthWcdma.bitErrorRate);
                break;
            }
            case RIL_CELL_INFO_TYPE_CDMA: {
                p.writeInt32(p_cur->CellInfo.cdma.cellIdentityCdma.networkId);
                p.writeInt32(p_cur->CellInfo.cdma.cellIdentityCdma.systemId);
                p.writeInt32(p_cur->CellInfo.cdma.cellIdentityCdma.basestationId);
                p.writeInt32(p_cur->CellInfo.cdma.cellIdentityCdma.longitude);
                p.writeInt32(p_cur->CellInfo.cdma.cellIdentityCdma.latitude);

                p.writeInt32(p_cur->CellInfo.cdma.signalStrengthCdma.dbm);
                p.writeInt32(p_cur->CellInfo.cdma.signalStrengthCdma.ecio);
                p.writeInt32(p_cur->CellInfo.cdma.signalStrengthEvdo.dbm);
                p.writeInt32(p_cur->CellInfo.cdma.signalStrengthEvdo.ecio);
                p.writeInt32(p_cur->CellInfo.cdma.signalStrengthEvdo.signalNoiseRatio);
                break;
            }
            case RIL_CELL_INFO_TYPE_LTE: {
                p.writeInt32(p_cur->CellInfo.lte.cellIdentityLte.mcc);
                p.writeInt32(p_cur->CellInfo.lte.cellIdentityLte.mnc);
                p.writeInt32(p_cur->CellInfo.lte.cellIdentityLte.ci);
                p.writeInt32(p_cur->CellInfo.lte.cellIdentityLte.pci);
                p.writeInt32(p_cur->CellInfo.lte.cellIdentityLte.tac);

                p.writeInt32(p_cur->CellInfo.lte.signalStrengthLte.signalStrength);
                p.writeInt32(p_cur->CellInfo.lte.signalStrengthLte.rsrp);
                p.writeInt32(p_cur->CellInfo.lte.signalStrengthLte.rsrq);
                p.writeInt32(p_cur->CellInfo.lte.signalStrengthLte.rssnr);
                p.writeInt32(p_cur->CellInfo.lte.signalStrengthLte.cqi);
                p.writeInt32(p_cur->CellInfo.lte.signalStrengthLte.timingAdvance);
                break;
            }
            case RIL_CELL_INFO_TYPE_TD_SCDMA: {
                p.writeInt32(p_cur->CellInfo.tdscdma.cellIdentityTdscdma.mcc);
                p.writeInt32(p_cur->CellInfo.tdscdma.cellIdentityTdscdma.mnc);
                p.writeInt32(p_cur->CellInfo.tdscdma.cellIdentityTdscdma.lac);
                p.writeInt32(p_cur->CellInfo.tdscdma.cellIdentityTdscdma.cid);
                p.writeInt32(p_cur->CellInfo.tdscdma.cellIdentityTdscdma.cpid);
                p.writeInt32(p_cur->CellInfo.tdscdma.signalStrengthTdscdma.rscp);
                break;
            }
        }
        p_cur += 1;
    }
    removeLastChar;
    closeResponse;

    return 0;
}

static int responseCellInfoListV12(Parcel &p, void *response, size_t responselen) {
    if (response == NULL && responselen != 0) {
        RLOGE("invalid response: NULL");
        return RIL_ERRNO_INVALID_RESPONSE;
    }

    if (responselen % sizeof(RIL_CellInfo_v12) != 0) {
        RLOGE("responseCellInfoList: invalid response length %d expected multiple of %d",
                (int)responselen, (int)sizeof(RIL_CellInfo_v12));
        return RIL_ERRNO_INVALID_RESPONSE;
    }

    int num = responselen / sizeof(RIL_CellInfo_v12);
    p.writeInt32(num);

    RIL_CellInfo_v12 *p_cur = (RIL_CellInfo_v12 *) response;
    startResponse;
    int i;
    for (i = 0; i < num; i++) {
        p.writeInt32((int)p_cur->cellInfoType);
        p.writeInt32(p_cur->registered);
        p.writeInt32(p_cur->timeStampType);
        p.writeInt64(p_cur->timeStamp);
        switch(p_cur->cellInfoType) {
            case RIL_CELL_INFO_TYPE_GSM: {
                p.writeInt32(p_cur->CellInfo.gsm.cellIdentityGsm.mcc);
                p.writeInt32(p_cur->CellInfo.gsm.cellIdentityGsm.mnc);
                p.writeInt32(p_cur->CellInfo.gsm.cellIdentityGsm.lac);
                p.writeInt32(p_cur->CellInfo.gsm.cellIdentityGsm.cid);
                p.writeInt32(p_cur->CellInfo.gsm.cellIdentityGsm.arfcn);
                p.writeInt32(p_cur->CellInfo.gsm.cellIdentityGsm.bsic);
                p.writeInt32(p_cur->CellInfo.gsm.signalStrengthGsm.signalStrength);
                p.writeInt32(p_cur->CellInfo.gsm.signalStrengthGsm.bitErrorRate);
                p.writeInt32(p_cur->CellInfo.gsm.signalStrengthGsm.timingAdvance);
                break;
            }
            case RIL_CELL_INFO_TYPE_WCDMA: {
                p.writeInt32(p_cur->CellInfo.wcdma.cellIdentityWcdma.mcc);
                p.writeInt32(p_cur->CellInfo.wcdma.cellIdentityWcdma.mnc);
                p.writeInt32(p_cur->CellInfo.wcdma.cellIdentityWcdma.lac);
                p.writeInt32(p_cur->CellInfo.wcdma.cellIdentityWcdma.cid);
                p.writeInt32(p_cur->CellInfo.wcdma.cellIdentityWcdma.psc);
                p.writeInt32(p_cur->CellInfo.wcdma.cellIdentityWcdma.uarfcn);
                p.writeInt32(p_cur->CellInfo.wcdma.signalStrengthWcdma.signalStrength);
                p.writeInt32(p_cur->CellInfo.wcdma.signalStrengthWcdma.bitErrorRate);
                break;
            }
            case RIL_CELL_INFO_TYPE_CDMA: {
                p.writeInt32(p_cur->CellInfo.cdma.cellIdentityCdma.networkId);
                p.writeInt32(p_cur->CellInfo.cdma.cellIdentityCdma.systemId);
                p.writeInt32(p_cur->CellInfo.cdma.cellIdentityCdma.basestationId);
                p.writeInt32(p_cur->CellInfo.cdma.cellIdentityCdma.longitude);
                p.writeInt32(p_cur->CellInfo.cdma.cellIdentityCdma.latitude);

                p.writeInt32(p_cur->CellInfo.cdma.signalStrengthCdma.dbm);
                p.writeInt32(p_cur->CellInfo.cdma.signalStrengthCdma.ecio);
                p.writeInt32(p_cur->CellInfo.cdma.signalStrengthEvdo.dbm);
                p.writeInt32(p_cur->CellInfo.cdma.signalStrengthEvdo.ecio);
                p.writeInt32(p_cur->CellInfo.cdma.signalStrengthEvdo.signalNoiseRatio);
                break;
            }
            case RIL_CELL_INFO_TYPE_LTE: {
                p.writeInt32(p_cur->CellInfo.lte.cellIdentityLte.mcc);
                p.writeInt32(p_cur->CellInfo.lte.cellIdentityLte.mnc);
                p.writeInt32(p_cur->CellInfo.lte.cellIdentityLte.ci);
                p.writeInt32(p_cur->CellInfo.lte.cellIdentityLte.pci);
                p.writeInt32(p_cur->CellInfo.lte.cellIdentityLte.tac);
                p.writeInt32(p_cur->CellInfo.lte.cellIdentityLte.earfcn);

                p.writeInt32(p_cur->CellInfo.lte.signalStrengthLte.signalStrength);
                p.writeInt32(p_cur->CellInfo.lte.signalStrengthLte.rsrp);
                p.writeInt32(p_cur->CellInfo.lte.signalStrengthLte.rsrq);
                p.writeInt32(p_cur->CellInfo.lte.signalStrengthLte.rssnr);
                p.writeInt32(p_cur->CellInfo.lte.signalStrengthLte.cqi);
                p.writeInt32(p_cur->CellInfo.lte.signalStrengthLte.timingAdvance);
                break;
            }
            case RIL_CELL_INFO_TYPE_TD_SCDMA: {
                p.writeInt32(p_cur->CellInfo.tdscdma.cellIdentityTdscdma.mcc);
                p.writeInt32(p_cur->CellInfo.tdscdma.cellIdentityTdscdma.mnc);
                p.writeInt32(p_cur->CellInfo.tdscdma.cellIdentityTdscdma.lac);
                p.writeInt32(p_cur->CellInfo.tdscdma.cellIdentityTdscdma.cid);
                p.writeInt32(p_cur->CellInfo.tdscdma.cellIdentityTdscdma.cpid);
                p.writeInt32(p_cur->CellInfo.tdscdma.signalStrengthTdscdma.rscp);
                break;
            }
        }
        p_cur += 1;
    }
    removeLastChar;
    closeResponse;
    return 0;
}

static int responseCellInfoList(Parcel &p, void *response, size_t responselen)
{
    if (s_callbacks.version <= LAST_IMPRECISE_RIL_VERSION) {
        if (s_callbacks.version < 12) {
            RLOGD("responseCellInfoList: v6");
            return responseCellInfoListV6(p, response, responselen);
        } else {
            RLOGD("responseCellInfoList: v12");
            return responseCellInfoListV12(p, response, responselen);
        }
    } else { // RIL version >= 13
        if (responselen % sizeof(RIL_CellInfo_v12) != 0) {
            RLOGE("Data structure expected is RIL_CellInfo_v12");
            if (!isDebuggable()) {
                return RIL_ERRNO_INVALID_RESPONSE;
            } else {
                assert(0);
            }
        }
        return responseCellInfoListV12(p, response, responselen);
    }

    return 0;
}

static int responseHardwareConfig(Parcel &p, void *response, size_t responselen)
{
   if (response == NULL && responselen != 0) {
       RLOGE("invalid response: NULL");
       return RIL_ERRNO_INVALID_RESPONSE;
   }

   if (responselen % sizeof(RIL_HardwareConfig) != 0) {
       RLOGE("responseHardwareConfig: invalid response length %d expected multiple of %d",
          (int)responselen, (int)sizeof(RIL_HardwareConfig));
       return RIL_ERRNO_INVALID_RESPONSE;
   }

   int num = responselen / sizeof(RIL_HardwareConfig);
   int i;
   RIL_HardwareConfig *p_cur = (RIL_HardwareConfig *) response;

   p.writeInt32(num);

   startResponse;
   for (i = 0; i < num; i++) {
      switch (p_cur[i].type) {
         case RIL_HARDWARE_CONFIG_MODEM: {
            writeStringToParcel(p, p_cur[i].uuid);
            p.writeInt32((int)p_cur[i].state);
            p.writeInt32(p_cur[i].cfg.modem.rat);
            p.writeInt32(p_cur[i].cfg.modem.maxVoice);
            p.writeInt32(p_cur[i].cfg.modem.maxData);
            p.writeInt32(p_cur[i].cfg.modem.maxStandby);

            appendPrintBuf("%s modem: uuid=%s,state=%d,rat=%08x,maxV=%d,maxD=%d,maxS=%d", printBuf,
               p_cur[i].uuid, (int)p_cur[i].state, p_cur[i].cfg.modem.rat,
               p_cur[i].cfg.modem.maxVoice, p_cur[i].cfg.modem.maxData, p_cur[i].cfg.modem.maxStandby);
            break;
         }
         case RIL_HARDWARE_CONFIG_SIM: {
            writeStringToParcel(p, p_cur[i].uuid);
            p.writeInt32((int)p_cur[i].state);
            writeStringToParcel(p, p_cur[i].cfg.sim.modemUuid);

            appendPrintBuf("%s sim: uuid=%s,state=%d,modem-uuid=%s", printBuf,
               p_cur[i].uuid, (int)p_cur[i].state, p_cur[i].cfg.sim.modemUuid);
            break;
         }
      }
   }
   removeLastChar;
   closeResponse;
   return 0;
}

static int responseRadioCapability(Parcel &p, void *response, size_t responselen) {
    if (response == NULL) {
        RLOGE("invalid response: NULL");
        return RIL_ERRNO_INVALID_RESPONSE;
    }

    if (responselen != sizeof (RIL_RadioCapability) ) {
        RLOGE("invalid response length was %d expected %d",
                (int)responselen, (int)sizeof (RIL_SIM_IO_Response));
        return RIL_ERRNO_INVALID_RESPONSE;
    }

    RIL_RadioCapability *p_cur = (RIL_RadioCapability *) response;
    p.writeInt32(p_cur->version);
    p.writeInt32(p_cur->session);
    p.writeInt32(p_cur->phase);
    p.writeInt32(p_cur->rat);
    writeStringToParcel(p, p_cur->logicalModemUuid);
    p.writeInt32(p_cur->status);

    startResponse;
    appendPrintBuf("%s[version=%d,session=%d,phase=%d,\
            rat=%s,logicalModemUuid=%s,status=%d]",
            printBuf,
            p_cur->version,
            p_cur->session,
            p_cur->phase,
            p_cur->rat,
            p_cur->logicalModemUuid,
            p_cur->status);
    closeResponse;
    return 0;
}

static int responseSSData(Parcel &p, void *response, size_t responselen) {
    RLOGD("In responseSSData");
    int num;

    if (response == NULL && responselen != 0) {
        RLOGE("invalid response length was %d expected %d",
                (int)responselen, (int)sizeof (RIL_SIM_IO_Response));
        return RIL_ERRNO_INVALID_RESPONSE;
    }

    if (responselen != sizeof(RIL_StkCcUnsolSsResponse)) {
        RLOGE("invalid response length %d, expected %d",
               (int)responselen, (int)sizeof(RIL_StkCcUnsolSsResponse));
        return RIL_ERRNO_INVALID_RESPONSE;
    }

    startResponse;
    RIL_StkCcUnsolSsResponse *p_cur = (RIL_StkCcUnsolSsResponse *) response;
    p.writeInt32(p_cur->serviceType);
    p.writeInt32(p_cur->requestType);
    p.writeInt32(p_cur->teleserviceType);
    p.writeInt32(p_cur->serviceClass);
    p.writeInt32(p_cur->result);

    if (isServiceTypeCfQuery(p_cur->serviceType, p_cur->requestType)) {
        RLOGD("responseSSData CF type, num of Cf elements %d", p_cur->cfData.numValidIndexes);
        if (p_cur->cfData.numValidIndexes > NUM_SERVICE_CLASSES) {
            RLOGE("numValidIndexes is greater than max value %d, "
                  "truncating it to max value", NUM_SERVICE_CLASSES);
            p_cur->cfData.numValidIndexes = NUM_SERVICE_CLASSES;
        }
        /* number of call info's */
        p.writeInt32(p_cur->cfData.numValidIndexes);

        for (int i = 0; i < p_cur->cfData.numValidIndexes; i++) {
             RIL_CallForwardInfo cf = p_cur->cfData.cfInfo[i];

             p.writeInt32(cf.status);
             p.writeInt32(cf.reason);
             p.writeInt32(cf.serviceClass);
             p.writeInt32(cf.toa);
             writeStringToParcel(p, cf.number);
             p.writeInt32(cf.timeSeconds);
             appendPrintBuf("%s[%s,reason=%d,cls=%d,toa=%d,%s,tout=%d],", printBuf,
                 (cf.status==1)?"enable":"disable", cf.reason, cf.serviceClass, cf.toa,
                  (char*)cf.number, cf.timeSeconds);
             RLOGD("Data: %d,reason=%d,cls=%d,toa=%d,num=%s,tout=%d],", cf.status,
                  cf.reason, cf.serviceClass, cf.toa, (char*)cf.number, cf.timeSeconds);
        }
    } else {
        p.writeInt32 (SS_INFO_MAX);

        /* each int*/
        for (int i = 0; i < SS_INFO_MAX; i++) {
             appendPrintBuf("%s%d,", printBuf, p_cur->ssInfo[i]);
             RLOGD("Data: %d",p_cur->ssInfo[i]);
             p.writeInt32(p_cur->ssInfo[i]);
        }
    }
    removeLastChar;
    closeResponse;

    return 0;
}

static bool isServiceTypeCfQuery(RIL_SsServiceType serType, RIL_SsRequestType reqType) {
    if ((reqType == SS_INTERROGATION) &&
        (serType == SS_CFU ||
         serType == SS_CF_BUSY ||
         serType == SS_CF_NO_REPLY ||
         serType == SS_CF_NOT_REACHABLE ||
         serType == SS_CF_ALL ||
         serType == SS_CF_ALL_CONDITIONAL)) {
        return true;
    }
    return false;
}

static void triggerEvLoop() {
    int ret;
    if (!pthread_equal(pthread_self(), s_tid_dispatch)) {
        /* trigger event loop to wakeup. No reason to do this,
         * if we're in the event loop thread */
         do {
            ret = write (s_fdWakeupWrite, " ", 1);
         } while (ret < 0 && errno == EINTR);
    }
}

static void rilEventAddWakeup(struct ril_event *ev) {
    ril_event_add(ev);
    triggerEvLoop();
}

static void sendSimStatusAppInfo(Parcel &p, int num_apps, RIL_AppStatus appStatus[]) {
        p.writeInt32(num_apps);
        startResponse;
        for (int i = 0; i < num_apps; i++) {
            p.writeInt32(appStatus[i].app_type);
            p.writeInt32(appStatus[i].app_state);
            p.writeInt32(appStatus[i].perso_substate);
            writeStringToParcel(p, (const char*)(appStatus[i].aid_ptr));
            writeStringToParcel(p, (const char*)
                                          (appStatus[i].app_label_ptr));
            p.writeInt32(appStatus[i].pin1_replaced);
            p.writeInt32(appStatus[i].pin1);
            p.writeInt32(appStatus[i].pin2);
            appendPrintBuf("%s[app_type=%d,app_state=%d,perso_substate=%d,\
                    aid_ptr=%s,app_label_ptr=%s,pin1_replaced=%d,pin1=%d,pin2=%d],",
                    printBuf,
                    appStatus[i].app_type,
                    appStatus[i].app_state,
                    appStatus[i].perso_substate,
                    appStatus[i].aid_ptr,
                    appStatus[i].app_label_ptr,
                    appStatus[i].pin1_replaced,
                    appStatus[i].pin1,
                    appStatus[i].pin2);
        }
        closeResponse;
}

static void responseSimStatusV5(Parcel &p, void *response) {
    RIL_CardStatus_v5 *p_cur = ((RIL_CardStatus_v5 *) response);

    p.writeInt32(p_cur->card_state);
    p.writeInt32(p_cur->universal_pin_state);
    p.writeInt32(p_cur->gsm_umts_subscription_app_index);
    p.writeInt32(p_cur->cdma_subscription_app_index);

    sendSimStatusAppInfo(p, p_cur->num_applications, p_cur->applications);
}

static void responseSimStatusV6(Parcel &p, void *response) {
    RIL_CardStatus_v6 *p_cur = ((RIL_CardStatus_v6 *) response);

    p.writeInt32(p_cur->card_state);
    p.writeInt32(p_cur->universal_pin_state);
    p.writeInt32(p_cur->gsm_umts_subscription_app_index);
    p.writeInt32(p_cur->cdma_subscription_app_index);
    p.writeInt32(p_cur->ims_subscription_app_index);

    sendSimStatusAppInfo(p, p_cur->num_applications, p_cur->applications);
}

static int responseSimStatus(Parcel &p, void *response, size_t responselen) {
    int i;

    if (response == NULL && responselen != 0) {
        RLOGE("invalid response: NULL");
        return RIL_ERRNO_INVALID_RESPONSE;
    }

    if (s_callbacks.version <= LAST_IMPRECISE_RIL_VERSION) {
        if (responselen == sizeof (RIL_CardStatus_v6)) {
            responseSimStatusV6(p, response);
        } else if (responselen == sizeof (RIL_CardStatus_v5)) {
            responseSimStatusV5(p, response);
        } else {
            RLOGE("responseSimStatus: A RilCardStatus_v6 or _v5 expected\n");
            return RIL_ERRNO_INVALID_RESPONSE;
        }
    } else { // RIL version >= 13
        if (responselen % sizeof(RIL_CardStatus_v6) != 0) {
            RLOGE("Data structure expected is RIL_CardStatus_v6");
            if (!isDebuggable()) {
                return RIL_ERRNO_INVALID_RESPONSE;
            } else {
                assert(0);
            }
        }
        responseSimStatusV6(p, response);
    }

    return 0;
}

static int responseGsmBrSmsCnf(Parcel &p, void *response, size_t responselen) {
    int num = responselen / sizeof(RIL_GSM_BroadcastSmsConfigInfo *);
    p.writeInt32(num);

    startResponse;
    RIL_GSM_BroadcastSmsConfigInfo **p_cur =
                (RIL_GSM_BroadcastSmsConfigInfo **) response;
    for (int i = 0; i < num; i++) {
        p.writeInt32(p_cur[i]->fromServiceId);
        p.writeInt32(p_cur[i]->toServiceId);
        p.writeInt32(p_cur[i]->fromCodeScheme);
        p.writeInt32(p_cur[i]->toCodeScheme);
        p.writeInt32(p_cur[i]->selected);

        appendPrintBuf("%s [%d: fromServiceId=%d, toServiceId=%d, \
                fromCodeScheme=%d, toCodeScheme=%d, selected =%d]",
                printBuf, i, p_cur[i]->fromServiceId, p_cur[i]->toServiceId,
                p_cur[i]->fromCodeScheme, p_cur[i]->toCodeScheme,
                p_cur[i]->selected);
    }
    closeResponse;

    return 0;
}

static int responseCdmaBrSmsCnf(Parcel &p, void *response, size_t responselen) {
    RIL_CDMA_BroadcastSmsConfigInfo **p_cur =
               (RIL_CDMA_BroadcastSmsConfigInfo **) response;

    int num = responselen / sizeof (RIL_CDMA_BroadcastSmsConfigInfo *);
    p.writeInt32(num);

    startResponse;
    for (int i = 0 ; i < num ; i++ ) {
        p.writeInt32(p_cur[i]->service_category);
        p.writeInt32(p_cur[i]->language);
        p.writeInt32(p_cur[i]->selected);

        appendPrintBuf("%s [%d: srvice_category=%d, language =%d, \
              selected =%d], ",
              printBuf, i, p_cur[i]->service_category, p_cur[i]->language,
              p_cur[i]->selected);
    }
    closeResponse;

    return 0;
}

static int responseCdmaSms(Parcel &p, void *response, size_t responselen) {
    int num;
    int digitCount;
    int digitLimit;
    uint8_t uct;
    void* dest;

    RLOGD("Inside responseCdmaSms");

    if (response == NULL && responselen != 0) {
        RLOGE("invalid response: NULL");
        return RIL_ERRNO_INVALID_RESPONSE;
    }

    if (responselen != sizeof(RIL_CDMA_SMS_Message)) {
        RLOGE("invalid response length was %d expected %d",
                (int)responselen, (int)sizeof(RIL_CDMA_SMS_Message));
        return RIL_ERRNO_INVALID_RESPONSE;
    }

    RIL_CDMA_SMS_Message *p_cur = (RIL_CDMA_SMS_Message *) response;
    p.writeInt32(p_cur->uTeleserviceID);
    p.write(&(p_cur->bIsServicePresent),sizeof(uct));
    p.writeInt32(p_cur->uServicecategory);
    p.writeInt32(p_cur->sAddress.digit_mode);
    p.writeInt32(p_cur->sAddress.number_mode);
    p.writeInt32(p_cur->sAddress.number_type);
    p.writeInt32(p_cur->sAddress.number_plan);
    p.write(&(p_cur->sAddress.number_of_digits), sizeof(uct));
    digitLimit= MIN((p_cur->sAddress.number_of_digits), RIL_CDMA_SMS_ADDRESS_MAX);
    for(digitCount =0 ; digitCount < digitLimit; digitCount ++) {
        p.write(&(p_cur->sAddress.digits[digitCount]),sizeof(uct));
    }

    p.writeInt32(p_cur->sSubAddress.subaddressType);
    p.write(&(p_cur->sSubAddress.odd),sizeof(uct));
    p.write(&(p_cur->sSubAddress.number_of_digits),sizeof(uct));
    digitLimit= MIN((p_cur->sSubAddress.number_of_digits), RIL_CDMA_SMS_SUBADDRESS_MAX);
    for(digitCount =0 ; digitCount < digitLimit; digitCount ++) {
        p.write(&(p_cur->sSubAddress.digits[digitCount]),sizeof(uct));
    }

    digitLimit= MIN((p_cur->uBearerDataLen), RIL_CDMA_SMS_BEARER_DATA_MAX);
    p.writeInt32(p_cur->uBearerDataLen);
    for(digitCount =0 ; digitCount < digitLimit; digitCount ++) {
       p.write(&(p_cur->aBearerData[digitCount]), sizeof(uct));
    }

    startResponse;
    appendPrintBuf("%suTeleserviceID=%d, bIsServicePresent=%d, uServicecategory=%d, \
            sAddress.digit_mode=%d, sAddress.number_mode=%d, sAddress.number_type=%d, ",
            printBuf, p_cur->uTeleserviceID,p_cur->bIsServicePresent,p_cur->uServicecategory,
            p_cur->sAddress.digit_mode, p_cur->sAddress.number_mode,p_cur->sAddress.number_type);
    closeResponse;

    return 0;
}

static int responseDcRtInfo(Parcel &p, void *response, size_t responselen)
{
    int num = responselen / sizeof(RIL_DcRtInfo);
    if ((responselen % sizeof(RIL_DcRtInfo) != 0) || (num != 1)) {
        RLOGE("responseDcRtInfo: invalid response length %d expected multiple of %d",
                (int)responselen, (int)sizeof(RIL_DcRtInfo));
        return RIL_ERRNO_INVALID_RESPONSE;
    }

    startResponse;
    RIL_DcRtInfo *pDcRtInfo = (RIL_DcRtInfo *)response;
    p.writeInt64(pDcRtInfo->time);
    p.writeInt32(pDcRtInfo->powerState);
    appendPrintBuf("%s[time=%d,powerState=%d]", printBuf,
        pDcRtInfo->time,
        pDcRtInfo->powerState);
    closeResponse;

    return 0;
}

static int responseLceStatus(Parcel &p, void *response, size_t responselen) {
  if (response == NULL || responselen != sizeof(RIL_LceStatusInfo)) {
    if (response == NULL) {
      RLOGE("invalid response: NULL");
    }
    else {
      RLOGE("responseLceStatus: invalid response length %d expecting len: d%",
            sizeof(RIL_LceStatusInfo), responselen);
    }
    return RIL_ERRNO_INVALID_RESPONSE;
  }

  RIL_LceStatusInfo *p_cur = (RIL_LceStatusInfo *)response;
  p.write((void *)p_cur, 1);  // p_cur->lce_status takes one byte.
  p.writeInt32(p_cur->actual_interval_ms);

  startResponse;
  appendPrintBuf("LCE Status: %d, actual_interval_ms: %d",
                 p_cur->lce_status, p_cur->actual_interval_ms);
  closeResponse;

  return 0;
}

static int responseLceData(Parcel &p, void *response, size_t responselen) {
  if (response == NULL || responselen != sizeof(RIL_LceDataInfo)) {
    if (response == NULL) {
      RLOGE("invalid response: NULL");
    }
    else {
      RLOGE("responseLceData: invalid response length %d expecting len: d%",
            sizeof(RIL_LceDataInfo), responselen);
    }
    return RIL_ERRNO_INVALID_RESPONSE;
  }

  RIL_LceDataInfo *p_cur = (RIL_LceDataInfo *)response;
  p.writeInt32(p_cur->last_hop_capacity_kbps);

  /* p_cur->confidence_level and p_cur->lce_suspended take 1 byte each.*/
  p.write((void *)&(p_cur->confidence_level), 1);
  p.write((void *)&(p_cur->lce_suspended), 1);

  startResponse;
  appendPrintBuf("LCE info received: capacity %d confidence level %d \
                  and suspended %d",
                  p_cur->last_hop_capacity_kbps, p_cur->confidence_level,
                  p_cur->lce_suspended);
  closeResponse;

  return 0;
}

static int responseActivityData(Parcel &p, void *response, size_t responselen) {
  if (response == NULL || responselen != sizeof(RIL_ActivityStatsInfo)) {
    if (response == NULL) {
      RLOGE("invalid response: NULL");
    }
    else {
      RLOGE("responseActivityData: invalid response length %d expecting len: d%",
            sizeof(RIL_ActivityStatsInfo), responselen);
    }
    return RIL_ERRNO_INVALID_RESPONSE;
  }

  RIL_ActivityStatsInfo *p_cur = (RIL_ActivityStatsInfo *)response;
  p.writeInt32(p_cur->sleep_mode_time_ms);
  p.writeInt32(p_cur->idle_mode_time_ms);
  for(int i = 0; i < RIL_NUM_TX_POWER_LEVELS; i++) {
    p.writeInt32(p_cur->tx_mode_time_ms[i]);
  }
  p.writeInt32(p_cur->rx_mode_time_ms);

  startResponse;
  appendPrintBuf("Modem activity info received: sleep_mode_time_ms %d idle_mode_time_ms %d \
                  tx_mode_time_ms %d %d %d %d %d and rx_mode_time_ms %d",
                  p_cur->sleep_mode_time_ms, p_cur->idle_mode_time_ms, p_cur->tx_mode_time_ms[0],
                  p_cur->tx_mode_time_ms[1], p_cur->tx_mode_time_ms[2], p_cur->tx_mode_time_ms[3],
                  p_cur->tx_mode_time_ms[4], p_cur->rx_mode_time_ms);
   closeResponse;

  return 0;
}

/**
 * A write on the wakeup fd is done just to pop us out of select()
 * We empty the buffer here and then ril_event will reset the timers on the
 * way back down
 */
static void processWakeupCallback(int fd, short flags, void *param) {
    char buff[16];
    int ret;

    RLOGV("processWakeupCallback");

    /* empty our wakeup socket out */
    do {
        ret = read(s_fdWakeupRead, &buff, sizeof(buff));
    } while (ret > 0 || (ret < 0 && errno == EINTR));
}

static void onCommandsSocketClosed(RIL_SOCKET_ID socket_id) {
    int ret;
    RequestInfo *p_cur;
    /* Hook for current context
       pendingRequestsMutextHook refer to &s_pendingRequestsMutex */
    pthread_mutex_t * pendingRequestsMutexHook = &s_pendingRequestsMutex;
    /* pendingRequestsHook refer to &s_pendingRequests */
    RequestInfo **    pendingRequestsHook = &s_pendingRequests;

#if (SIM_COUNT >= 2)
    if (socket_id == RIL_SOCKET_2) {
        pendingRequestsMutexHook = &s_pendingRequestsMutex_socket2;
        pendingRequestsHook = &s_pendingRequests_socket2;
    }
#if (SIM_COUNT >= 3)
    else if (socket_id == RIL_SOCKET_3) {
        pendingRequestsMutexHook = &s_pendingRequestsMutex_socket3;
        pendingRequestsHook = &s_pendingRequests_socket3;
    }
#endif
#if (SIM_COUNT >= 4)
    else if (socket_id == RIL_SOCKET_4) {
        pendingRequestsMutexHook = &s_pendingRequestsMutex_socket4;
        pendingRequestsHook = &s_pendingRequests_socket4;
    }
#endif
#endif
    /* mark pending requests as "cancelled" so we dont report responses */
    ret = pthread_mutex_lock(pendingRequestsMutexHook);
    assert (ret == 0);

    p_cur = *pendingRequestsHook;

    for (p_cur = *pendingRequestsHook
            ; p_cur != NULL
            ; p_cur  = p_cur->p_next
    ) {
        p_cur->cancelled = 1;
    }

    ret = pthread_mutex_unlock(pendingRequestsMutexHook);
    assert (ret == 0);
}

static void processCommandsCallback(int fd, short flags, void *param) {
    RecordStream *p_rs;
    void *p_record;
    size_t recordlen;
    int ret;
    SocketListenParam *p_info = (SocketListenParam *)param;

    assert(fd == p_info->fdCommand);

    p_rs = p_info->p_rs;

    for (;;) {
        /* loop until EAGAIN/EINTR, end of stream, or other error */
        ret = record_stream_get_next(p_rs, &p_record, &recordlen);

        if (ret == 0 && p_record == NULL) {
            /* end-of-stream */
            break;
        } else if (ret < 0) {
            break;
        } else if (ret == 0) { /* && p_record != NULL */
            processCommandBuffer(p_record, recordlen, p_info->socket_id);
        }
    }

    if (ret == 0 || !(errno == EAGAIN || errno == EINTR)) {
        /* fatal error or end-of-stream */
        if (ret != 0) {
            RLOGE("error on reading command socket errno:%d\n", errno);
        } else {
            RLOGW("EOS.  Closing command socket.");
        }

        close(fd);
        p_info->fdCommand = -1;

        ril_event_del(p_info->commands_event);

        record_stream_free(p_rs);

        /* start listening for new connections again */
        rilEventAddWakeup(&s_listen_event);

        onCommandsSocketClosed(p_info->socket_id);
    }
}


static void onNewCommandConnect(RIL_SOCKET_ID socket_id) {
    // Inform we are connected and the ril version
    int rilVer = s_callbacks.version;
    RIL_UNSOL_RESPONSE(RIL_UNSOL_RIL_CONNECTED,
                                    &rilVer, sizeof(rilVer), socket_id);

    // implicit radio state changed
    RIL_UNSOL_RESPONSE(RIL_UNSOL_RESPONSE_RADIO_STATE_CHANGED,
                                    NULL, 0, socket_id);

    // Send last NITZ time data, in case it was missed
    if (s_lastNITZTimeData != NULL) {
        sendResponseRaw(s_lastNITZTimeData, s_lastNITZTimeDataSize, socket_id);

        free(s_lastNITZTimeData);
        s_lastNITZTimeData = NULL;
    }

    // Get version string
    if (s_callbacks.getVersion != NULL) {
        const char *version;
        version = s_callbacks.getVersion();
        RLOGI("RIL Daemon version: %s\n", version);

        property_set(PROPERTY_RIL_IMPL, version);
    } else {
        RLOGI("RIL Daemon version: unavailable\n");
        property_set(PROPERTY_RIL_IMPL, "unavailable");
    }

}

static void listenCallback (int fd, short flags, void *param) {
    int ret;
    int err;
    int is_phone_socket;
    int fdCommand = -1;
    char* processName;
    RecordStream *p_rs;
    MySocketListenParam* listenParam;
    RilSocket *sapSocket = NULL;
    socketClient *sClient = NULL;

    SocketListenParam *p_info = (SocketListenParam *)param;

    if(RIL_SAP_SOCKET == p_info->type) {
        listenParam = (MySocketListenParam *)param;
        sapSocket = listenParam->socket;
    }

    struct sockaddr_un peeraddr;
    socklen_t socklen = sizeof (peeraddr);

    struct ucred creds;
    socklen_t szCreds = sizeof(creds);

    struct passwd *pwd = NULL;

    if(NULL == sapSocket) {
        assert (*p_info->fdCommand < 0);
        assert (fd == *p_info->fdListen);
        processName = PHONE_PROCESS;
    } else {
        assert (sapSocket->commandFd < 0);
        assert (fd == sapSocket->listenFd);
        processName = BLUETOOTH_PROCESS;
    }


    fdCommand = accept(fd, (sockaddr *) &peeraddr, &socklen);

    if (fdCommand < 0 ) {
        RLOGE("Error on accept() errno:%d", errno);
        /* start listening for new connections again */
        if(NULL == sapSocket) {
            rilEventAddWakeup(p_info->listen_event);
        } else {
            rilEventAddWakeup(sapSocket->getListenEvent());
        }
        return;
    }

    /* check the credential of the other side and only accept socket from
     * phone process
     */
    errno = 0;
    is_phone_socket = 0;

    err = getsockopt(fdCommand, SOL_SOCKET, SO_PEERCRED, &creds, &szCreds);

    if (err == 0 && szCreds > 0) {
        errno = 0;
        pwd = getpwuid(creds.uid);
        if (pwd != NULL) {
            if (strcmp(pwd->pw_name, processName) == 0) {
                is_phone_socket = 1;
            } else {
                RLOGE("RILD can't accept socket from process %s", pwd->pw_name);
            }
        } else {
            RLOGE("Error on getpwuid() errno: %d", errno);
        }
    } else {
        RLOGD("Error on getsockopt() errno: %d", errno);
    }

    if (!is_phone_socket) {
        RLOGE("RILD must accept socket from %s", processName);

        close(fdCommand);
        fdCommand = -1;

        if(NULL == sapSocket) {
            onCommandsSocketClosed(p_info->socket_id);

            /* start listening for new connections again */
            rilEventAddWakeup(p_info->listen_event);
        } else {
            sapSocket->onCommandsSocketClosed();

            /* start listening for new connections again */
            rilEventAddWakeup(sapSocket->getListenEvent());
        }

        return;
    }

    ret = fcntl(fdCommand, F_SETFL, O_NONBLOCK);

    if (ret < 0) {
        RLOGE ("Error setting O_NONBLOCK errno:%d", errno);
    }

    if(NULL == sapSocket) {
        RLOGI("libril: new connection to %s", rilSocketIdToString(p_info->socket_id));

        p_info->fdCommand = fdCommand;
        p_rs = record_stream_new(p_info->fdCommand, MAX_COMMAND_BYTES);
        p_info->p_rs = p_rs;

        ril_event_set (p_info->commands_event, p_info->fdCommand, 1,
        p_info->processCommandsCallback, p_info);
        rilEventAddWakeup (p_info->commands_event);

        onNewCommandConnect(p_info->socket_id);
    } else {
        RLOGI("libril: new connection");

        sapSocket->setCommandFd(fdCommand);
        p_rs = record_stream_new(sapSocket->getCommandFd(), MAX_COMMAND_BYTES);
        sClient = new socketClient(sapSocket,p_rs);
        ril_event_set (sapSocket->getCallbackEvent(), sapSocket->getCommandFd(), 1,
        sapSocket->getCommandCb(), sClient);

        rilEventAddWakeup(sapSocket->getCallbackEvent());
        sapSocket->onNewCommandConnect();
    }
}

static void freeDebugCallbackArgs(int number, char **args) {
    for (int i = 0; i < number; i++) {
        if (args[i] != NULL) {
            free(args[i]);
        }
    }
    free(args);
}

static void debugCallback (int fd, short flags, void *param) {
    int acceptFD, option;
    struct sockaddr_un peeraddr;
    socklen_t socklen = sizeof (peeraddr);
    int data;
    unsigned int qxdm_data[6];
    const char *deactData[1] = {"1"};
    char *actData[1];
    RIL_Dial dialData;
    int hangupData[1] = {1};
    int number;
    char **args;
    RIL_SOCKET_ID socket_id = RIL_SOCKET_1;
    int sim_id = 0;

    RLOGI("debugCallback for socket %s", rilSocketIdToString(socket_id));

    acceptFD = accept (fd,  (sockaddr *) &peeraddr, &socklen);

    if (acceptFD < 0) {
        RLOGE ("error accepting on debug port: %d\n", errno);
        return;
    }

    if (recv(acceptFD, &number, sizeof(int), 0) != sizeof(int)) {
        RLOGE ("error reading on socket: number of Args: \n");
        close(acceptFD);
        return;
    }

    if (number < 0) {
        RLOGE ("Invalid number of arguments: \n");
        close(acceptFD);
        return;
    }

    args = (char **) calloc(number, sizeof(char*));
    if (args == NULL) {
        RLOGE("Memory allocation failed for debug args");
        close(acceptFD);
        return;
    }

    for (int i = 0; i < number; i++) {
        int len;
        if (recv(acceptFD, &len, sizeof(int), 0) != sizeof(int)) {
            RLOGE ("error reading on socket: Len of Args: \n");
            freeDebugCallbackArgs(i, args);
            close(acceptFD);
            return;
        }
        if (len == INT_MAX || len < 0) {
            RLOGE("Invalid value of len: \n");
            freeDebugCallbackArgs(i, args);
            close(acceptFD);
            return;
        }

        // +1 for null-term
        args[i] = (char *) calloc(len + 1, sizeof(char));
        if (args[i] == NULL) {
            RLOGE("Memory allocation failed for debug args");
            freeDebugCallbackArgs(i, args);
            close(acceptFD);
            return;
        }
        if (recv(acceptFD, args[i], sizeof(char) * len, 0)
            != (int)sizeof(char) * len) {
            RLOGE ("error reading on socket: Args[%d] \n", i);
            freeDebugCallbackArgs(i, args);
            close(acceptFD);
            return;
        }
        char * buf = args[i];
        buf[len] = 0;
        if ((i+1) == number) {
            /* The last argument should be sim id 0(SIM1)~3(SIM4) */
            sim_id = atoi(args[i]);
            switch (sim_id) {
                case 0:
                    socket_id = RIL_SOCKET_1;
                    break;
            #if (SIM_COUNT >= 2)
                case 1:
                    socket_id = RIL_SOCKET_2;
                    break;
            #endif
            #if (SIM_COUNT >= 3)
                case 2:
                    socket_id = RIL_SOCKET_3;
                    break;
            #endif
            #if (SIM_COUNT >= 4)
                case 3:
                    socket_id = RIL_SOCKET_4;
                    break;
            #endif
                default:
                    socket_id = RIL_SOCKET_1;
                    break;
            }
        }
    }

    switch (atoi(args[0])) {
        case 0:
            RLOGI ("Connection on debug port: issuing reset.");
            issueLocalRequest(RIL_REQUEST_RESET_RADIO, NULL, 0, socket_id);
            break;
        case 1:
            RLOGI ("Connection on debug port: issuing radio power off.");
            data = 0;
            issueLocalRequest(RIL_REQUEST_RADIO_POWER, &data, sizeof(int), socket_id);
            // Close the socket
            if (socket_id == RIL_SOCKET_1 && s_ril_param_socket.fdCommand > 0) {
                close(s_ril_param_socket.fdCommand);
                s_ril_param_socket.fdCommand = -1;
            }
        #if (SIM_COUNT == 2)
            else if (socket_id == RIL_SOCKET_2 && s_ril_param_socket2.fdCommand > 0) {
                close(s_ril_param_socket2.fdCommand);
                s_ril_param_socket2.fdCommand = -1;
            }
        #endif
            break;
        case 2:
            RLOGI ("Debug port: issuing unsolicited voice network change.");
            RIL_UNSOL_RESPONSE(RIL_UNSOL_RESPONSE_VOICE_NETWORK_STATE_CHANGED, NULL, 0, socket_id);
            break;
        case 3:
            RLOGI ("Debug port: QXDM log enable.");
            qxdm_data[0] = 65536;     // head.func_tag
            qxdm_data[1] = 16;        // head.len
            qxdm_data[2] = 1;         // mode: 1 for 'start logging'
            qxdm_data[3] = 32;        // log_file_size: 32megabytes
            qxdm_data[4] = 0;         // log_mask
            qxdm_data[5] = 8;         // log_max_fileindex
            issueLocalRequest(RIL_REQUEST_OEM_HOOK_RAW, qxdm_data,
                              6 * sizeof(int), socket_id);
            break;
        case 4:
            RLOGI ("Debug port: QXDM log disable.");
            qxdm_data[0] = 65536;
            qxdm_data[1] = 16;
            qxdm_data[2] = 0;          // mode: 0 for 'stop logging'
            qxdm_data[3] = 32;
            qxdm_data[4] = 0;
            qxdm_data[5] = 8;
            issueLocalRequest(RIL_REQUEST_OEM_HOOK_RAW, qxdm_data,
                              6 * sizeof(int), socket_id);
            break;
        case 5:
            RLOGI("Debug port: Radio On");
            data = 1;
            issueLocalRequest(RIL_REQUEST_RADIO_POWER, &data, sizeof(int), socket_id);
            sleep(2);
            // Set network selection automatic.
            issueLocalRequest(RIL_REQUEST_SET_NETWORK_SELECTION_AUTOMATIC, NULL, 0, socket_id);
            break;
        case 6:
            RLOGI("Debug port: Setup Data Call, Apn :%s\n", args[1]);
            actData[0] = args[1];
            issueLocalRequest(RIL_REQUEST_SETUP_DATA_CALL, &actData,
                              sizeof(actData), socket_id);
            break;
        case 7:
            RLOGI("Debug port: Deactivate Data Call");
            issueLocalRequest(RIL_REQUEST_DEACTIVATE_DATA_CALL, &deactData,
                              sizeof(deactData), socket_id);
            break;
        case 8:
            RLOGI("Debug port: Dial Call");
            dialData.clir = 0;
            dialData.address = args[1];
            issueLocalRequest(RIL_REQUEST_DIAL, &dialData, sizeof(dialData), socket_id);
            break;
        case 9:
            RLOGI("Debug port: Answer Call");
            issueLocalRequest(RIL_REQUEST_ANSWER, NULL, 0, socket_id);
            break;
        case 10:
            RLOGI("Debug port: End Call");
            issueLocalRequest(RIL_REQUEST_HANGUP, &hangupData,
                              sizeof(hangupData), socket_id);
            break;
        default:
            RLOGE ("Invalid request");
            break;
    }
    freeDebugCallbackArgs(number, args);
    close(acceptFD);
}


static void userTimerCallback (int fd, short flags, void *param) {
    UserCallbackInfo *p_info;

    p_info = (UserCallbackInfo *)param;

    p_info->p_callback(p_info->userParam);


    // FIXME generalize this...there should be a cancel mechanism
    if (s_last_wake_timeout_info != NULL && s_last_wake_timeout_info == p_info) {
        s_last_wake_timeout_info = NULL;
    }

    free(p_info);
}


static void *
eventLoop(void *param) {
    int ret;
    int filedes[2];

    ril_event_init();

    pthread_mutex_lock(&s_startupMutex);

    s_started = 1;
    pthread_cond_broadcast(&s_startupCond);

    pthread_mutex_unlock(&s_startupMutex);

    ret = pipe(filedes);

    if (ret < 0) {
        RLOGE("Error in pipe() errno:%d", errno);
        return NULL;
    }

    s_fdWakeupRead = filedes[0];
    s_fdWakeupWrite = filedes[1];

    fcntl(s_fdWakeupRead, F_SETFL, O_NONBLOCK);

    ril_event_set (&s_wakeupfd_event, s_fdWakeupRead, true,
                processWakeupCallback, NULL);

    rilEventAddWakeup (&s_wakeupfd_event);

    // Only returns on error
    ril_event_loop();
    RLOGE ("error in event_loop_base errno:%d", errno);
    // kill self to restart on error
    kill(0, SIGKILL);

    return NULL;
}

extern "C" void
RIL_startEventLoop(void) {
    /* spin up eventLoop thread and wait for it to get started */
    s_started = 0;
    pthread_mutex_lock(&s_startupMutex);

    pthread_attr_t attr;
    pthread_attr_init(&attr);
    pthread_attr_setdetachstate(&attr, PTHREAD_CREATE_DETACHED);

    int result = pthread_create(&s_tid_dispatch, &attr, eventLoop, NULL);
    if (result != 0) {
        RLOGE("Failed to create dispatch thread: %s", strerror(result));
        goto done;
    }

    while (s_started == 0) {
        pthread_cond_wait(&s_startupCond, &s_startupMutex);
    }

done:
    pthread_mutex_unlock(&s_startupMutex);
}

// Used for testing purpose only.
extern "C" void RIL_setcallbacks (const RIL_RadioFunctions *callbacks) {
    memcpy(&s_callbacks, callbacks, sizeof (RIL_RadioFunctions));
}

static void startListen(RIL_SOCKET_ID socket_id, SocketListenParam* socket_listen_p) {
    int fdListen = -1;
    int ret;
    char socket_name[10];

    memset(socket_name, 0, sizeof(char)*10);

    switch(socket_id) {
        case RIL_SOCKET_1:
            strncpy(socket_name, RIL_getRilSocketName(), 9);
            break;
    #if (SIM_COUNT >= 2)
        case RIL_SOCKET_2:
            strncpy(socket_name, SOCKET2_NAME_RIL, 9);
            break;
    #endif
    #if (SIM_COUNT >= 3)
        case RIL_SOCKET_3:
            strncpy(socket_name, SOCKET3_NAME_RIL, 9);
            break;
    #endif
    #if (SIM_COUNT >= 4)
        case RIL_SOCKET_4:
            strncpy(socket_name, SOCKET4_NAME_RIL, 9);
            break;
    #endif
        default:
            RLOGE("Socket id is wrong!!");
            return;
    }

    RLOGI("Start to listen %s", rilSocketIdToString(socket_id));

    fdListen = android_get_control_socket(socket_name);
    if (fdListen < 0) {
        RLOGE("Failed to get socket %s", socket_name);
        exit(-1);
    }

    ret = listen(fdListen, 4);

    if (ret < 0) {
        RLOGE("Failed to listen on control socket '%d': %s",
             fdListen, strerror(errno));
        exit(-1);
    }
    socket_listen_p->fdListen = fdListen;

    /* note: non-persistent so we can accept only one connection at a time */
    ril_event_set (socket_listen_p->listen_event, fdListen, false,
                listenCallback, socket_listen_p);

    rilEventAddWakeup (socket_listen_p->listen_event);
}

extern "C" void
RIL_register (const RIL_RadioFunctions *callbacks) {
    int ret;
    int flags;

    RLOGI("SIM_COUNT: %d", SIM_COUNT);

    if (callbacks == NULL) {
        RLOGE("RIL_register: RIL_RadioFunctions * null");
        return;
    }
    if (callbacks->version < RIL_VERSION_MIN) {
        RLOGE("RIL_register: version %d is to old, min version is %d",
             callbacks->version, RIL_VERSION_MIN);
        return;
    }

    RLOGE("RIL_register: RIL version %d", callbacks->version);

    if (s_registerCalled > 0) {
        RLOGE("RIL_register has been called more than once. "
                "Subsequent call ignored");
        return;
    }

    memcpy(&s_callbacks, callbacks, sizeof (RIL_RadioFunctions));

    /* Initialize socket1 parameters */
    s_ril_param_socket = {
                        RIL_SOCKET_1,             /* socket_id */
                        -1,                       /* fdListen */
                        -1,                       /* fdCommand */
                        PHONE_PROCESS,            /* processName */
                        &s_commands_event,        /* commands_event */
                        &s_listen_event,          /* listen_event */
                        processCommandsCallback,  /* processCommandsCallback */
                        NULL                      /* p_rs */
                        };

#if (SIM_COUNT >= 2)
    s_ril_param_socket2 = {
                        RIL_SOCKET_2,               /* socket_id */
                        -1,                         /* fdListen */
                        -1,                         /* fdCommand */
                        PHONE_PROCESS,              /* processName */
                        &s_commands_event_socket2,  /* commands_event */
                        &s_listen_event_socket2,    /* listen_event */
                        processCommandsCallback,    /* processCommandsCallback */
                        NULL                        /* p_rs */
                        };
#endif

#if (SIM_COUNT >= 3)
    s_ril_param_socket3 = {
                        RIL_SOCKET_3,               /* socket_id */
                        -1,                         /* fdListen */
                        -1,                         /* fdCommand */
                        PHONE_PROCESS,              /* processName */
                        &s_commands_event_socket3,  /* commands_event */
                        &s_listen_event_socket3,    /* listen_event */
                        processCommandsCallback,    /* processCommandsCallback */
                        NULL                        /* p_rs */
                        };
#endif

#if (SIM_COUNT >= 4)
    s_ril_param_socket4 = {
                        RIL_SOCKET_4,               /* socket_id */
                        -1,                         /* fdListen */
                        -1,                         /* fdCommand */
                        PHONE_PROCESS,              /* processName */
                        &s_commands_event_socket4,  /* commands_event */
                        &s_listen_event_socket4,    /* listen_event */
                        processCommandsCallback,    /* processCommandsCallback */
                        NULL                        /* p_rs */
                        };
#endif


    s_registerCalled = 1;

    RLOGI("s_registerCalled flag set, %d", s_started);
    // Little self-check

    for (int i = 0; i < (int)NUM_ELEMS(s_commands); i++) {
        assert(i == s_commands[i].requestNumber);
    }

    for (int i = 0; i < (int)NUM_ELEMS(s_unsolResponses); i++) {
        assert(i + RIL_UNSOL_RESPONSE_BASE
                == s_unsolResponses[i].requestNumber);
    }

    // New rild impl calls RIL_startEventLoop() first
    // old standalone impl wants it here.

    if (s_started == 0) {
        RIL_startEventLoop();
    }

    // start listen socket1
    startListen(RIL_SOCKET_1, &s_ril_param_socket);

#if (SIM_COUNT >= 2)
    // start listen socket2
    startListen(RIL_SOCKET_2, &s_ril_param_socket2);
#endif /* (SIM_COUNT == 2) */

#if (SIM_COUNT >= 3)
    // start listen socket3
    startListen(RIL_SOCKET_3, &s_ril_param_socket3);
#endif /* (SIM_COUNT == 3) */

#if (SIM_COUNT >= 4)
    // start listen socket4
    startListen(RIL_SOCKET_4, &s_ril_param_socket4);
#endif /* (SIM_COUNT == 4) */


#if 1
    // start debug interface socket

    char *inst = NULL;
    if (strlen(RIL_getRilSocketName()) >= strlen(SOCKET_NAME_RIL)) {
        inst = RIL_getRilSocketName() + strlen(SOCKET_NAME_RIL);
    }

    char rildebug[MAX_DEBUG_SOCKET_NAME_LENGTH] = SOCKET_NAME_RIL_DEBUG;
    if (inst != NULL) {
        strlcat(rildebug, inst, MAX_DEBUG_SOCKET_NAME_LENGTH);
    }

    s_fdDebug = android_get_control_socket(rildebug);
    if (s_fdDebug < 0) {
        RLOGE("Failed to get socket : %s errno:%d", rildebug, errno);
        exit(-1);
    }

    ret = listen(s_fdDebug, 4);

    if (ret < 0) {
        RLOGE("Failed to listen on ril debug socket '%d': %s",
             s_fdDebug, strerror(errno));
        exit(-1);
    }

    ril_event_set (&s_debug_event, s_fdDebug, true,
                debugCallback, NULL);

    rilEventAddWakeup (&s_debug_event);
#endif

}

extern "C" void
RIL_register_socket (RIL_RadioFunctions *(*Init)(const struct RIL_Env *, int, char **),RIL_SOCKET_TYPE socketType, int argc, char **argv) {

    RIL_RadioFunctions* UimFuncs = NULL;

    if(Init) {
        UimFuncs = Init(&RilSapSocket::uimRilEnv, argc, argv);

        switch(socketType) {
            case RIL_SAP_SOCKET:
                RilSapSocket::initSapSocket("sap_uim_socket1", UimFuncs);

#if (SIM_COUNT >= 2)
                RilSapSocket::initSapSocket("sap_uim_socket2", UimFuncs);
#endif

#if (SIM_COUNT >= 3)
                RilSapSocket::initSapSocket("sap_uim_socket3", UimFuncs);
#endif

#if (SIM_COUNT >= 4)
                RilSapSocket::initSapSocket("sap_uim_socket4", UimFuncs);
#endif
        }
    }
}

// Check and remove RequestInfo if its a response and not just ack sent back
static int
checkAndDequeueRequestInfoIfAck(struct RequestInfo *pRI, bool isAck) {
    int ret = 0;
    /* Hook for current context
       pendingRequestsMutextHook refer to &s_pendingRequestsMutex */
    pthread_mutex_t* pendingRequestsMutexHook = &s_pendingRequestsMutex;
    /* pendingRequestsHook refer to &s_pendingRequests */
    RequestInfo ** pendingRequestsHook = &s_pendingRequests;

    if (pRI == NULL) {
        return 0;
    }

#if (SIM_COUNT >= 2)
    if (pRI->socket_id == RIL_SOCKET_2) {
        pendingRequestsMutexHook = &s_pendingRequestsMutex_socket2;
        pendingRequestsHook = &s_pendingRequests_socket2;
    }
#if (SIM_COUNT >= 3)
        if (pRI->socket_id == RIL_SOCKET_3) {
            pendingRequestsMutexHook = &s_pendingRequestsMutex_socket3;
            pendingRequestsHook = &s_pendingRequests_socket3;
        }
#endif
#if (SIM_COUNT >= 4)
    if (pRI->socket_id == RIL_SOCKET_4) {
        pendingRequestsMutexHook = &s_pendingRequestsMutex_socket4;
        pendingRequestsHook = &s_pendingRequests_socket4;
    }
#endif
#endif
    pthread_mutex_lock(pendingRequestsMutexHook);

    for(RequestInfo **ppCur = pendingRequestsHook
        ; *ppCur != NULL
        ; ppCur = &((*ppCur)->p_next)
    ) {
        if (pRI == *ppCur) {
            ret = 1;
            if (isAck) { // Async ack
                if (pRI->wasAckSent == 1) {
                    RLOGD("Ack was already sent for %s", requestToString(pRI->pCI->requestNumber));
                } else {
                    pRI->wasAckSent = 1;
                }
            } else {
                *ppCur = (*ppCur)->p_next;
            }
            break;
        }
    }

    pthread_mutex_unlock(pendingRequestsMutexHook);

    return ret;
}

static int findFd(int socket_id) {
    int fd = s_ril_param_socket.fdCommand;
#if (SIM_COUNT >= 2)
    if (socket_id == RIL_SOCKET_2) {
        fd = s_ril_param_socket2.fdCommand;
    }
#if (SIM_COUNT >= 3)
    if (socket_id == RIL_SOCKET_3) {
        fd = s_ril_param_socket3.fdCommand;
    }
#endif
#if (SIM_COUNT >= 4)
    if (socket_id == RIL_SOCKET_4) {
        fd = s_ril_param_socket4.fdCommand;
    }
#endif
#endif
    return fd;
}

extern "C" void
RIL_onRequestAck(RIL_Token t) {
    RequestInfo *pRI;
    int ret, fd;

    size_t errorOffset;
    RIL_SOCKET_ID socket_id = RIL_SOCKET_1;

    pRI = (RequestInfo *)t;

    if (!checkAndDequeueRequestInfoIfAck(pRI, true)) {
        RLOGE ("RIL_onRequestAck: invalid RIL_Token");
        return;
    }

    socket_id = pRI->socket_id;
    fd = findFd(socket_id);

#if VDBG
    RLOGD("Request Ack, %s", rilSocketIdToString(socket_id));
#endif

    appendPrintBuf("Ack [%04d]< %s", pRI->token, requestToString(pRI->pCI->requestNumber));

    if (pRI->cancelled == 0) {
        Parcel p;

        p.writeInt32 (RESPONSE_SOLICITED_ACK);
        p.writeInt32 (pRI->token);

        if (fd < 0) {
            RLOGD ("RIL onRequestComplete: Command channel closed");
        }

        sendResponse(p, socket_id);
    }
}

extern "C" void
RIL_onRequestComplete(RIL_Token t, RIL_Errno e, void *response, size_t responselen) {
    RequestInfo *pRI;
    int ret;
    int fd;
    size_t errorOffset;
    RIL_SOCKET_ID socket_id = RIL_SOCKET_1;

    pRI = (RequestInfo *)t;

    if (!checkAndDequeueRequestInfoIfAck(pRI, false)) {
        RLOGE ("RIL_onRequestComplete: invalid RIL_Token");
        return;
    }

    socket_id = pRI->socket_id;
    fd = findFd(socket_id);

#if VDBG
    RLOGD("RequestComplete, %s", rilSocketIdToString(socket_id));
#endif

    if (pRI->local > 0) {
        // Locally issued command...void only!
        // response does not go back up the command socket
        RLOGD("C[locl]< %s", requestToString(pRI->pCI->requestNumber));

        goto done;
    }

    appendPrintBuf("[%04d]< %s",
        pRI->token, requestToString(pRI->pCI->requestNumber));

    if (pRI->cancelled == 0) {
        Parcel p;

        if (s_callbacks.version >= 13 && pRI->wasAckSent == 1) {
            // If ack was already sent, then this call is an asynchronous response. So we need to
            // send id indicating that we expect an ack from RIL.java as we acquire wakelock here.
            p.writeInt32 (RESPONSE_SOLICITED_ACK_EXP);
            grabPartialWakeLock();
        } else {
            p.writeInt32 (RESPONSE_SOLICITED);
        }
        p.writeInt32 (pRI->token);
        errorOffset = p.dataPosition();

        p.writeInt32 (e);

        if (response != NULL) {
            // there is a response payload, no matter success or not.
            ret = pRI->pCI->responseFunction(p, response, responselen);

            /* if an error occurred, rewind and mark it */
            if (ret != 0) {
                RLOGE ("responseFunction error, ret %d", ret);
                p.setDataPosition(errorOffset);
                p.writeInt32 (ret);
            }
        }

        if (e != RIL_E_SUCCESS) {
            appendPrintBuf("%s fails by %s", printBuf, failCauseToString(e));
        }

        if (fd < 0) {
            RLOGD ("RIL onRequestComplete: Command channel closed");
        }
        sendResponse(p, socket_id);
    }

done:
    free(pRI);
}

static void
grabPartialWakeLock() {
    if (s_callbacks.version >= 13) {
        int ret;
        ret = pthread_mutex_lock(&s_wakeLockCountMutex);
        assert(ret == 0);
        acquire_wake_lock(PARTIAL_WAKE_LOCK, ANDROID_WAKE_LOCK_NAME);

        UserCallbackInfo *p_info =
                internalRequestTimedCallback(wakeTimeoutCallback, NULL, &TIMEVAL_WAKE_TIMEOUT);
        if (p_info == NULL) {
            release_wake_lock(ANDROID_WAKE_LOCK_NAME);
        } else {
            s_wakelock_count++;
            if (s_last_wake_timeout_info != NULL) {
                s_last_wake_timeout_info->userParam = (void *)1;
            }
            s_last_wake_timeout_info = p_info;
        }
        ret = pthread_mutex_unlock(&s_wakeLockCountMutex);
        assert(ret == 0);
    } else {
        acquire_wake_lock(PARTIAL_WAKE_LOCK, ANDROID_WAKE_LOCK_NAME);
    }
}

static void
releaseWakeLock() {
    if (s_callbacks.version >= 13) {
        int ret;
        ret = pthread_mutex_lock(&s_wakeLockCountMutex);
        assert(ret == 0);

        if (s_wakelock_count > 1) {
            s_wakelock_count--;
        } else {
            s_wakelock_count = 0;
            release_wake_lock(ANDROID_WAKE_LOCK_NAME);
            if (s_last_wake_timeout_info != NULL) {
                s_last_wake_timeout_info->userParam = (void *)1;
            }
        }

        ret = pthread_mutex_unlock(&s_wakeLockCountMutex);
        assert(ret == 0);
    } else {
        release_wake_lock(ANDROID_WAKE_LOCK_NAME);
    }
}

/**
 * Timer callback to put us back to sleep before the default timeout
 */
static void
wakeTimeoutCallback (void *param) {
    // We're using "param != NULL" as a cancellation mechanism
    if (s_callbacks.version >= 13) {
        if (param == NULL) {
            int ret;
            ret = pthread_mutex_lock(&s_wakeLockCountMutex);
            assert(ret == 0);
            s_wakelock_count = 0;
            release_wake_lock(ANDROID_WAKE_LOCK_NAME);
            ret = pthread_mutex_unlock(&s_wakeLockCountMutex);
            assert(ret == 0);
        }
    } else {
        if (param == NULL) {
            releaseWakeLock();
        }
    }
}

static int
decodeVoiceRadioTechnology (RIL_RadioState radioState) {
    switch (radioState) {
        case RADIO_STATE_SIM_NOT_READY:
        case RADIO_STATE_SIM_LOCKED_OR_ABSENT:
        case RADIO_STATE_SIM_READY:
            return RADIO_TECH_UMTS;

        case RADIO_STATE_RUIM_NOT_READY:
        case RADIO_STATE_RUIM_READY:
        case RADIO_STATE_RUIM_LOCKED_OR_ABSENT:
        case RADIO_STATE_NV_NOT_READY:
        case RADIO_STATE_NV_READY:
            return RADIO_TECH_1xRTT;

        default:
            RLOGD("decodeVoiceRadioTechnology: Invoked with incorrect RadioState");
            return -1;
    }
}

static int
decodeCdmaSubscriptionSource (RIL_RadioState radioState) {
    switch (radioState) {
        case RADIO_STATE_SIM_NOT_READY:
        case RADIO_STATE_SIM_LOCKED_OR_ABSENT:
        case RADIO_STATE_SIM_READY:
        case RADIO_STATE_RUIM_NOT_READY:
        case RADIO_STATE_RUIM_READY:
        case RADIO_STATE_RUIM_LOCKED_OR_ABSENT:
            return CDMA_SUBSCRIPTION_SOURCE_RUIM_SIM;

        case RADIO_STATE_NV_NOT_READY:
        case RADIO_STATE_NV_READY:
            return CDMA_SUBSCRIPTION_SOURCE_NV;

        default:
            RLOGD("decodeCdmaSubscriptionSource: Invoked with incorrect RadioState");
            return -1;
    }
}

static int
decodeSimStatus (RIL_RadioState radioState) {
   switch (radioState) {
       case RADIO_STATE_SIM_NOT_READY:
       case RADIO_STATE_RUIM_NOT_READY:
       case RADIO_STATE_NV_NOT_READY:
       case RADIO_STATE_NV_READY:
           return -1;
       case RADIO_STATE_SIM_LOCKED_OR_ABSENT:
       case RADIO_STATE_SIM_READY:
       case RADIO_STATE_RUIM_READY:
       case RADIO_STATE_RUIM_LOCKED_OR_ABSENT:
           return radioState;
       default:
           RLOGD("decodeSimStatus: Invoked with incorrect RadioState");
           return -1;
   }
}

static bool is3gpp2(int radioTech) {
    switch (radioTech) {
        case RADIO_TECH_IS95A:
        case RADIO_TECH_IS95B:
        case RADIO_TECH_1xRTT:
        case RADIO_TECH_EVDO_0:
        case RADIO_TECH_EVDO_A:
        case RADIO_TECH_EVDO_B:
        case RADIO_TECH_EHRPD:
            return true;
        default:
            return false;
    }
}

/* If RIL sends SIM states or RUIM states, store the voice radio
 * technology and subscription source information so that they can be
 * returned when telephony framework requests them
 */
static RIL_RadioState
processRadioState(RIL_RadioState newRadioState, RIL_SOCKET_ID socket_id) {

    if((newRadioState > RADIO_STATE_UNAVAILABLE) && (newRadioState < RADIO_STATE_ON)) {
        int newVoiceRadioTech;
        int newCdmaSubscriptionSource;
        int newSimStatus;

        /* This is old RIL. Decode Subscription source and Voice Radio Technology
           from Radio State and send change notifications if there has been a change */
        newVoiceRadioTech = decodeVoiceRadioTechnology(newRadioState);
        if(newVoiceRadioTech != voiceRadioTech) {
            voiceRadioTech = newVoiceRadioTech;
            RIL_UNSOL_RESPONSE(RIL_UNSOL_VOICE_RADIO_TECH_CHANGED,
                        &voiceRadioTech, sizeof(voiceRadioTech), socket_id);
        }
        if(is3gpp2(newVoiceRadioTech)) {
            newCdmaSubscriptionSource = decodeCdmaSubscriptionSource(newRadioState);
            if(newCdmaSubscriptionSource != cdmaSubscriptionSource) {
                cdmaSubscriptionSource = newCdmaSubscriptionSource;
                RIL_UNSOL_RESPONSE(RIL_UNSOL_CDMA_SUBSCRIPTION_SOURCE_CHANGED,
                        &cdmaSubscriptionSource, sizeof(cdmaSubscriptionSource), socket_id);
            }
        }
        newSimStatus = decodeSimStatus(newRadioState);
        if(newSimStatus != simRuimStatus) {
            simRuimStatus = newSimStatus;
            RIL_UNSOL_RESPONSE(RIL_UNSOL_RESPONSE_SIM_STATUS_CHANGED, NULL, 0, socket_id);
        }

        /* Send RADIO_ON to telephony */
        newRadioState = RADIO_STATE_ON;
    }

    return newRadioState;
}


#if defined(ANDROID_MULTI_SIM)
extern "C"
void RIL_onUnsolicitedResponse(int unsolResponse, const void *data,
                                size_t datalen, RIL_SOCKET_ID socket_id)
#else
extern "C"
void RIL_onUnsolicitedResponse(int unsolResponse, const void *data,
                                size_t datalen)
#endif
{
    int unsolResponseIndex;
    int ret;
    int64_t timeReceived = 0;
    bool shouldScheduleTimeout = false;
    RIL_RadioState newState;
    RIL_SOCKET_ID soc_id = RIL_SOCKET_1;

#if defined(ANDROID_MULTI_SIM)
    soc_id = socket_id;
#endif


    if (s_registerCalled == 0) {
        // Ignore RIL_onUnsolicitedResponse before RIL_register
        RLOGW("RIL_onUnsolicitedResponse called before RIL_register");
        return;
    }

    unsolResponseIndex = unsolResponse - RIL_UNSOL_RESPONSE_BASE;

    if ((unsolResponseIndex < 0)
        || (unsolResponseIndex >= (int32_t)NUM_ELEMS(s_unsolResponses))) {
        RLOGE("unsupported unsolicited response code %d", unsolResponse);
        return;
    }

    // Grab a wake lock if needed for this reponse,
    // as we exit we'll either release it immediately
    // or set a timer to release it later.
    switch (s_unsolResponses[unsolResponseIndex].wakeType) {
        case WAKE_PARTIAL:
            grabPartialWakeLock();
            shouldScheduleTimeout = true;
        break;

        case DONT_WAKE:
        default:
            // No wake lock is grabed so don't set timeout
            shouldScheduleTimeout = false;
            break;
    }

    // Mark the time this was received, doing this
    // after grabing the wakelock incase getting
    // the elapsedRealTime might cause us to goto
    // sleep.
    if (unsolResponse == RIL_UNSOL_NITZ_TIME_RECEIVED) {
        timeReceived = elapsedRealtime();
    }

    appendPrintBuf("[UNSL]< %s", requestToString(unsolResponse));

    Parcel p;
    if (s_callbacks.version >= 13
                && s_unsolResponses[unsolResponseIndex].wakeType == WAKE_PARTIAL) {
        p.writeInt32 (RESPONSE_UNSOLICITED_ACK_EXP);
    } else {
        p.writeInt32 (RESPONSE_UNSOLICITED);
    }
    p.writeInt32 (unsolResponse);

    ret = s_unsolResponses[unsolResponseIndex]
                .responseFunction(p, const_cast<void*>(data), datalen);
    if (ret != 0) {
        // Problem with the response. Don't continue;
        goto error_exit;
    }

    // some things get more payload
    switch(unsolResponse) {
        case RIL_UNSOL_RESPONSE_RADIO_STATE_CHANGED:
            newState = processRadioState(CALL_ONSTATEREQUEST(soc_id), soc_id);
            p.writeInt32(newState);
            appendPrintBuf("%s {%s}", printBuf,
                radioStateToString(CALL_ONSTATEREQUEST(soc_id)));
        break;


        case RIL_UNSOL_NITZ_TIME_RECEIVED:
            // Store the time that this was received so the
            // handler of this message can account for
            // the time it takes to arrive and process. In
            // particular the system has been known to sleep
            // before this message can be processed.
            p.writeInt64(timeReceived);
        break;
    }

    if (s_callbacks.version < 13) {
        if (shouldScheduleTimeout) {
            UserCallbackInfo *p_info = internalRequestTimedCallback(wakeTimeoutCallback, NULL,
                    &TIMEVAL_WAKE_TIMEOUT);

            if (p_info == NULL) {
                goto error_exit;
            } else {
                // Cancel the previous request
                if (s_last_wake_timeout_info != NULL) {
                    s_last_wake_timeout_info->userParam = (void *)1;
                }
                s_last_wake_timeout_info = p_info;
            }
        }
    }

#if VDBG
    RLOGI("%s UNSOLICITED: %s length:%d", rilSocketIdToString(soc_id), requestToString(unsolResponse), p.dataSize());
#endif
    ret = sendResponse(p, soc_id);
    if (ret != 0 && unsolResponse == RIL_UNSOL_NITZ_TIME_RECEIVED) {

        // Unfortunately, NITZ time is not poll/update like everything
        // else in the system. So, if the upstream client isn't connected,
        // keep a copy of the last NITZ response (with receive time noted
        // above) around so we can deliver it when it is connected

        if (s_lastNITZTimeData != NULL) {
            free (s_lastNITZTimeData);
            s_lastNITZTimeData = NULL;
        }

        s_lastNITZTimeData = calloc(p.dataSize(), 1);
        if (s_lastNITZTimeData == NULL) {
             RLOGE("Memory allocation failed in RIL_onUnsolicitedResponse");
             goto error_exit;
        }
        s_lastNITZTimeDataSize = p.dataSize();
        memcpy(s_lastNITZTimeData, p.data(), p.dataSize());
    }

    // Normal exit
    return;

error_exit:
    if (shouldScheduleTimeout) {
        releaseWakeLock();
    }
}

/** FIXME generalize this if you track UserCAllbackInfo, clear it
    when the callback occurs
*/
static UserCallbackInfo *
internalRequestTimedCallback (RIL_TimedCallback callback, void *param,
                                const struct timeval *relativeTime)
{
    struct timeval myRelativeTime;
    UserCallbackInfo *p_info;

    p_info = (UserCallbackInfo *) calloc(1, sizeof(UserCallbackInfo));
    if (p_info == NULL) {
        RLOGE("Memory allocation failed in internalRequestTimedCallback");
        return p_info;

    }

    p_info->p_callback = callback;
    p_info->userParam = param;

    if (relativeTime == NULL) {
        /* treat null parameter as a 0 relative time */
        memset (&myRelativeTime, 0, sizeof(myRelativeTime));
    } else {
        /* FIXME I think event_add's tv param is really const anyway */
        memcpy (&myRelativeTime, relativeTime, sizeof(myRelativeTime));
    }

    ril_event_set(&(p_info->event), -1, false, userTimerCallback, p_info);

    ril_timer_add(&(p_info->event), &myRelativeTime);

    triggerEvLoop();
    return p_info;
}


extern "C" void
RIL_requestTimedCallback (RIL_TimedCallback callback, void *param,
                                const struct timeval *relativeTime) {
    internalRequestTimedCallback (callback, param, relativeTime);
}

const char *
failCauseToString(RIL_Errno e) {
    switch(e) {
        case RIL_E_SUCCESS: return "E_SUCCESS";
        case RIL_E_RADIO_NOT_AVAILABLE: return "E_RADIO_NOT_AVAILABLE";
        case RIL_E_GENERIC_FAILURE: return "E_GENERIC_FAILURE";
        case RIL_E_PASSWORD_INCORRECT: return "E_PASSWORD_INCORRECT";
        case RIL_E_SIM_PIN2: return "E_SIM_PIN2";
        case RIL_E_SIM_PUK2: return "E_SIM_PUK2";
        case RIL_E_REQUEST_NOT_SUPPORTED: return "E_REQUEST_NOT_SUPPORTED";
        case RIL_E_CANCELLED: return "E_CANCELLED";
        case RIL_E_OP_NOT_ALLOWED_DURING_VOICE_CALL: return "E_OP_NOT_ALLOWED_DURING_VOICE_CALL";
        case RIL_E_OP_NOT_ALLOWED_BEFORE_REG_TO_NW: return "E_OP_NOT_ALLOWED_BEFORE_REG_TO_NW";
        case RIL_E_SMS_SEND_FAIL_RETRY: return "E_SMS_SEND_FAIL_RETRY";
        case RIL_E_SIM_ABSENT:return "E_SIM_ABSENT";
        case RIL_E_ILLEGAL_SIM_OR_ME:return "E_ILLEGAL_SIM_OR_ME";
#ifdef FEATURE_MULTIMODE_ANDROID
        case RIL_E_SUBSCRIPTION_NOT_AVAILABLE:return "E_SUBSCRIPTION_NOT_AVAILABLE";
        case RIL_E_MODE_NOT_SUPPORTED:return "E_MODE_NOT_SUPPORTED";
#endif
        case RIL_E_FDN_CHECK_FAILURE: return "E_FDN_CHECK_FAILURE";
        case RIL_E_MISSING_RESOURCE: return "E_MISSING_RESOURCE";
        case RIL_E_NO_SUCH_ELEMENT: return "E_NO_SUCH_ELEMENT";
        case RIL_E_DIAL_MODIFIED_TO_USSD: return "E_DIAL_MODIFIED_TO_USSD";
        case RIL_E_DIAL_MODIFIED_TO_SS: return "E_DIAL_MODIFIED_TO_SS";
        case RIL_E_DIAL_MODIFIED_TO_DIAL: return "E_DIAL_MODIFIED_TO_DIAL";
        case RIL_E_USSD_MODIFIED_TO_DIAL: return "E_USSD_MODIFIED_TO_DIAL";
        case RIL_E_USSD_MODIFIED_TO_SS: return "E_USSD_MODIFIED_TO_SS";
        case RIL_E_USSD_MODIFIED_TO_USSD: return "E_USSD_MODIFIED_TO_USSD";
        case RIL_E_SS_MODIFIED_TO_DIAL: return "E_SS_MODIFIED_TO_DIAL";
        case RIL_E_SS_MODIFIED_TO_USSD: return "E_SS_MODIFIED_TO_USSD";
        case RIL_E_SUBSCRIPTION_NOT_SUPPORTED: return "E_SUBSCRIPTION_NOT_SUPPORTED";
        case RIL_E_SS_MODIFIED_TO_SS: return "E_SS_MODIFIED_TO_SS";
        case RIL_E_LCE_NOT_SUPPORTED: return "E_LCE_NOT_SUPPORTED";
        case RIL_E_NO_MEMORY: return "E_NO_MEMORY";
        case RIL_E_INTERNAL_ERR: return "E_INTERNAL_ERR";
        case RIL_E_SYSTEM_ERR: return "E_SYSTEM_ERR";
        case RIL_E_MODEM_ERR: return "E_MODEM_ERR";
        case RIL_E_INVALID_STATE: return "E_INVALID_STATE";
        case RIL_E_NO_RESOURCES: return "E_NO_RESOURCES";
        case RIL_E_SIM_ERR: return "E_SIM_ERR";
        case RIL_E_INVALID_ARGUMENTS: return "E_INVALID_ARGUMENTS";
        case RIL_E_INVALID_SIM_STATE: return "E_INVALID_SIM_STATE";
        case RIL_E_INVALID_MODEM_STATE: return "E_INVALID_MODEM_STATE";
        case RIL_E_INVALID_CALL_ID: return "E_INVALID_CALL_ID";
        case RIL_E_NO_SMS_TO_ACK: return "E_NO_SMS_TO_ACK";
        case RIL_E_NETWORK_ERR: return "E_NETWORK_ERR";
        case RIL_E_REQUEST_RATE_LIMITED: return "E_REQUEST_RATE_LIMITED";
        case RIL_E_SIM_BUSY: return "E_SIM_BUSY";
        case RIL_E_SIM_FULL: return "E_SIM_FULL";
        case RIL_E_NETWORK_REJECT: return "E_NETWORK_REJECT";
        case RIL_E_OPERATION_NOT_ALLOWED: return "E_OPERATION_NOT_ALLOWED";
        case RIL_E_EMPTY_RECORD: "E_EMPTY_RECORD";
        case RIL_E_INVALID_SMS_FORMAT: return "E_INVALID_SMS_FORMAT";
        case RIL_E_ENCODING_ERR: return "E_ENCODING_ERR";
        case RIL_E_INVALID_SMSC_ADDRESS: return "E_INVALID_SMSC_ADDRESS";
        case RIL_E_NO_SUCH_ENTRY: return "E_NO_SUCH_ENTRY";
        case RIL_E_NETWORK_NOT_READY: return "E_NETWORK_NOT_READY";
        case RIL_E_NOT_PROVISIONED: return "E_NOT_PROVISIONED";
        case RIL_E_NO_SUBSCRIPTION: return "E_NO_SUBSCRIPTION";
        case RIL_E_NO_NETWORK_FOUND: return "E_NO_NETWORK_FOUND";
        case RIL_E_DEVICE_IN_USE: return "E_DEVICE_IN_USE";
        case RIL_E_ABORTED: return "E_ABORTED";
        case RIL_E_OEM_ERROR_1: return "E_OEM_ERROR_1";
        case RIL_E_OEM_ERROR_2: return "E_OEM_ERROR_2";
        case RIL_E_OEM_ERROR_3: return "E_OEM_ERROR_3";
        case RIL_E_OEM_ERROR_4: return "E_OEM_ERROR_4";
        case RIL_E_OEM_ERROR_5: return "E_OEM_ERROR_5";
        case RIL_E_OEM_ERROR_6: return "E_OEM_ERROR_6";
        case RIL_E_OEM_ERROR_7: return "E_OEM_ERROR_7";
        case RIL_E_OEM_ERROR_8: return "E_OEM_ERROR_8";
        case RIL_E_OEM_ERROR_9: return "E_OEM_ERROR_9";
        case RIL_E_OEM_ERROR_10: return "E_OEM_ERROR_10";
        case RIL_E_OEM_ERROR_11: return "E_OEM_ERROR_11";
        case RIL_E_OEM_ERROR_12: return "E_OEM_ERROR_12";
        case RIL_E_OEM_ERROR_13: return "E_OEM_ERROR_13";
        case RIL_E_OEM_ERROR_14: return "E_OEM_ERROR_14";
        case RIL_E_OEM_ERROR_15: return "E_OEM_ERROR_15";
        case RIL_E_OEM_ERROR_16: return "E_OEM_ERROR_16";
        case RIL_E_OEM_ERROR_17: return "E_OEM_ERROR_17";
        case RIL_E_OEM_ERROR_18: return "E_OEM_ERROR_18";
        case RIL_E_OEM_ERROR_19: return "E_OEM_ERROR_19";
        case RIL_E_OEM_ERROR_20: return "E_OEM_ERROR_20";
        case RIL_E_OEM_ERROR_21: return "E_OEM_ERROR_21";
        case RIL_E_OEM_ERROR_22: return "E_OEM_ERROR_22";
        case RIL_E_OEM_ERROR_23: return "E_OEM_ERROR_23";
        case RIL_E_OEM_ERROR_24: return "E_OEM_ERROR_24";
        case RIL_E_OEM_ERROR_25: return "E_OEM_ERROR_25";
        default: return "<unknown error>";
    }
}

const char *
radioStateToString(RIL_RadioState s) {
    switch(s) {
        case RADIO_STATE_OFF: return "RADIO_OFF";
        case RADIO_STATE_UNAVAILABLE: return "RADIO_UNAVAILABLE";
        case RADIO_STATE_SIM_NOT_READY: return "RADIO_SIM_NOT_READY";
        case RADIO_STATE_SIM_LOCKED_OR_ABSENT: return "RADIO_SIM_LOCKED_OR_ABSENT";
        case RADIO_STATE_SIM_READY: return "RADIO_SIM_READY";
        case RADIO_STATE_RUIM_NOT_READY:return"RADIO_RUIM_NOT_READY";
        case RADIO_STATE_RUIM_READY:return"RADIO_RUIM_READY";
        case RADIO_STATE_RUIM_LOCKED_OR_ABSENT:return"RADIO_RUIM_LOCKED_OR_ABSENT";
        case RADIO_STATE_NV_NOT_READY:return"RADIO_NV_NOT_READY";
        case RADIO_STATE_NV_READY:return"RADIO_NV_READY";
        case RADIO_STATE_ON:return"RADIO_ON";
        default: return "<unknown state>";
    }
}

const char *
callStateToString(RIL_CallState s) {
    switch(s) {
        case RIL_CALL_ACTIVE : return "ACTIVE";
        case RIL_CALL_HOLDING: return "HOLDING";
        case RIL_CALL_DIALING: return "DIALING";
        case RIL_CALL_ALERTING: return "ALERTING";
        case RIL_CALL_INCOMING: return "INCOMING";
        case RIL_CALL_WAITING: return "WAITING";
        default: return "<unknown state>";
    }
}

const char *
requestToString(int request) {
/*
 cat libs/telephony/ril_commands.h \
 | egrep "^ *{RIL_" \
 | sed -re 's/\{RIL_([^,]+),[^,]+,([^}]+).+/case RIL_\1: return "\1";/'


 cat libs/telephony/ril_unsol_commands.h \
 | egrep "^ *{RIL_" \
 | sed -re 's/\{RIL_([^,]+),([^}]+).+/case RIL_\1: return "\1";/'

*/
    switch(request) {
        case RIL_REQUEST_GET_SIM_STATUS: return "GET_SIM_STATUS";
        case RIL_REQUEST_ENTER_SIM_PIN: return "ENTER_SIM_PIN";
        case RIL_REQUEST_ENTER_SIM_PUK: return "ENTER_SIM_PUK";
        case RIL_REQUEST_ENTER_SIM_PIN2: return "ENTER_SIM_PIN2";
        case RIL_REQUEST_ENTER_SIM_PUK2: return "ENTER_SIM_PUK2";
        case RIL_REQUEST_CHANGE_SIM_PIN: return "CHANGE_SIM_PIN";
        case RIL_REQUEST_CHANGE_SIM_PIN2: return "CHANGE_SIM_PIN2";
        case RIL_REQUEST_ENTER_NETWORK_DEPERSONALIZATION: return "ENTER_NETWORK_DEPERSONALIZATION";
        case RIL_REQUEST_GET_CURRENT_CALLS: return "GET_CURRENT_CALLS";
        case RIL_REQUEST_DIAL: return "DIAL";
        case RIL_REQUEST_GET_IMSI: return "GET_IMSI";
        case RIL_REQUEST_HANGUP: return "HANGUP";
        case RIL_REQUEST_HANGUP_WAITING_OR_BACKGROUND: return "HANGUP_WAITING_OR_BACKGROUND";
        case RIL_REQUEST_HANGUP_FOREGROUND_RESUME_BACKGROUND: return "HANGUP_FOREGROUND_RESUME_BACKGROUND";
        case RIL_REQUEST_SWITCH_WAITING_OR_HOLDING_AND_ACTIVE: return "SWITCH_WAITING_OR_HOLDING_AND_ACTIVE";
        case RIL_REQUEST_CONFERENCE: return "CONFERENCE";
        case RIL_REQUEST_UDUB: return "UDUB";
        case RIL_REQUEST_LAST_CALL_FAIL_CAUSE: return "LAST_CALL_FAIL_CAUSE";
        case RIL_REQUEST_SIGNAL_STRENGTH: return "SIGNAL_STRENGTH";
        case RIL_REQUEST_VOICE_REGISTRATION_STATE: return "VOICE_REGISTRATION_STATE";
        case RIL_REQUEST_DATA_REGISTRATION_STATE: return "DATA_REGISTRATION_STATE";
        case RIL_REQUEST_OPERATOR: return "OPERATOR";
        case RIL_REQUEST_RADIO_POWER: return "RADIO_POWER";
        case RIL_REQUEST_DTMF: return "DTMF";
        case RIL_REQUEST_SEND_SMS: return "SEND_SMS";
        case RIL_REQUEST_SEND_SMS_EXPECT_MORE: return "SEND_SMS_EXPECT_MORE";
        case RIL_REQUEST_SETUP_DATA_CALL: return "SETUP_DATA_CALL";
        case RIL_REQUEST_SIM_IO: return "SIM_IO";
        case RIL_REQUEST_SEND_USSD: return "SEND_USSD";
        case RIL_REQUEST_CANCEL_USSD: return "CANCEL_USSD";
        case RIL_REQUEST_GET_CLIR: return "GET_CLIR";
        case RIL_REQUEST_SET_CLIR: return "SET_CLIR";
        case RIL_REQUEST_QUERY_CALL_FORWARD_STATUS: return "QUERY_CALL_FORWARD_STATUS";
        case RIL_REQUEST_SET_CALL_FORWARD: return "SET_CALL_FORWARD";
        case RIL_REQUEST_QUERY_CALL_WAITING: return "QUERY_CALL_WAITING";
        case RIL_REQUEST_SET_CALL_WAITING: return "SET_CALL_WAITING";
        case RIL_REQUEST_SMS_ACKNOWLEDGE: return "SMS_ACKNOWLEDGE";
        case RIL_REQUEST_GET_IMEI: return "GET_IMEI";
        case RIL_REQUEST_GET_IMEISV: return "GET_IMEISV";
        case RIL_REQUEST_ANSWER: return "ANSWER";
        case RIL_REQUEST_DEACTIVATE_DATA_CALL: return "DEACTIVATE_DATA_CALL";
        case RIL_REQUEST_QUERY_FACILITY_LOCK: return "QUERY_FACILITY_LOCK";
        case RIL_REQUEST_SET_FACILITY_LOCK: return "SET_FACILITY_LOCK";
        case RIL_REQUEST_CHANGE_BARRING_PASSWORD: return "CHANGE_BARRING_PASSWORD";
        case RIL_REQUEST_QUERY_NETWORK_SELECTION_MODE: return "QUERY_NETWORK_SELECTION_MODE";
        case RIL_REQUEST_SET_NETWORK_SELECTION_AUTOMATIC: return "SET_NETWORK_SELECTION_AUTOMATIC";
        case RIL_REQUEST_SET_NETWORK_SELECTION_MANUAL: return "SET_NETWORK_SELECTION_MANUAL";
        case RIL_REQUEST_QUERY_AVAILABLE_NETWORKS : return "QUERY_AVAILABLE_NETWORKS ";
        case RIL_REQUEST_DTMF_START: return "DTMF_START";
        case RIL_REQUEST_DTMF_STOP: return "DTMF_STOP";
        case RIL_REQUEST_BASEBAND_VERSION: return "BASEBAND_VERSION";
        case RIL_REQUEST_SEPARATE_CONNECTION: return "SEPARATE_CONNECTION";
        case RIL_REQUEST_SET_PREFERRED_NETWORK_TYPE: return "SET_PREFERRED_NETWORK_TYPE";
        case RIL_REQUEST_GET_PREFERRED_NETWORK_TYPE: return "GET_PREFERRED_NETWORK_TYPE";
        case RIL_REQUEST_GET_NEIGHBORING_CELL_IDS: return "GET_NEIGHBORING_CELL_IDS";
        case RIL_REQUEST_SET_MUTE: return "SET_MUTE";
        case RIL_REQUEST_GET_MUTE: return "GET_MUTE";
        case RIL_REQUEST_QUERY_CLIP: return "QUERY_CLIP";
        case RIL_REQUEST_LAST_DATA_CALL_FAIL_CAUSE: return "LAST_DATA_CALL_FAIL_CAUSE";
        case RIL_REQUEST_DATA_CALL_LIST: return "DATA_CALL_LIST";
        case RIL_REQUEST_RESET_RADIO: return "RESET_RADIO";
        case RIL_REQUEST_OEM_HOOK_RAW: return "OEM_HOOK_RAW";
        case RIL_REQUEST_OEM_HOOK_STRINGS: return "OEM_HOOK_STRINGS";
        case RIL_REQUEST_SET_BAND_MODE: return "SET_BAND_MODE";
        case RIL_REQUEST_QUERY_AVAILABLE_BAND_MODE: return "QUERY_AVAILABLE_BAND_MODE";
        case RIL_REQUEST_STK_GET_PROFILE: return "STK_GET_PROFILE";
        case RIL_REQUEST_STK_SET_PROFILE: return "STK_SET_PROFILE";
        case RIL_REQUEST_STK_SEND_ENVELOPE_COMMAND: return "STK_SEND_ENVELOPE_COMMAND";
        case RIL_REQUEST_STK_SEND_TERMINAL_RESPONSE: return "STK_SEND_TERMINAL_RESPONSE";
        case RIL_REQUEST_STK_HANDLE_CALL_SETUP_REQUESTED_FROM_SIM: return "STK_HANDLE_CALL_SETUP_REQUESTED_FROM_SIM";
        case RIL_REQUEST_SCREEN_STATE: return "SCREEN_STATE";
        case RIL_REQUEST_EXPLICIT_CALL_TRANSFER: return "EXPLICIT_CALL_TRANSFER";
        case RIL_REQUEST_SET_LOCATION_UPDATES: return "SET_LOCATION_UPDATES";
        case RIL_REQUEST_CDMA_SET_SUBSCRIPTION_SOURCE:return"CDMA_SET_SUBSCRIPTION_SOURCE";
        case RIL_REQUEST_CDMA_SET_ROAMING_PREFERENCE:return"CDMA_SET_ROAMING_PREFERENCE";
        case RIL_REQUEST_CDMA_QUERY_ROAMING_PREFERENCE:return"CDMA_QUERY_ROAMING_PREFERENCE";
        case RIL_REQUEST_SET_TTY_MODE:return"SET_TTY_MODE";
        case RIL_REQUEST_QUERY_TTY_MODE:return"QUERY_TTY_MODE";
        case RIL_REQUEST_CDMA_SET_PREFERRED_VOICE_PRIVACY_MODE:return"CDMA_SET_PREFERRED_VOICE_PRIVACY_MODE";
        case RIL_REQUEST_CDMA_QUERY_PREFERRED_VOICE_PRIVACY_MODE:return"CDMA_QUERY_PREFERRED_VOICE_PRIVACY_MODE";
        case RIL_REQUEST_CDMA_FLASH:return"CDMA_FLASH";
        case RIL_REQUEST_CDMA_BURST_DTMF:return"CDMA_BURST_DTMF";
        case RIL_REQUEST_CDMA_SEND_SMS:return"CDMA_SEND_SMS";
        case RIL_REQUEST_CDMA_SMS_ACKNOWLEDGE:return"CDMA_SMS_ACKNOWLEDGE";
        case RIL_REQUEST_GSM_GET_BROADCAST_SMS_CONFIG:return"GSM_GET_BROADCAST_SMS_CONFIG";
        case RIL_REQUEST_GSM_SET_BROADCAST_SMS_CONFIG:return"GSM_SET_BROADCAST_SMS_CONFIG";
        case RIL_REQUEST_CDMA_GET_BROADCAST_SMS_CONFIG:return "CDMA_GET_BROADCAST_SMS_CONFIG";
        case RIL_REQUEST_CDMA_SET_BROADCAST_SMS_CONFIG:return "CDMA_SET_BROADCAST_SMS_CONFIG";
        case RIL_REQUEST_CDMA_SMS_BROADCAST_ACTIVATION:return "CDMA_SMS_BROADCAST_ACTIVATION";
        case RIL_REQUEST_CDMA_VALIDATE_AND_WRITE_AKEY: return"CDMA_VALIDATE_AND_WRITE_AKEY";
        case RIL_REQUEST_CDMA_SUBSCRIPTION: return"CDMA_SUBSCRIPTION";
        case RIL_REQUEST_CDMA_WRITE_SMS_TO_RUIM: return "CDMA_WRITE_SMS_TO_RUIM";
        case RIL_REQUEST_CDMA_DELETE_SMS_ON_RUIM: return "CDMA_DELETE_SMS_ON_RUIM";
        case RIL_REQUEST_DEVICE_IDENTITY: return "DEVICE_IDENTITY";
        case RIL_REQUEST_EXIT_EMERGENCY_CALLBACK_MODE: return "EXIT_EMERGENCY_CALLBACK_MODE";
        case RIL_REQUEST_GET_SMSC_ADDRESS: return "GET_SMSC_ADDRESS";
        case RIL_REQUEST_SET_SMSC_ADDRESS: return "SET_SMSC_ADDRESS";
        case RIL_REQUEST_REPORT_SMS_MEMORY_STATUS: return "REPORT_SMS_MEMORY_STATUS";
        case RIL_REQUEST_REPORT_STK_SERVICE_IS_RUNNING: return "REPORT_STK_SERVICE_IS_RUNNING";
        case RIL_REQUEST_CDMA_GET_SUBSCRIPTION_SOURCE: return "CDMA_GET_SUBSCRIPTION_SOURCE";
        case RIL_REQUEST_ISIM_AUTHENTICATION: return "ISIM_AUTHENTICATION";
        case RIL_REQUEST_ACKNOWLEDGE_INCOMING_GSM_SMS_WITH_PDU: return "RIL_REQUEST_ACKNOWLEDGE_INCOMING_GSM_SMS_WITH_PDU";
        case RIL_REQUEST_STK_SEND_ENVELOPE_WITH_STATUS: return "RIL_REQUEST_STK_SEND_ENVELOPE_WITH_STATUS";
        case RIL_REQUEST_VOICE_RADIO_TECH: return "VOICE_RADIO_TECH";
        case RIL_REQUEST_WRITE_SMS_TO_SIM: return "WRITE_SMS_TO_SIM";
        case RIL_REQUEST_GET_CELL_INFO_LIST: return"GET_CELL_INFO_LIST";
        case RIL_REQUEST_SET_UNSOL_CELL_INFO_LIST_RATE: return"SET_UNSOL_CELL_INFO_LIST_RATE";
        case RIL_REQUEST_SET_INITIAL_ATTACH_APN: return "RIL_REQUEST_SET_INITIAL_ATTACH_APN";
        case RIL_REQUEST_IMS_REGISTRATION_STATE: return "IMS_REGISTRATION_STATE";
        case RIL_REQUEST_IMS_SEND_SMS: return "IMS_SEND_SMS";
        case RIL_REQUEST_SIM_TRANSMIT_APDU_BASIC: return "SIM_TRANSMIT_APDU_BASIC";
        case RIL_REQUEST_SIM_OPEN_CHANNEL: return "SIM_OPEN_CHANNEL";
        case RIL_REQUEST_SIM_CLOSE_CHANNEL: return "SIM_CLOSE_CHANNEL";
        case RIL_REQUEST_SIM_TRANSMIT_APDU_CHANNEL: return "SIM_TRANSMIT_APDU_CHANNEL";
        case RIL_REQUEST_GET_RADIO_CAPABILITY: return "RIL_REQUEST_GET_RADIO_CAPABILITY";
        case RIL_REQUEST_SET_RADIO_CAPABILITY: return "RIL_REQUEST_SET_RADIO_CAPABILITY";
        case RIL_REQUEST_SET_UICC_SUBSCRIPTION: return "SET_UICC_SUBSCRIPTION";
        case RIL_REQUEST_ALLOW_DATA: return "ALLOW_DATA";
        case RIL_REQUEST_GET_HARDWARE_CONFIG: return "GET_HARDWARE_CONFIG";
        case RIL_REQUEST_SIM_AUTHENTICATION: return "SIM_AUTHENTICATION";
        case RIL_REQUEST_GET_DC_RT_INFO: return "GET_DC_RT_INFO";
        case RIL_REQUEST_SET_DC_RT_INFO_RATE: return "SET_DC_RT_INFO_RATE";
        case RIL_REQUEST_SET_DATA_PROFILE: return "SET_DATA_PROFILE";
        case RIL_UNSOL_RESPONSE_RADIO_STATE_CHANGED: return "UNSOL_RESPONSE_RADIO_STATE_CHANGED";
        case RIL_UNSOL_RESPONSE_CALL_STATE_CHANGED: return "UNSOL_RESPONSE_CALL_STATE_CHANGED";
        case RIL_UNSOL_RESPONSE_VOICE_NETWORK_STATE_CHANGED: return "UNSOL_RESPONSE_VOICE_NETWORK_STATE_CHANGED";
        case RIL_UNSOL_RESPONSE_NEW_SMS: return "UNSOL_RESPONSE_NEW_SMS";
        case RIL_UNSOL_RESPONSE_NEW_SMS_STATUS_REPORT: return "UNSOL_RESPONSE_NEW_SMS_STATUS_REPORT";
        case RIL_UNSOL_RESPONSE_NEW_SMS_ON_SIM: return "UNSOL_RESPONSE_NEW_SMS_ON_SIM";
        case RIL_UNSOL_ON_USSD: return "UNSOL_ON_USSD";
        case RIL_UNSOL_ON_USSD_REQUEST: return "UNSOL_ON_USSD_REQUEST(obsolete)";
        case RIL_UNSOL_NITZ_TIME_RECEIVED: return "UNSOL_NITZ_TIME_RECEIVED";
        case RIL_UNSOL_SIGNAL_STRENGTH: return "UNSOL_SIGNAL_STRENGTH";
        case RIL_UNSOL_SUPP_SVC_NOTIFICATION: return "UNSOL_SUPP_SVC_NOTIFICATION";
        case RIL_UNSOL_STK_SESSION_END: return "UNSOL_STK_SESSION_END";
        case RIL_UNSOL_STK_PROACTIVE_COMMAND: return "UNSOL_STK_PROACTIVE_COMMAND";
        case RIL_UNSOL_STK_EVENT_NOTIFY: return "UNSOL_STK_EVENT_NOTIFY";
        case RIL_UNSOL_STK_CALL_SETUP: return "UNSOL_STK_CALL_SETUP";
        case RIL_UNSOL_SIM_SMS_STORAGE_FULL: return "UNSOL_SIM_SMS_STORAGE_FUL";
        case RIL_UNSOL_SIM_REFRESH: return "UNSOL_SIM_REFRESH";
        case RIL_UNSOL_DATA_CALL_LIST_CHANGED: return "UNSOL_DATA_CALL_LIST_CHANGED";
        case RIL_UNSOL_CALL_RING: return "UNSOL_CALL_RING";
        case RIL_UNSOL_RESPONSE_SIM_STATUS_CHANGED: return "UNSOL_RESPONSE_SIM_STATUS_CHANGED";
        case RIL_UNSOL_RESPONSE_CDMA_NEW_SMS: return "UNSOL_NEW_CDMA_SMS";
        case RIL_UNSOL_RESPONSE_NEW_BROADCAST_SMS: return "UNSOL_NEW_BROADCAST_SMS";
        case RIL_UNSOL_CDMA_RUIM_SMS_STORAGE_FULL: return "UNSOL_CDMA_RUIM_SMS_STORAGE_FULL";
        case RIL_UNSOL_RESTRICTED_STATE_CHANGED: return "UNSOL_RESTRICTED_STATE_CHANGED";
        case RIL_UNSOL_ENTER_EMERGENCY_CALLBACK_MODE: return "UNSOL_ENTER_EMERGENCY_CALLBACK_MODE";
        case RIL_UNSOL_CDMA_CALL_WAITING: return "UNSOL_CDMA_CALL_WAITING";
        case RIL_UNSOL_CDMA_OTA_PROVISION_STATUS: return "UNSOL_CDMA_OTA_PROVISION_STATUS";
        case RIL_UNSOL_CDMA_INFO_REC: return "UNSOL_CDMA_INFO_REC";
        case RIL_UNSOL_OEM_HOOK_RAW: return "UNSOL_OEM_HOOK_RAW";
        case RIL_UNSOL_RINGBACK_TONE: return "UNSOL_RINGBACK_TONE";
        case RIL_UNSOL_RESEND_INCALL_MUTE: return "UNSOL_RESEND_INCALL_MUTE";
        case RIL_UNSOL_CDMA_SUBSCRIPTION_SOURCE_CHANGED: return "UNSOL_CDMA_SUBSCRIPTION_SOURCE_CHANGED";
        case RIL_UNSOL_CDMA_PRL_CHANGED: return "UNSOL_CDMA_PRL_CHANGED";
        case RIL_UNSOL_EXIT_EMERGENCY_CALLBACK_MODE: return "UNSOL_EXIT_EMERGENCY_CALLBACK_MODE";
        case RIL_UNSOL_RIL_CONNECTED: return "UNSOL_RIL_CONNECTED";
        case RIL_UNSOL_VOICE_RADIO_TECH_CHANGED: return "UNSOL_VOICE_RADIO_TECH_CHANGED";
        case RIL_UNSOL_CELL_INFO_LIST: return "UNSOL_CELL_INFO_LIST";
        case RIL_UNSOL_RESPONSE_IMS_NETWORK_STATE_CHANGED: return "RESPONSE_IMS_NETWORK_STATE_CHANGED";
        case RIL_UNSOL_UICC_SUBSCRIPTION_STATUS_CHANGED: return "UNSOL_UICC_SUBSCRIPTION_STATUS_CHANGED";
        case RIL_UNSOL_SRVCC_STATE_NOTIFY: return "UNSOL_SRVCC_STATE_NOTIFY";
        case RIL_UNSOL_HARDWARE_CONFIG_CHANGED: return "HARDWARE_CONFIG_CHANGED";
        case RIL_UNSOL_DC_RT_INFO_CHANGED: return "UNSOL_DC_RT_INFO_CHANGED";
        case RIL_REQUEST_SHUTDOWN: return "SHUTDOWN";
        case RIL_UNSOL_RADIO_CAPABILITY: return "RIL_UNSOL_RADIO_CAPABILITY";
        case RIL_RESPONSE_ACKNOWLEDGEMENT: return "RIL_RESPONSE_ACKNOWLEDGEMENT";
        default: return "<unknown request>";
    }
}

const char *
rilSocketIdToString(RIL_SOCKET_ID socket_id)
{
    switch(socket_id) {
        case RIL_SOCKET_1:
            return "RIL_SOCKET_1";
#if (SIM_COUNT >= 2)
        case RIL_SOCKET_2:
            return "RIL_SOCKET_2";
#endif
#if (SIM_COUNT >= 3)
        case RIL_SOCKET_3:
            return "RIL_SOCKET_3";
#endif
#if (SIM_COUNT >= 4)
        case RIL_SOCKET_4:
            return "RIL_SOCKET_4";
#endif
        default:
            return "not a valid RIL";
    }
}

/*
 * Returns true for a debuggable build.
 */
static bool isDebuggable() {
    char debuggable[PROP_VALUE_MAX];
    property_get("ro.debuggable", debuggable, "0");
    if (strcmp(debuggable, "1") == 0) {
        return true;
    }
    return false;
}

} /* namespace android */

void rilEventAddWakeup_helper(struct ril_event *ev) {
    android::rilEventAddWakeup(ev);
}

void listenCallback_helper(int fd, short flags, void *param) {
    android::listenCallback(fd, flags, param);
}

int blockingWrite_helper(int fd, void *buffer, size_t len) {
    return android::blockingWrite(fd, buffer, len);
}<|MERGE_RESOLUTION|>--- conflicted
+++ resolved
@@ -92,12 +92,8 @@
 #define RESPONSE_UNSOLICITED_ACK_EXP 4
 
 /* Negative values for private RIL errno's */
-<<<<<<< HEAD
-#define RIL_ERRNO_INVALID_RESPONSE -1
-#define RIL_ERRNO_NO_MEMORY -12
-=======
 #define RIL_ERRNO_INVALID_RESPONSE (-1)
->>>>>>> c9badf18
+#define RIL_ERRNO_NO_MEMORY (-12)
 
 // request, response, and unsolicited msg print macro
 #define PRINTBUF_SIZE 8096
