--- conflicted
+++ resolved
@@ -1219,11 +1219,8 @@
         case RIL_UNSOL_HARDWARE_CONFIG_CHANGED: return "UNSOL_HARDWARE_CONFIG_CHANGED";
         case RIL_UNSOL_DC_RT_INFO_CHANGED: return "UNSOL_DC_RT_INFO_CHANGED";
         case RIL_UNSOL_RADIO_CAPABILITY: return "UNSOL_RADIO_CAPABILITY";
-<<<<<<< HEAD
         case RIL_UNSOL_MODEM_RESTART: return "UNSOL_MODEM_RESTART";
-=======
         case RIL_UNSOL_CARRIER_INFO_IMSI_ENCRYPTION: return "UNSOL_CARRIER_INFO_IMSI_ENCRYPTION";
->>>>>>> ee186e90
         case RIL_UNSOL_ON_SS: return "UNSOL_ON_SS";
         case RIL_UNSOL_STK_CC_ALPHA_NOTIFY: return "UNSOL_STK_CC_ALPHA_NOTIFY";
         case RIL_UNSOL_LCEDATA_RECV: return "UNSOL_LCEDATA_RECV";
