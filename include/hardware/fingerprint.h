/*
 * Copyright (C) 2014 The Android Open Source Project
 *
 * Licensed under the Apache License, Version 2.0 (the "License");
 * you may not use this file except in compliance with the License.
 * You may obtain a copy of the License at
 *
 *      http://www.apache.org/licenses/LICENSE-2.0
 *
 * Unless required by applicable law or agreed to in writing, software
 * distributed under the License is distributed on an "AS IS" BASIS,
 * WITHOUT WARRANTIES OR CONDITIONS OF ANY KIND, either express or implied.
 * See the License for the specific language governing permissions and
 * limitations under the License.
 */

#ifndef ANDROID_INCLUDE_HARDWARE_FINGERPRINT_H
#define ANDROID_INCLUDE_HARDWARE_FINGERPRINT_H

#include <hardware/hw_auth_token.h>

#define FINGERPRINT_MODULE_API_VERSION_1_0 HARDWARE_MODULE_API_VERSION(1, 0)
#define FINGERPRINT_MODULE_API_VERSION_2_0 HARDWARE_MODULE_API_VERSION(2, 0)
#define FINGERPRINT_HARDWARE_MODULE_ID "fingerprint"

typedef enum fingerprint_msg_type {
    FINGERPRINT_ERROR = -1,
    FINGERPRINT_ACQUIRED = 1,
    FINGERPRINT_TEMPLATE_ENROLLING = 3,
    FINGERPRINT_TEMPLATE_REMOVED = 4,
    FINGERPRINT_AUTHENTICATED = 5
} fingerprint_msg_type_t;

typedef enum fingerprint_error {
    FINGERPRINT_ERROR_HW_UNAVAILABLE = 1,
    FINGERPRINT_ERROR_UNABLE_TO_PROCESS = 2,
    FINGERPRINT_ERROR_TIMEOUT = 3,
    FINGERPRINT_ERROR_NO_SPACE = 4, /* No space available to store a template */
    FINGERPRINT_ERROR_CANCELED = 5,
    FINGERPRINT_ERROR_UNABLE_TO_REMOVE = 6, /* fingerprint id can't be removed */
    FINGERPRINT_ERROR_VENDOR_BASE = 1000 /* vendor-specific error messages start here */
} fingerprint_error_t;

typedef enum fingerprint_acquired_info {
    FINGERPRINT_ACQUIRED_GOOD = 0,
    FINGERPRINT_ACQUIRED_PARTIAL = 1,
    FINGERPRINT_ACQUIRED_INSUFFICIENT = 2,
    FINGERPRINT_ACQUIRED_IMAGER_DIRTY = 3,
    FINGERPRINT_ACQUIRED_TOO_SLOW = 4,
    FINGERPRINT_ACQUIRED_TOO_FAST = 5,
    FINGERPRINT_ACQUIRED_VENDOR_BASE = 1000 /* vendor-specific acquisition messages start here */
} fingerprint_acquired_info_t;

typedef struct fingerprint_finger_id {
    uint32_t gid;
    uint32_t fid;
} fingerprint_finger_id_t;

/* The progress indication may be augmented by a bitmap encoded indication
* of what finger area is considered as collected.
* Bit numbers mapped to physical location:
*
*             distal
*        +--+--+--+--+--+
*        | 4| 3| 2| 1| 0|
*        | 9| 8| 7| 6| 5|
* medial |14|13|12|11|10| lateral
*        |19|18|17|16|15|
*        |24|23|22|21|20|
*        +--+--+--+--+--+
*            proximal
*
*/
typedef uint32_t finger_map_bmp;

typedef enum fingerprint_enroll_msg_type {
    FINGERPRINT_ENROLL_MSG_NONE = 0,
    FINGERPRINT_ENROLL_MSG_PREDEFINED = 1,  /* TODO: define standard enroll cues */
    FINGERPRINT_ENROLL_MSG_BITMAP = 2,  /* typeof(fingerprint_enroll.msg) == *finger_map_bmp */
    FINGERPRINT_ENROLL_MSG_VENDOR = 3
} fingerprint_enroll_msg_type_t;

typedef struct fingerprint_enroll {
    fingerprint_finger_id_t finger;
    /* samples_remaining goes from N (no data collected, but N scans needed)
     * to 0 (no more data is needed to build a template). */
    uint32_t samples_remaining;
    fingerprint_enroll_msg_type_t msg_type;
    size_t msg_size;
    void *msg;
} fingerprint_enroll_t;

typedef struct fingerprint_removed {
    fingerprint_finger_id_t finger;
} fingerprint_removed_t;

typedef struct fingerprint_acquired {
    fingerprint_acquired_info_t acquired_info; /* information about the image */
} fingerprint_acquired_t;

typedef struct fingerprint_authenticated {
    fingerprint_finger_id_t finger;
    hw_auth_token_t hat;
} fingerprint_authenticated_t;

typedef struct fingerprint_msg {
    fingerprint_msg_type_t type;
    union {
        fingerprint_error_t error;
        fingerprint_enroll_t enroll;
        fingerprint_removed_t removed;
        fingerprint_acquired_t acquired;
        fingerprint_authenticated_t authenticated;
    } data;
} fingerprint_msg_t;

/* Callback function type */
typedef void (*fingerprint_notify_t)(fingerprint_msg_t msg);

/* Synchronous operation */
typedef struct fingerprint_device {
    /**
     * Common methods of the fingerprint device. This *must* be the first member
     * of fingerprint_device as users of this structure will cast a hw_device_t
     * to fingerprint_device pointer in contexts where it's known
     * the hw_device_t references a fingerprint_device.
     */
    struct hw_device_t common;

    /*
     * Fingerprint enroll request:
     * Switches the HAL state machine to collect and store a new fingerprint
     * template. Switches back as soon as enroll is complete
     * (fingerprint_msg.type == FINGERPRINT_TEMPLATE_ENROLLING &&
     *  fingerprint_msg.data.enroll.samples_remaining == 0)
     * or after timeout_sec seconds.
     * The fingerprint template will be assigned to the group gid. User has a choice
     * to supply the gid or set it to 0 in which case a unique group id will be generated.
     *
     * Function return: 0 if enrollment process can be successfully started
     *                 -1 otherwise. A notify() function may be called
     *                    indicating the error condition.
     */
    int (*enroll)(struct fingerprint_device *dev, const hw_auth_token_t *hat,
                    uint32_t gid, uint32_t timeout_sec);

    /*
     * Fingerprint pre-enroll enroll request:
     * Generates a unique token to upper layers to indicate the start of an enrollment transaction.
     * This token will be wrapped by security for verification and passed to enroll() for
     * verification before enrollment will be allowed. This is to ensure adding a new fingerprint
     * template was preceded by some kind of credential confirmation (e.g. device password).
     *
     * Function return: 0 if function failed
     *                  otherwise, a uint64_t of token
     */
    uint64_t (*pre_enroll)(struct fingerprint_device *dev);

    /*
     * get_authenticator_id:
     * Returns a token associated with the current fingerprint set. This value will
     * change whenever a new fingerprint is enrolled, thus creating a new fingerprint
     * set.
     *
     * Function return: current authenticator id.
     */
    uint64_t (*get_authenticator_id)(struct fingerprint_device *dev);

    /*
     * Cancel pending enroll or authenticate, sending FINGERPRINT_ERROR_CANCELED
     * to all running clients. Switches the HAL state machine back to the idle state.
     * will indicate switch back to the scan mode.
     *
     * Function return: 0 if cancel request is accepted
     *                 -1 otherwise.
     */
    int (*cancel)(struct fingerprint_device *dev);

    /*
<<<<<<< HEAD
     * Enumerate all fingerprint templates known to the system.
=======
     * Enumerate all the fingerprint templates found in the directory set by
     * set_active_group()
>>>>>>> 9034ce54
     * This is a synchronous call. The function takes:
     * - A pointer to an array of fingerprint_finger_id_t.
     * - The size of the array provided, in fingerprint_finger_id_t elements.
     * Max_size is a bi-directional parameter and returns the actual number
     * of elements copied to the caller supplied array.
<<<<<<< HEAD
     * The function always returns the total number of templates in the system unless
     * there is an error.
     * If the caller has no good guess on the size of the array he should call this
     * function witn *max_size == 0 and use the return value for array allocation.
     * The caller of this function has a complete list of the templates when *max_size
     * is the same as the function return.
     *
     * Function return: Total number of fingerprint templates known to the system.
=======
     * In the absence of errors the function returns the total number of templates
     * in the user directory.
     * If the caller has no good guess on the size of the array he should call this
     * function witn *max_size == 0 and use the return value for the array allocation.
     * The caller of this function has a complete list of the templates when *max_size
     * is the same as the function return.
     *
     * Function return: Total number of fingerprint templates in the current
                        storage directory.
>>>>>>> 9034ce54
     *                 -1 on error.
     */
    int (*enumerate)(struct fingerprint_device *dev, fingerprint_finger_id_t *results,
        uint32_t *max_size);

    /*
     * Fingerprint remove request:
     * deletes a fingerprint template.
     * If the fingerprint id is 0 and the group is 0 then the entire template
     * database will be removed. A combinaiton of fingerprint id 0 and a valid
     * group id deletes all fingreprints in that group.
     * notify() will be called for each template deleted with
     * fingerprint_msg.type == FINGERPRINT_TEMPLATE_REMOVED and
     * fingerprint_msg.data.removed.id indicating each template id removed.
     *
     * Function return: 0 if fingerprint template(s) can be successfully deleted
     *                 -1 otherwise.
     */
    int (*remove)(struct fingerprint_device *dev, fingerprint_finger_id_t finger);

    /*
     * Restricts the HAL operation to a set of fingerprints belonging to a
     * group provided.
     * The caller must provide a path to a storage location within the user's
     * data directory.
     *
     * Function return: 0 on success
     *                 -1 if the group does not exist.
     */
    int (*set_active_group)(struct fingerprint_device *dev, uint32_t gid,
                            const char *store_path);

    /*
     * Authenticates an operation identifed by operation_id
     *
     * Function return: 0 on success
     *                 -1 if the operation cannot be completed
     */
    int (*authenticate)(struct fingerprint_device *dev, uint64_t operation_id, uint32_t gid);

    /*
     * Set notification callback:
     * Registers a user function that would receive notifications from the HAL
     * The call will block if the HAL state machine is in busy state until HAL
     * leaves the busy state.
     *
     * Function return: 0 if callback function is successfuly registered
     *                 -1 otherwise.
     */
    int (*set_notify)(struct fingerprint_device *dev, fingerprint_notify_t notify);

    /*
     * Client provided callback function to receive notifications.
     * Do not set by hand, use the function above instead.
     */
    fingerprint_notify_t notify;
} fingerprint_device_t;

typedef struct fingerprint_module {
    /**
     * Common methods of the fingerprint module. This *must* be the first member
     * of fingerprint_module as users of this structure will cast a hw_module_t
     * to fingerprint_module pointer in contexts where it's known
     * the hw_module_t references a fingerprint_module.
     */
    struct hw_module_t common;
} fingerprint_module_t;

#endif  /* ANDROID_INCLUDE_HARDWARE_FINGERPRINT_H */<|MERGE_RESOLUTION|>--- conflicted
+++ resolved
@@ -177,27 +177,13 @@
     int (*cancel)(struct fingerprint_device *dev);
 
     /*
-<<<<<<< HEAD
-     * Enumerate all fingerprint templates known to the system.
-=======
      * Enumerate all the fingerprint templates found in the directory set by
      * set_active_group()
->>>>>>> 9034ce54
      * This is a synchronous call. The function takes:
      * - A pointer to an array of fingerprint_finger_id_t.
      * - The size of the array provided, in fingerprint_finger_id_t elements.
      * Max_size is a bi-directional parameter and returns the actual number
      * of elements copied to the caller supplied array.
-<<<<<<< HEAD
-     * The function always returns the total number of templates in the system unless
-     * there is an error.
-     * If the caller has no good guess on the size of the array he should call this
-     * function witn *max_size == 0 and use the return value for array allocation.
-     * The caller of this function has a complete list of the templates when *max_size
-     * is the same as the function return.
-     *
-     * Function return: Total number of fingerprint templates known to the system.
-=======
      * In the absence of errors the function returns the total number of templates
      * in the user directory.
      * If the caller has no good guess on the size of the array he should call this
@@ -207,7 +193,6 @@
      *
      * Function return: Total number of fingerprint templates in the current
                         storage directory.
->>>>>>> 9034ce54
      *                 -1 on error.
      */
     int (*enumerate)(struct fingerprint_device *dev, fingerprint_finger_id_t *results,
