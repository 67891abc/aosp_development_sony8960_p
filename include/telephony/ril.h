/*
 * Copyright (C) 2006 The Android Open Source Project
 *
 * Licensed under the Apache License, Version 2.0 (the "License");
 * you may not use this file except in compliance with the License.
 * You may obtain a copy of the License at
 *
 *      http://www.apache.org/licenses/LICENSE-2.0
 *
 * Unless required by applicable law or agreed to in writing, software
 * distributed under the License is distributed on an "AS IS" BASIS,
 * WITHOUT WARRANTIES OR CONDITIONS OF ANY KIND, either express or implied.
 * See the License for the specific language governing permissions and
 * limitations under the License.
 */

#ifndef ANDROID_RIL_H
#define ANDROID_RIL_H 1

#include <stdlib.h>
#include <stdint.h>
#include <telephony/ril_cdma_sms.h>
#include <telephony/ril_nv_items.h>
#include <telephony/ril_msim.h>

#ifndef FEATURE_UNIT_TEST
#include <sys/time.h>
#endif /* !FEATURE_UNIT_TEST */

#ifdef __cplusplus
extern "C" {
#endif

#ifndef SIM_COUNT
#if defined(ANDROID_SIM_COUNT_2)
#define SIM_COUNT 2
#elif defined(ANDROID_SIM_COUNT_3)
#define SIM_COUNT 3
#elif defined(ANDROID_SIM_COUNT_4)
#define SIM_COUNT 4
#else
#define SIM_COUNT 1
#endif

#ifndef ANDROID_MULTI_SIM
#define SIM_COUNT 1
#endif
#endif

/*
 * RIL version.
 * Value of RIL_VERSION should not be changed in future. Here onwards,
 * when a new change is supposed to be introduced  which could involve new
 * schemes added like Wakelocks, data structures added/updated, etc, we would
 * just document RIL version associated with that change below. When OEM updates its
 * RIL with those changes, they would return that new RIL version during RIL_REGISTER.
 * We should make use of the returned version by vendor to identify appropriate scheme
 * or data structure version to use.
 *
 * Documentation of RIL version and associated changes
 * RIL_VERSION = 12 : This version corresponds to updated data structures namely
 *                    RIL_Data_Call_Response_v11, RIL_SIM_IO_v6, RIL_CardStatus_v6,
 *                    RIL_SimRefreshResponse_v7, RIL_CDMA_CallWaiting_v6,
 *                    RIL_LTE_SignalStrength_v8, RIL_SignalStrength_v10, RIL_CellIdentityGsm_v12
 *                    RIL_CellIdentityWcdma_v12, RIL_CellIdentityLte_v12,RIL_CellInfoGsm_v12,
 *                    RIL_CellInfoWcdma_v12, RIL_CellInfoLte_v12, RIL_CellInfo_v12.
 *
 * RIL_VERSION = 13 : This version includes new wakelock semantics and as the first
 *                    strongly versioned version it enforces structure use.
 *
 * RIL_VERSION = 14 : New data structures are added, namely RIL_CarrierMatchType,
 *                    RIL_Carrier, RIL_CarrierRestrictions and RIL_PCO_Data.
 *                    New commands added: RIL_REQUEST_SET_CARRIER_RESTRICTIONS,
 *                    RIL_REQUEST_SET_CARRIER_RESTRICTIONS and RIL_UNSOL_PCO_DATA.
 *
 * RIL_VERSION = 15 : New commands added:
 *                    RIL_UNSOL_MODEM_RESTART,
 *                    RIL_REQUEST_SEND_DEVICE_STATE,
 *                    RIL_REQUEST_SET_UNSOLICITED_RESPONSE_FILTER,
 *                    RIL_REQUEST_SET_SIM_CARD_POWER,
 *                    RIL_REQUEST_SET_CARRIER_INFO_IMSI_ENCRYPTION,
 *                    RIL_UNSOL_CARRIER_INFO_IMSI_ENCRYPTION
 *                    The new parameters for RIL_REQUEST_SETUP_DATA_CALL,
 *                    Updated data structures: RIL_DataProfileInfo_v15, RIL_InitialAttachApn_v15
 *                    New data structure RIL_DataRegistrationStateResponse,
 *                    RIL_VoiceRegistrationStateResponse same is
 *                    used in RIL_REQUEST_DATA_REGISTRATION_STATE and
 *                    RIL_REQUEST_VOICE_REGISTRATION_STATE respectively.
 *                    New data structure RIL_OpenChannelParams.
 *                    RIL_REQUEST_START_NETWORK_SCAN
 *                    RIL_REQUEST_STOP_NETWORK_SCAN
 *                    RIL_UNSOL_NETWORK_SCAN_RESULT
 */
#define RIL_VERSION 12
#define LAST_IMPRECISE_RIL_VERSION 12 // Better self-documented name
#define RIL_VERSION_MIN 6 /* Minimum RIL_VERSION supported */

#define CDMA_ALPHA_INFO_BUFFER_LENGTH 64
#define CDMA_NUMBER_INFO_BUFFER_LENGTH 81

#define MAX_RILDS 3
#define MAX_SERVICE_NAME_LENGTH 6
#define MAX_CLIENT_ID_LENGTH 2
#define MAX_DEBUG_SOCKET_NAME_LENGTH 12
#define MAX_QEMU_PIPE_NAME_LENGTH  11
#define MAX_UUID_LENGTH 64
#define MAX_BANDS 8
#define MAX_CHANNELS 32
#define MAX_RADIO_ACCESS_NETWORKS 8


typedef void * RIL_Token;

typedef enum {
    RIL_SOCKET_1,
#if (SIM_COUNT >= 2)
    RIL_SOCKET_2,
#if (SIM_COUNT >= 3)
    RIL_SOCKET_3,
#endif
#if (SIM_COUNT >= 4)
    RIL_SOCKET_4,
#endif
#endif
    RIL_SOCKET_NUM
} RIL_SOCKET_ID;


typedef enum {
    RIL_E_SUCCESS = 0,
    RIL_E_RADIO_NOT_AVAILABLE = 1,     /* If radio did not start or is resetting */
    RIL_E_GENERIC_FAILURE = 2,
    RIL_E_PASSWORD_INCORRECT = 3,      /* for PIN/PIN2 methods only! */
    RIL_E_SIM_PIN2 = 4,                /* Operation requires SIM PIN2 to be entered */
    RIL_E_SIM_PUK2 = 5,                /* Operation requires SIM PIN2 to be entered */
    RIL_E_REQUEST_NOT_SUPPORTED = 6,
    RIL_E_CANCELLED = 7,
    RIL_E_OP_NOT_ALLOWED_DURING_VOICE_CALL = 8, /* data ops are not allowed during voice
                                                   call on a Class C GPRS device */
    RIL_E_OP_NOT_ALLOWED_BEFORE_REG_TO_NW = 9,  /* data ops are not allowed before device
                                                   registers in network */
    RIL_E_SMS_SEND_FAIL_RETRY = 10,             /* fail to send sms and need retry */
    RIL_E_SIM_ABSENT = 11,                      /* fail to set the location where CDMA subscription
                                                   shall be retrieved because of SIM or RUIM
                                                   card absent */
    RIL_E_SUBSCRIPTION_NOT_AVAILABLE = 12,      /* fail to find CDMA subscription from specified
                                                   location */
    RIL_E_MODE_NOT_SUPPORTED = 13,              /* HW does not support preferred network type */
    RIL_E_FDN_CHECK_FAILURE = 14,               /* command failed because recipient is not on FDN list */
    RIL_E_ILLEGAL_SIM_OR_ME = 15,               /* network selection failed due to
                                                   illegal SIM or ME */
    RIL_E_MISSING_RESOURCE = 16,                /* no logical channel available */
    RIL_E_NO_SUCH_ELEMENT = 17,                  /* application not found on SIM */
    RIL_E_DIAL_MODIFIED_TO_USSD = 18,           /* DIAL request modified to USSD */
    RIL_E_DIAL_MODIFIED_TO_SS = 19,             /* DIAL request modified to SS */
    RIL_E_DIAL_MODIFIED_TO_DIAL = 20,           /* DIAL request modified to DIAL with different
                                                   data */
    RIL_E_USSD_MODIFIED_TO_DIAL = 21,           /* USSD request modified to DIAL */
    RIL_E_USSD_MODIFIED_TO_SS = 22,             /* USSD request modified to SS */
    RIL_E_USSD_MODIFIED_TO_USSD = 23,           /* USSD request modified to different USSD
                                                   request */
    RIL_E_SS_MODIFIED_TO_DIAL = 24,             /* SS request modified to DIAL */
    RIL_E_SS_MODIFIED_TO_USSD = 25,             /* SS request modified to USSD */
    RIL_E_SUBSCRIPTION_NOT_SUPPORTED = 26,      /* Subscription not supported by RIL */
    RIL_E_SS_MODIFIED_TO_SS = 27,               /* SS request modified to different SS request */
    RIL_E_LCE_NOT_SUPPORTED = 36,               /* LCE service not supported(36 in RILConstants.java) */
    RIL_E_NO_MEMORY = 37,                       /* Not sufficient memory to process the request */
    RIL_E_INTERNAL_ERR = 38,                    /* Modem hit unexpected error scenario while handling
                                                   this request */
    RIL_E_SYSTEM_ERR = 39,                      /* Hit platform or system error */
    RIL_E_MODEM_ERR = 40,                       /* Vendor RIL got unexpected or incorrect response
                                                   from modem for this request */
    RIL_E_INVALID_STATE = 41,                   /* Unexpected request for the current state */
    RIL_E_NO_RESOURCES = 42,                    /* Not sufficient resource to process the request */
    RIL_E_SIM_ERR = 43,                         /* Received error from SIM card */
    RIL_E_INVALID_ARGUMENTS = 44,               /* Received invalid arguments in request */
    RIL_E_INVALID_SIM_STATE = 45,               /* Can not process the request in current SIM state */
    RIL_E_INVALID_MODEM_STATE = 46,             /* Can not process the request in current Modem state */
    RIL_E_INVALID_CALL_ID = 47,                 /* Received invalid call id in request */
    RIL_E_NO_SMS_TO_ACK = 48,                   /* ACK received when there is no SMS to ack */
    RIL_E_NETWORK_ERR = 49,                     /* Received error from network */
    RIL_E_REQUEST_RATE_LIMITED = 50,            /* Operation denied due to overly-frequent requests */
    RIL_E_SIM_BUSY = 51,                        /* SIM is busy */
    RIL_E_SIM_FULL = 52,                        /* The target EF is full */
    RIL_E_NETWORK_REJECT = 53,                  /* Request is rejected by network */
    RIL_E_OPERATION_NOT_ALLOWED = 54,           /* Not allowed the request now */
    RIL_E_EMPTY_RECORD = 55,                    /* The request record is empty */
    RIL_E_INVALID_SMS_FORMAT = 56,              /* Invalid sms format */
    RIL_E_ENCODING_ERR = 57,                    /* Message not encoded properly */
    RIL_E_INVALID_SMSC_ADDRESS = 58,            /* SMSC address specified is invalid */
    RIL_E_NO_SUCH_ENTRY = 59,                   /* No such entry present to perform the request */
    RIL_E_NETWORK_NOT_READY = 60,               /* Network is not ready to perform the request */
    RIL_E_NOT_PROVISIONED = 61,                 /* Device doesnot have this value provisioned */
    RIL_E_NO_SUBSCRIPTION = 62,                 /* Device doesnot have subscription */
    RIL_E_NO_NETWORK_FOUND = 63,                /* Network cannot be found */
    RIL_E_DEVICE_IN_USE = 64,                   /* Operation cannot be performed because the device
                                                   is currently in use */
    RIL_E_ABORTED = 65,                         /* Operation aborted */
    RIL_E_INVALID_RESPONSE = 66,                /* Invalid response sent by vendor code */
    // OEM specific error codes. To be used by OEM when they don't want to reveal
    // specific error codes which would be replaced by Generic failure.
    RIL_E_OEM_ERROR_1 = 501,
    RIL_E_OEM_ERROR_2 = 502,
    RIL_E_OEM_ERROR_3 = 503,
    RIL_E_OEM_ERROR_4 = 504,
    RIL_E_OEM_ERROR_5 = 505,
    RIL_E_OEM_ERROR_6 = 506,
    RIL_E_OEM_ERROR_7 = 507,
    RIL_E_OEM_ERROR_8 = 508,
    RIL_E_OEM_ERROR_9 = 509,
    RIL_E_OEM_ERROR_10 = 510,
    RIL_E_OEM_ERROR_11 = 511,
    RIL_E_OEM_ERROR_12 = 512,
    RIL_E_OEM_ERROR_13 = 513,
    RIL_E_OEM_ERROR_14 = 514,
    RIL_E_OEM_ERROR_15 = 515,
    RIL_E_OEM_ERROR_16 = 516,
    RIL_E_OEM_ERROR_17 = 517,
    RIL_E_OEM_ERROR_18 = 518,
    RIL_E_OEM_ERROR_19 = 519,
    RIL_E_OEM_ERROR_20 = 520,
    RIL_E_OEM_ERROR_21 = 521,
    RIL_E_OEM_ERROR_22 = 522,
    RIL_E_OEM_ERROR_23 = 523,
    RIL_E_OEM_ERROR_24 = 524,
    RIL_E_OEM_ERROR_25 = 525
} RIL_Errno;

typedef enum {
    RIL_CALL_ACTIVE = 0,
    RIL_CALL_HOLDING = 1,
    RIL_CALL_DIALING = 2,    /* MO call only */
    RIL_CALL_ALERTING = 3,   /* MO call only */
    RIL_CALL_INCOMING = 4,   /* MT call only */
    RIL_CALL_WAITING = 5     /* MT call only */
} RIL_CallState;

typedef enum {
    RADIO_STATE_OFF = 0,                   /* Radio explictly powered off (eg CFUN=0) */
    RADIO_STATE_UNAVAILABLE = 1,           /* Radio unavailable (eg, resetting or not booted) */
    RADIO_STATE_ON = 10                    /* Radio is on */
} RIL_RadioState;

typedef enum {
    RADIO_TECH_UNKNOWN = 0,
    RADIO_TECH_GPRS = 1,
    RADIO_TECH_EDGE = 2,
    RADIO_TECH_UMTS = 3,
    RADIO_TECH_IS95A = 4,
    RADIO_TECH_IS95B = 5,
    RADIO_TECH_1xRTT =  6,
    RADIO_TECH_EVDO_0 = 7,
    RADIO_TECH_EVDO_A = 8,
    RADIO_TECH_HSDPA = 9,
    RADIO_TECH_HSUPA = 10,
    RADIO_TECH_HSPA = 11,
    RADIO_TECH_EVDO_B = 12,
    RADIO_TECH_EHRPD = 13,
    RADIO_TECH_LTE = 14,
    RADIO_TECH_HSPAP = 15, // HSPA+
    RADIO_TECH_GSM = 16, // Only supports voice
    RADIO_TECH_TD_SCDMA = 17,
    RADIO_TECH_IWLAN = 18,
    RADIO_TECH_LTE_CA = 19
} RIL_RadioTechnology;

typedef enum {
    RAF_UNKNOWN =  (1 <<  RADIO_TECH_UNKNOWN),
    RAF_GPRS = (1 << RADIO_TECH_GPRS),
    RAF_EDGE = (1 << RADIO_TECH_EDGE),
    RAF_UMTS = (1 << RADIO_TECH_UMTS),
    RAF_IS95A = (1 << RADIO_TECH_IS95A),
    RAF_IS95B = (1 << RADIO_TECH_IS95B),
    RAF_1xRTT = (1 << RADIO_TECH_1xRTT),
    RAF_EVDO_0 = (1 << RADIO_TECH_EVDO_0),
    RAF_EVDO_A = (1 << RADIO_TECH_EVDO_A),
    RAF_HSDPA = (1 << RADIO_TECH_HSDPA),
    RAF_HSUPA = (1 << RADIO_TECH_HSUPA),
    RAF_HSPA = (1 << RADIO_TECH_HSPA),
    RAF_EVDO_B = (1 << RADIO_TECH_EVDO_B),
    RAF_EHRPD = (1 << RADIO_TECH_EHRPD),
    RAF_LTE = (1 << RADIO_TECH_LTE),
    RAF_HSPAP = (1 << RADIO_TECH_HSPAP),
    RAF_GSM = (1 << RADIO_TECH_GSM),
    RAF_TD_SCDMA = (1 << RADIO_TECH_TD_SCDMA),
    RAF_LTE_CA = (1 << RADIO_TECH_LTE_CA)
} RIL_RadioAccessFamily;

typedef enum {
    BAND_MODE_UNSPECIFIED = 0,      //"unspecified" (selected by baseband automatically)
    BAND_MODE_EURO = 1,             //"EURO band" (GSM-900 / DCS-1800 / WCDMA-IMT-2000)
    BAND_MODE_USA = 2,              //"US band" (GSM-850 / PCS-1900 / WCDMA-850 / WCDMA-PCS-1900)
    BAND_MODE_JPN = 3,              //"JPN band" (WCDMA-800 / WCDMA-IMT-2000)
    BAND_MODE_AUS = 4,              //"AUS band" (GSM-900 / DCS-1800 / WCDMA-850 / WCDMA-IMT-2000)
    BAND_MODE_AUS_2 = 5,            //"AUS band 2" (GSM-900 / DCS-1800 / WCDMA-850)
    BAND_MODE_CELL_800 = 6,         //"Cellular" (800-MHz Band)
    BAND_MODE_PCS = 7,              //"PCS" (1900-MHz Band)
    BAND_MODE_JTACS = 8,            //"Band Class 3" (JTACS Band)
    BAND_MODE_KOREA_PCS = 9,        //"Band Class 4" (Korean PCS Band)
    BAND_MODE_5_450M = 10,          //"Band Class 5" (450-MHz Band)
    BAND_MODE_IMT2000 = 11,         //"Band Class 6" (2-GMHz IMT2000 Band)
    BAND_MODE_7_700M_2 = 12,        //"Band Class 7" (Upper 700-MHz Band)
    BAND_MODE_8_1800M = 13,         //"Band Class 8" (1800-MHz Band)
    BAND_MODE_9_900M = 14,          //"Band Class 9" (900-MHz Band)
    BAND_MODE_10_800M_2 = 15,       //"Band Class 10" (Secondary 800-MHz Band)
    BAND_MODE_EURO_PAMR_400M = 16,  //"Band Class 11" (400-MHz European PAMR Band)
    BAND_MODE_AWS = 17,             //"Band Class 15" (AWS Band)
    BAND_MODE_USA_2500M = 18        //"Band Class 16" (US 2.5-GHz Band)
} RIL_RadioBandMode;

typedef enum {
    RC_PHASE_CONFIGURED = 0,  // LM is configured is initial value and value after FINISH completes
    RC_PHASE_START      = 1,  // START is sent before Apply and indicates that an APPLY will be
                              // forthcoming with these same parameters
    RC_PHASE_APPLY      = 2,  // APPLY is sent after all LM's receive START and returned
                              // RIL_RadioCapability.status = 0, if any START's fail no
                              // APPLY will be sent
    RC_PHASE_UNSOL_RSP  = 3,  // UNSOL_RSP is sent with RIL_UNSOL_RADIO_CAPABILITY
    RC_PHASE_FINISH     = 4   // FINISH is sent after all commands have completed. If an error
                              // occurs in any previous command the RIL_RadioAccessesFamily and
                              // logicalModemUuid fields will be the prior configuration thus
                              // restoring the configuration to the previous value. An error
                              // returned by this command will generally be ignored or may
                              // cause that logical modem to be removed from service.
} RadioCapabilityPhase;

typedef enum {
    RC_STATUS_NONE       = 0, // This parameter has no meaning with RC_PHASE_START,
                              // RC_PHASE_APPLY
    RC_STATUS_SUCCESS    = 1, // Tell modem the action transaction of set radio
                              // capability was success with RC_PHASE_FINISH
    RC_STATUS_FAIL       = 2, // Tell modem the action transaction of set radio
                              // capability is fail with RC_PHASE_FINISH.
} RadioCapabilityStatus;

#define RIL_RADIO_CAPABILITY_VERSION 1
typedef struct {
    int version;            // Version of structure, RIL_RADIO_CAPABILITY_VERSION
    int session;            // Unique session value defined by framework returned in all "responses/unsol"
    int phase;              // CONFIGURED, START, APPLY, FINISH
    int rat;                // RIL_RadioAccessFamily for the radio
    char logicalModemUuid[MAX_UUID_LENGTH]; // A UUID typically "com.xxxx.lmX where X is the logical modem.
    int status;             // Return status and an input parameter for RC_PHASE_FINISH
} RIL_RadioCapability;

// Do we want to split Data from Voice and the use
// RIL_RadioTechnology for get/setPreferredVoice/Data ?
typedef enum {
    PREF_NET_TYPE_GSM_WCDMA                = 0, /* GSM/WCDMA (WCDMA preferred) */
    PREF_NET_TYPE_GSM_ONLY                 = 1, /* GSM only */
    PREF_NET_TYPE_WCDMA                    = 2, /* WCDMA  */
    PREF_NET_TYPE_GSM_WCDMA_AUTO           = 3, /* GSM/WCDMA (auto mode, according to PRL) */
    PREF_NET_TYPE_CDMA_EVDO_AUTO           = 4, /* CDMA and EvDo (auto mode, according to PRL) */
    PREF_NET_TYPE_CDMA_ONLY                = 5, /* CDMA only */
    PREF_NET_TYPE_EVDO_ONLY                = 6, /* EvDo only */
    PREF_NET_TYPE_GSM_WCDMA_CDMA_EVDO_AUTO = 7, /* GSM/WCDMA, CDMA, and EvDo (auto mode, according to PRL) */
    PREF_NET_TYPE_LTE_CDMA_EVDO            = 8, /* LTE, CDMA and EvDo */
    PREF_NET_TYPE_LTE_GSM_WCDMA            = 9, /* LTE, GSM/WCDMA */
    PREF_NET_TYPE_LTE_CMDA_EVDO_GSM_WCDMA  = 10, /* LTE, CDMA, EvDo, GSM/WCDMA */
    PREF_NET_TYPE_LTE_ONLY                 = 11, /* LTE only */
    PREF_NET_TYPE_LTE_WCDMA                = 12,  /* LTE/WCDMA */
    PREF_NET_TYPE_TD_SCDMA_ONLY            = 13, /* TD-SCDMA only */
    PREF_NET_TYPE_TD_SCDMA_WCDMA           = 14, /* TD-SCDMA and WCDMA */
    PREF_NET_TYPE_TD_SCDMA_LTE             = 15, /* TD-SCDMA and LTE */
    PREF_NET_TYPE_TD_SCDMA_GSM             = 16, /* TD-SCDMA and GSM */
    PREF_NET_TYPE_TD_SCDMA_GSM_LTE         = 17, /* TD-SCDMA,GSM and LTE */
    PREF_NET_TYPE_TD_SCDMA_GSM_WCDMA       = 18, /* TD-SCDMA, GSM/WCDMA */
    PREF_NET_TYPE_TD_SCDMA_WCDMA_LTE       = 19, /* TD-SCDMA, WCDMA and LTE */
    PREF_NET_TYPE_TD_SCDMA_GSM_WCDMA_LTE   = 20, /* TD-SCDMA, GSM/WCDMA and LTE */
    PREF_NET_TYPE_TD_SCDMA_GSM_WCDMA_CDMA_EVDO_AUTO  = 21, /* TD-SCDMA, GSM/WCDMA, CDMA and EvDo */
    PREF_NET_TYPE_TD_SCDMA_LTE_CDMA_EVDO_GSM_WCDMA   = 22  /* TD-SCDMA, LTE, CDMA, EvDo GSM/WCDMA */
} RIL_PreferredNetworkType;

/* Source for cdma subscription */
typedef enum {
   CDMA_SUBSCRIPTION_SOURCE_RUIM_SIM = 0,
   CDMA_SUBSCRIPTION_SOURCE_NV = 1
} RIL_CdmaSubscriptionSource;

/* User-to-User signaling Info activation types derived from 3GPP 23.087 v8.0 */
typedef enum {
    RIL_UUS_TYPE1_IMPLICIT = 0,
    RIL_UUS_TYPE1_REQUIRED = 1,
    RIL_UUS_TYPE1_NOT_REQUIRED = 2,
    RIL_UUS_TYPE2_REQUIRED = 3,
    RIL_UUS_TYPE2_NOT_REQUIRED = 4,
    RIL_UUS_TYPE3_REQUIRED = 5,
    RIL_UUS_TYPE3_NOT_REQUIRED = 6
} RIL_UUS_Type;

/* User-to-User Signaling Information data coding schemes. Possible values for
 * Octet 3 (Protocol Discriminator field) in the UUIE. The values have been
 * specified in section 10.5.4.25 of 3GPP TS 24.008 */
typedef enum {
    RIL_UUS_DCS_USP = 0,          /* User specified protocol */
    RIL_UUS_DCS_OSIHLP = 1,       /* OSI higher layer protocol */
    RIL_UUS_DCS_X244 = 2,         /* X.244 */
    RIL_UUS_DCS_RMCF = 3,         /* Reserved for system mangement
                                     convergence function */
    RIL_UUS_DCS_IA5c = 4          /* IA5 characters */
} RIL_UUS_DCS;

/* User-to-User Signaling Information defined in 3GPP 23.087 v8.0
 * This data is passed in RIL_ExtensionRecord and rec contains this
 * structure when type is RIL_UUS_INFO_EXT_REC */
typedef struct {
  RIL_UUS_Type    uusType;    /* UUS Type */
  RIL_UUS_DCS     uusDcs;     /* UUS Data Coding Scheme */
  int             uusLength;  /* Length of UUS Data */
  char *          uusData;    /* UUS Data */
} RIL_UUS_Info;

/* CDMA Signal Information Record as defined in C.S0005 section 3.7.5.5 */
typedef struct {
  char isPresent;    /* non-zero if signal information record is present */
  char signalType;   /* as defined 3.7.5.5-1 */
  char alertPitch;   /* as defined 3.7.5.5-2 */
  char signal;       /* as defined 3.7.5.5-3, 3.7.5.5-4 or 3.7.5.5-5 */
} RIL_CDMA_SignalInfoRecord;

typedef struct {
    RIL_CallState   state;
    int             index;      /* Connection Index for use with, eg, AT+CHLD */
    int             toa;        /* type of address, eg 145 = intl */
    char            isMpty;     /* nonzero if is mpty call */
    char            isMT;       /* nonzero if call is mobile terminated */
    char            als;        /* ALS line indicator if available
                                   (0 = line 1) */
    char            isVoice;    /* nonzero if this is is a voice call */
    char            isVoicePrivacy;     /* nonzero if CDMA voice privacy mode is active */
    char *          number;     /* Remote party number */
    int             numberPresentation; /* 0=Allowed, 1=Restricted, 2=Not Specified/Unknown 3=Payphone */
    char *          name;       /* Remote party name */
    int             namePresentation; /* 0=Allowed, 1=Restricted, 2=Not Specified/Unknown 3=Payphone */
    RIL_UUS_Info *  uusInfo;    /* NULL or Pointer to User-User Signaling Information */
} RIL_Call;

/* Deprecated, use RIL_Data_Call_Response_v6 */
typedef struct {
    int             cid;        /* Context ID, uniquely identifies this call */
    int             active;     /* 0=inactive, 1=active/physical link down, 2=active/physical link up */
    char *          type;       /* One of the PDP_type values in TS 27.007 section 10.1.1.
                                   For example, "IP", "IPV6", "IPV4V6", or "PPP". */
    char *          apn;        /* ignored */
    char *          address;    /* An address, e.g., "192.0.1.3" or "2001:db8::1". */
} RIL_Data_Call_Response_v4;

/*
 * Returned by RIL_REQUEST_SETUP_DATA_CALL, RIL_REQUEST_DATA_CALL_LIST
 * and RIL_UNSOL_DATA_CALL_LIST_CHANGED, on error status != 0.
 */
typedef struct {
    int             status;     /* A RIL_DataCallFailCause, 0 which is PDP_FAIL_NONE if no error */
    int             suggestedRetryTime; /* If status != 0, this fields indicates the suggested retry
                                           back-off timer value RIL wants to override the one
                                           pre-configured in FW.
                                           The unit is miliseconds.
                                           The value < 0 means no value is suggested.
                                           The value 0 means retry should be done ASAP.
                                           The value of INT_MAX(0x7fffffff) means no retry. */
    int             cid;        /* Context ID, uniquely identifies this call */
    int             active;     /* 0=inactive, 1=active/physical link down, 2=active/physical link up */
    char *          type;       /* One of the PDP_type values in TS 27.007 section 10.1.1.
                                   For example, "IP", "IPV6", "IPV4V6", or "PPP". If status is
                                   PDP_FAIL_ONLY_SINGLE_BEARER_ALLOWED this is the type supported
                                   such as "IP" or "IPV6" */
    char *          ifname;     /* The network interface name */
    char *          addresses;  /* A space-delimited list of addresses with optional "/" prefix length,
                                   e.g., "192.0.1.3" or "192.0.1.11/16 2001:db8::1/64".
                                   May not be empty, typically 1 IPv4 or 1 IPv6 or
                                   one of each. If the prefix length is absent the addresses
                                   are assumed to be point to point with IPv4 having a prefix
                                   length of 32 and IPv6 128. */
    char *          dnses;      /* A space-delimited list of DNS server addresses,
                                   e.g., "192.0.1.3" or "192.0.1.11 2001:db8::1".
                                   May be empty. */
    char *          gateways;   /* A space-delimited list of default gateway addresses,
                                   e.g., "192.0.1.3" or "192.0.1.11 2001:db8::1".
                                   May be empty in which case the addresses represent point
                                   to point connections. */
} RIL_Data_Call_Response_v6;

typedef struct {
    int             status;     /* A RIL_DataCallFailCause, 0 which is PDP_FAIL_NONE if no error */
    int             suggestedRetryTime; /* If status != 0, this fields indicates the suggested retry
                                           back-off timer value RIL wants to override the one
                                           pre-configured in FW.
                                           The unit is miliseconds.
                                           The value < 0 means no value is suggested.
                                           The value 0 means retry should be done ASAP.
                                           The value of INT_MAX(0x7fffffff) means no retry. */
    int             cid;        /* Context ID, uniquely identifies this call */
    int             active;     /* 0=inactive, 1=active/physical link down, 2=active/physical link up */
    char *          type;       /* One of the PDP_type values in TS 27.007 section 10.1.1.
                                   For example, "IP", "IPV6", "IPV4V6", or "PPP". If status is
                                   PDP_FAIL_ONLY_SINGLE_BEARER_ALLOWED this is the type supported
                                   such as "IP" or "IPV6" */
    char *          ifname;     /* The network interface name */
    char *          addresses;  /* A space-delimited list of addresses with optional "/" prefix length,
                                   e.g., "192.0.1.3" or "192.0.1.11/16 2001:db8::1/64".
                                   May not be empty, typically 1 IPv4 or 1 IPv6 or
                                   one of each. If the prefix length is absent the addresses
                                   are assumed to be point to point with IPv4 having a prefix
                                   length of 32 and IPv6 128. */
    char *          dnses;      /* A space-delimited list of DNS server addresses,
                                   e.g., "192.0.1.3" or "192.0.1.11 2001:db8::1".
                                   May be empty. */
    char *          gateways;   /* A space-delimited list of default gateway addresses,
                                   e.g., "192.0.1.3" or "192.0.1.11 2001:db8::1".
                                   May be empty in which case the addresses represent point
                                   to point connections. */
    char *          pcscf;    /* the Proxy Call State Control Function address
                                 via PCO(Protocol Configuration Option) for IMS client. */
} RIL_Data_Call_Response_v9;

typedef struct {
    int             status;     /* A RIL_DataCallFailCause, 0 which is PDP_FAIL_NONE if no error */
    int             suggestedRetryTime; /* If status != 0, this fields indicates the suggested retry
                                           back-off timer value RIL wants to override the one
                                           pre-configured in FW.
                                           The unit is miliseconds.
                                           The value < 0 means no value is suggested.
                                           The value 0 means retry should be done ASAP.
                                           The value of INT_MAX(0x7fffffff) means no retry. */
    int             cid;        /* Context ID, uniquely identifies this call */
    int             active;     /* 0=inactive, 1=active/physical link down, 2=active/physical link up */
    char *          type;       /* One of the PDP_type values in TS 27.007 section 10.1.1.
                                   For example, "IP", "IPV6", "IPV4V6", or "PPP". If status is
                                   PDP_FAIL_ONLY_SINGLE_BEARER_ALLOWED this is the type supported
                                   such as "IP" or "IPV6" */
    char *          ifname;     /* The network interface name */
    char *          addresses;  /* A space-delimited list of addresses with optional "/" prefix length,
                                   e.g., "192.0.1.3" or "192.0.1.11/16 2001:db8::1/64".
                                   May not be empty, typically 1 IPv4 or 1 IPv6 or
                                   one of each. If the prefix length is absent the addresses
                                   are assumed to be point to point with IPv4 having a prefix
                                   length of 32 and IPv6 128. */
    char *          dnses;      /* A space-delimited list of DNS server addresses,
                                   e.g., "192.0.1.3" or "192.0.1.11 2001:db8::1".
                                   May be empty. */
    char *          gateways;   /* A space-delimited list of default gateway addresses,
                                   e.g., "192.0.1.3" or "192.0.1.11 2001:db8::1".
                                   May be empty in which case the addresses represent point
                                   to point connections. */
    char *          pcscf;    /* the Proxy Call State Control Function address
                                 via PCO(Protocol Configuration Option) for IMS client. */
    int             mtu;        /* MTU received from network
                                   Value <= 0 means network has either not sent a value or
                                   sent an invalid value */
} RIL_Data_Call_Response_v11;

typedef enum {
    RADIO_TECH_3GPP = 1, /* 3GPP Technologies - GSM, WCDMA */
    RADIO_TECH_3GPP2 = 2 /* 3GPP2 Technologies - CDMA */
} RIL_RadioTechnologyFamily;

typedef struct {
    RIL_RadioTechnologyFamily tech;
    unsigned char             retry;       /* 0 == not retry, nonzero == retry */
    int                       messageRef;  /* Valid field if retry is set to nonzero.
                                              Contains messageRef from RIL_SMS_Response
                                              corresponding to failed MO SMS.
                                            */

    union {
        /* Valid field if tech is RADIO_TECH_3GPP2. See RIL_REQUEST_CDMA_SEND_SMS */
        RIL_CDMA_SMS_Message* cdmaMessage;

        /* Valid field if tech is RADIO_TECH_3GPP. See RIL_REQUEST_SEND_SMS */
        char**                gsmMessage;   /* This is an array of pointers where pointers
                                               are contiguous but elements pointed by those pointers
                                               are not contiguous
                                            */
    } message;
} RIL_IMS_SMS_Message;

typedef struct {
    int messageRef;   /* TP-Message-Reference for GSM,
                         and BearerData MessageId for CDMA
                         (See 3GPP2 C.S0015-B, v2.0, table 4.5-1). */
    char *ackPDU;     /* or NULL if n/a */
    int errorCode;    /* See 3GPP 27.005, 3.2.5 for GSM/UMTS,
                         3GPP2 N.S0005 (IS-41C) Table 171 for CDMA,
                         -1 if unknown or not applicable*/
} RIL_SMS_Response;

/** Used by RIL_REQUEST_WRITE_SMS_TO_SIM */
typedef struct {
    int status;     /* Status of message.  See TS 27.005 3.1, "<stat>": */
                    /*      0 = "REC UNREAD"    */
                    /*      1 = "REC READ"      */
                    /*      2 = "STO UNSENT"    */
                    /*      3 = "STO SENT"      */
    char * pdu;     /* PDU of message to write, as an ASCII hex string less the SMSC address,
                       the TP-layer length is "strlen(pdu)/2". */
    char * smsc;    /* SMSC address in GSM BCD format prefixed by a length byte
                       (as expected by TS 27.005) or NULL for default SMSC */
} RIL_SMS_WriteArgs;

/** Used by RIL_REQUEST_DIAL */
typedef struct {
    char * address;
    int clir;
            /* (same as 'n' paremeter in TS 27.007 7.7 "+CLIR"
             * clir == 0 on "use subscription default value"
             * clir == 1 on "CLIR invocation" (restrict CLI presentation)
             * clir == 2 on "CLIR suppression" (allow CLI presentation)
             */
    RIL_UUS_Info *  uusInfo;    /* NULL or Pointer to User-User Signaling Information */
} RIL_Dial;

typedef struct {
    int command;    /* one of the commands listed for TS 27.007 +CRSM*/
    int fileid;     /* EF id */
    char *path;     /* "pathid" from TS 27.007 +CRSM command.
                       Path is in hex asciii format eg "7f205f70"
                       Path must always be provided.
                     */
    int p1;
    int p2;
    int p3;
    char *data;     /* May be NULL*/
    char *pin2;     /* May be NULL*/
} RIL_SIM_IO_v5;

typedef struct {
    int command;    /* one of the commands listed for TS 27.007 +CRSM*/
    int fileid;     /* EF id */
    char *path;     /* "pathid" from TS 27.007 +CRSM command.
                       Path is in hex asciii format eg "7f205f70"
                       Path must always be provided.
                     */
    int p1;
    int p2;
    int p3;
    char *data;     /* May be NULL*/
    char *pin2;     /* May be NULL*/
    char *aidPtr;   /* AID value, See ETSI 102.221 8.1 and 101.220 4, NULL if no value. */
} RIL_SIM_IO_v6;

/* Used by RIL_REQUEST_SIM_TRANSMIT_APDU_CHANNEL and
 * RIL_REQUEST_SIM_TRANSMIT_APDU_BASIC. */
typedef struct {
    int sessionid;  /* "sessionid" from TS 27.007 +CGLA command. Should be
                       ignored for +CSIM command. */

    /* Following fields are used to derive the APDU ("command" and "length"
       values in TS 27.007 +CSIM and +CGLA commands). */
    int cla;
    int instruction;
    int p1;
    int p2;
    int p3;         /* A negative P3 implies a 4 byte APDU. */
    char *data;     /* May be NULL. In hex string format. */
} RIL_SIM_APDU;

typedef struct {
    int sw1;
    int sw2;
    char *simResponse;  /* In hex string format ([a-fA-F0-9]*), except for SIM_AUTHENTICATION
                           response for which it is in Base64 format, see 3GPP TS 31.102 7.1.2 */
} RIL_SIM_IO_Response;

/* See also com.android.internal.telephony.gsm.CallForwardInfo */

typedef struct {
    int             status;     /*
                                 * For RIL_REQUEST_QUERY_CALL_FORWARD_STATUS
                                 * status 1 = active, 0 = not active
                                 *
                                 * For RIL_REQUEST_SET_CALL_FORWARD:
                                 * status is:
                                 * 0 = disable
                                 * 1 = enable
                                 * 2 = interrogate
                                 * 3 = registeration
                                 * 4 = erasure
                                 */

    int             reason;      /* from TS 27.007 7.11 "reason" */
    int             serviceClass;/* From 27.007 +CCFC/+CLCK "class"
                                    See table for Android mapping from
                                    MMI service code
                                    0 means user doesn't input class */
    int             toa;         /* "type" from TS 27.007 7.11 */
    char *          number;      /* "number" from TS 27.007 7.11. May be NULL */
    int             timeSeconds; /* for CF no reply only */
}RIL_CallForwardInfo;

typedef struct {
   char * cid;         /* Combination of LAC and Cell Id in 32 bits in GSM.
                        * Upper 16 bits is LAC and lower 16 bits
                        * is CID (as described in TS 27.005)
                        * Primary Scrambling Code (as described in TS 25.331)
                        *         in 9 bits in UMTS
                        * Valid values are hexadecimal 0x0000 - 0xffffffff.
                        */
   int    rssi;        /* Received RSSI in GSM,
                        * Level index of CPICH Received Signal Code Power in UMTS
                        */
} RIL_NeighboringCell;

typedef struct {
  char lce_status;                 /* LCE service status:
                                    * -1 = not supported;
                                    * 0 = stopped;
                                    * 1 = active.
                                    */
  unsigned int actual_interval_ms; /* actual LCE reporting interval,
                                    * meaningful only if LCEStatus = 1.
                                    */
} RIL_LceStatusInfo;

typedef struct {
  unsigned int last_hop_capacity_kbps; /* last-hop cellular capacity: kilobits/second. */
  unsigned char confidence_level;      /* capacity estimate confidence: 0-100 */
  unsigned char lce_suspended;         /* LCE report going to be suspended? (e.g., radio
                                        * moves to inactive state or network type change)
                                        * 1 = suspended;
                                        * 0 = not suspended.
                                        */
} RIL_LceDataInfo;

typedef enum {
    RIL_MATCH_ALL = 0,          /* Apply to all carriers with the same mcc/mnc */
    RIL_MATCH_SPN = 1,          /* Use SPN and mcc/mnc to identify the carrier */
    RIL_MATCH_IMSI_PREFIX = 2,  /* Use IMSI prefix and mcc/mnc to identify the carrier */
    RIL_MATCH_GID1 = 3,         /* Use GID1 and mcc/mnc to identify the carrier */
    RIL_MATCH_GID2 = 4,         /* Use GID2 and mcc/mnc to identify the carrier */
} RIL_CarrierMatchType;

typedef struct {
    const char * mcc;
    const char * mnc;
    RIL_CarrierMatchType match_type;   /* Specify match type for the carrier.
                                        * If it’s RIL_MATCH_ALL, match_data is null;
                                        * otherwise, match_data is the value for the match type.
                                        */
    const char * match_data;
} RIL_Carrier;

typedef struct {
  int32_t len_allowed_carriers;         /* length of array allowed_carriers */
  int32_t len_excluded_carriers;        /* length of array excluded_carriers */
  RIL_Carrier * allowed_carriers;       /* whitelist for allowed carriers */
  RIL_Carrier * excluded_carriers;      /* blacklist for explicitly excluded carriers
                                         * which match allowed_carriers. Eg. allowed_carriers match
                                         * mcc/mnc, excluded_carriers has same mcc/mnc and gid1
                                         * is ABCD. It means except the carrier whose gid1 is ABCD,
                                         * all carriers with the same mcc/mnc are allowed.
                                         */
} RIL_CarrierRestrictions;

typedef struct {
  char * mcc;                         /* MCC of the Carrier. */
  char * mnc ;                        /* MNC of the Carrier. */
  uint8_t * carrierKey;               /* Public Key from the Carrier used to encrypt the
                                       * IMSI/IMPI.
                                       */
  char * keyIdentifier;               /* The keyIdentifier Attribute value pair that helps
                                       * a server locate the private key to decrypt the
                                       * permanent identity.
                                       */
  int64_t expirationTime;             /* Date-Time (in UTC) when the key will expire. */

} RIL_CarrierInfoForImsiEncryption;

/* See RIL_REQUEST_LAST_CALL_FAIL_CAUSE */
typedef enum {
    CALL_FAIL_UNOBTAINABLE_NUMBER = 1,
    CALL_FAIL_NO_ROUTE_TO_DESTINATION = 3,
    CALL_FAIL_CHANNEL_UNACCEPTABLE = 6,
    CALL_FAIL_OPERATOR_DETERMINED_BARRING = 8,
    CALL_FAIL_NORMAL = 16,
    CALL_FAIL_BUSY = 17,
    CALL_FAIL_NO_USER_RESPONDING = 18,
    CALL_FAIL_NO_ANSWER_FROM_USER = 19,
    CALL_FAIL_CALL_REJECTED = 21,
    CALL_FAIL_NUMBER_CHANGED = 22,
    CALL_FAIL_PREEMPTION = 25,
    CALL_FAIL_DESTINATION_OUT_OF_ORDER = 27,
    CALL_FAIL_INVALID_NUMBER_FORMAT = 28,
    CALL_FAIL_FACILITY_REJECTED = 29,
    CALL_FAIL_RESP_TO_STATUS_ENQUIRY = 30,
    CALL_FAIL_NORMAL_UNSPECIFIED = 31,
    CALL_FAIL_CONGESTION = 34,
    CALL_FAIL_NETWORK_OUT_OF_ORDER = 38,
    CALL_FAIL_TEMPORARY_FAILURE = 41,
    CALL_FAIL_SWITCHING_EQUIPMENT_CONGESTION = 42,
    CALL_FAIL_ACCESS_INFORMATION_DISCARDED = 43,
    CALL_FAIL_REQUESTED_CIRCUIT_OR_CHANNEL_NOT_AVAILABLE = 44,
    CALL_FAIL_RESOURCES_UNAVAILABLE_OR_UNSPECIFIED = 47,
    CALL_FAIL_QOS_UNAVAILABLE = 49,
    CALL_FAIL_REQUESTED_FACILITY_NOT_SUBSCRIBED = 50,
    CALL_FAIL_INCOMING_CALLS_BARRED_WITHIN_CUG = 55,
    CALL_FAIL_BEARER_CAPABILITY_NOT_AUTHORIZED = 57,
    CALL_FAIL_BEARER_CAPABILITY_UNAVAILABLE = 58,
    CALL_FAIL_SERVICE_OPTION_NOT_AVAILABLE = 63,
    CALL_FAIL_BEARER_SERVICE_NOT_IMPLEMENTED = 65,
    CALL_FAIL_ACM_LIMIT_EXCEEDED = 68,
    CALL_FAIL_REQUESTED_FACILITY_NOT_IMPLEMENTED = 69,
    CALL_FAIL_ONLY_DIGITAL_INFORMATION_BEARER_AVAILABLE = 70,
    CALL_FAIL_SERVICE_OR_OPTION_NOT_IMPLEMENTED = 79,
    CALL_FAIL_INVALID_TRANSACTION_IDENTIFIER = 81,
    CALL_FAIL_USER_NOT_MEMBER_OF_CUG = 87,
    CALL_FAIL_INCOMPATIBLE_DESTINATION = 88,
    CALL_FAIL_INVALID_TRANSIT_NW_SELECTION = 91,
    CALL_FAIL_SEMANTICALLY_INCORRECT_MESSAGE = 95,
    CALL_FAIL_INVALID_MANDATORY_INFORMATION = 96,
    CALL_FAIL_MESSAGE_TYPE_NON_IMPLEMENTED = 97,
    CALL_FAIL_MESSAGE_TYPE_NOT_COMPATIBLE_WITH_PROTOCOL_STATE = 98,
    CALL_FAIL_INFORMATION_ELEMENT_NON_EXISTENT = 99,
    CALL_FAIL_CONDITIONAL_IE_ERROR = 100,
    CALL_FAIL_MESSAGE_NOT_COMPATIBLE_WITH_PROTOCOL_STATE = 101,
    CALL_FAIL_RECOVERY_ON_TIMER_EXPIRED = 102,
    CALL_FAIL_PROTOCOL_ERROR_UNSPECIFIED = 111,
    CALL_FAIL_INTERWORKING_UNSPECIFIED = 127,
    CALL_FAIL_CALL_BARRED = 240,
    CALL_FAIL_FDN_BLOCKED = 241,
    CALL_FAIL_IMSI_UNKNOWN_IN_VLR = 242,
    CALL_FAIL_IMEI_NOT_ACCEPTED = 243,
    CALL_FAIL_DIAL_MODIFIED_TO_USSD = 244, /* STK Call Control */
    CALL_FAIL_DIAL_MODIFIED_TO_SS = 245,
    CALL_FAIL_DIAL_MODIFIED_TO_DIAL = 246,
    CALL_FAIL_RADIO_OFF = 247, /* Radio is OFF */
    CALL_FAIL_OUT_OF_SERVICE = 248, /* No cellular coverage */
    CALL_FAIL_NO_VALID_SIM = 249, /* No valid SIM is present */
    CALL_FAIL_RADIO_INTERNAL_ERROR = 250, /* Internal error at Modem */
    CALL_FAIL_NETWORK_RESP_TIMEOUT = 251, /* No response from network */
    CALL_FAIL_NETWORK_REJECT = 252, /* Explicit network reject */
    CALL_FAIL_RADIO_ACCESS_FAILURE = 253, /* RRC connection failure. Eg.RACH */
    CALL_FAIL_RADIO_LINK_FAILURE = 254, /* Radio Link Failure */
    CALL_FAIL_RADIO_LINK_LOST = 255, /* Radio link lost due to poor coverage */
    CALL_FAIL_RADIO_UPLINK_FAILURE = 256, /* Radio uplink failure */
    CALL_FAIL_RADIO_SETUP_FAILURE = 257, /* RRC connection setup failure */
    CALL_FAIL_RADIO_RELEASE_NORMAL = 258, /* RRC connection release, normal */
    CALL_FAIL_RADIO_RELEASE_ABNORMAL = 259, /* RRC connection release, abnormal */
    CALL_FAIL_ACCESS_CLASS_BLOCKED = 260, /* Access class barring */
    CALL_FAIL_NETWORK_DETACH = 261, /* Explicit network detach */
    CALL_FAIL_CDMA_LOCKED_UNTIL_POWER_CYCLE = 1000,
    CALL_FAIL_CDMA_DROP = 1001,
    CALL_FAIL_CDMA_INTERCEPT = 1002,
    CALL_FAIL_CDMA_REORDER = 1003,
    CALL_FAIL_CDMA_SO_REJECT = 1004,
    CALL_FAIL_CDMA_RETRY_ORDER = 1005,
    CALL_FAIL_CDMA_ACCESS_FAILURE = 1006,
    CALL_FAIL_CDMA_PREEMPTED = 1007,
    CALL_FAIL_CDMA_NOT_EMERGENCY = 1008, /* For non-emergency number dialed
                                            during emergency callback mode */
    CALL_FAIL_CDMA_ACCESS_BLOCKED = 1009, /* CDMA network access probes blocked */

    /* OEM specific error codes. Used to distinguish error from
     * CALL_FAIL_ERROR_UNSPECIFIED and help assist debugging */
    CALL_FAIL_OEM_CAUSE_1 = 0xf001,
    CALL_FAIL_OEM_CAUSE_2 = 0xf002,
    CALL_FAIL_OEM_CAUSE_3 = 0xf003,
    CALL_FAIL_OEM_CAUSE_4 = 0xf004,
    CALL_FAIL_OEM_CAUSE_5 = 0xf005,
    CALL_FAIL_OEM_CAUSE_6 = 0xf006,
    CALL_FAIL_OEM_CAUSE_7 = 0xf007,
    CALL_FAIL_OEM_CAUSE_8 = 0xf008,
    CALL_FAIL_OEM_CAUSE_9 = 0xf009,
    CALL_FAIL_OEM_CAUSE_10 = 0xf00a,
    CALL_FAIL_OEM_CAUSE_11 = 0xf00b,
    CALL_FAIL_OEM_CAUSE_12 = 0xf00c,
    CALL_FAIL_OEM_CAUSE_13 = 0xf00d,
    CALL_FAIL_OEM_CAUSE_14 = 0xf00e,
    CALL_FAIL_OEM_CAUSE_15 = 0xf00f,

    CALL_FAIL_ERROR_UNSPECIFIED = 0xffff /* This error will be deprecated soon,
                                            vendor code should make sure to map error
                                            code to specific error */
} RIL_LastCallFailCause;

typedef struct {
  RIL_LastCallFailCause cause_code;
  char *                vendor_cause;
} RIL_LastCallFailCauseInfo;

/* See RIL_REQUEST_LAST_DATA_CALL_FAIL_CAUSE */
typedef enum {
    PDP_FAIL_NONE = 0, /* No error, connection ok */

    /* an integer cause code defined in TS 24.008
       section 6.1.3.1.3 or TS 24.301 Release 8+ Annex B.
       If the implementation does not have access to the exact cause codes,
       then it should return one of the following values,
       as the UI layer needs to distinguish these
       cases for error notification and potential retries. */
    PDP_FAIL_OPERATOR_BARRED = 0x08,               /* no retry */
    PDP_FAIL_NAS_SIGNALLING = 0x0E,
    PDP_FAIL_LLC_SNDCP = 0x19,
    PDP_FAIL_INSUFFICIENT_RESOURCES = 0x1A,
    PDP_FAIL_MISSING_UKNOWN_APN = 0x1B,            /* no retry */
    PDP_FAIL_UNKNOWN_PDP_ADDRESS_TYPE = 0x1C,      /* no retry */
    PDP_FAIL_USER_AUTHENTICATION = 0x1D,           /* no retry */
    PDP_FAIL_ACTIVATION_REJECT_GGSN = 0x1E,        /* no retry */
    PDP_FAIL_ACTIVATION_REJECT_UNSPECIFIED = 0x1F,
    PDP_FAIL_SERVICE_OPTION_NOT_SUPPORTED = 0x20,  /* no retry */
    PDP_FAIL_SERVICE_OPTION_NOT_SUBSCRIBED = 0x21, /* no retry */
    PDP_FAIL_SERVICE_OPTION_OUT_OF_ORDER = 0x22,
    PDP_FAIL_NSAPI_IN_USE = 0x23,                  /* no retry */
    PDP_FAIL_REGULAR_DEACTIVATION = 0x24,          /* possibly restart radio,
                                                      based on framework config */
    PDP_FAIL_QOS_NOT_ACCEPTED = 0x25,
    PDP_FAIL_NETWORK_FAILURE = 0x26,
    PDP_FAIL_UMTS_REACTIVATION_REQ = 0x27,
    PDP_FAIL_FEATURE_NOT_SUPP = 0x28,
    PDP_FAIL_TFT_SEMANTIC_ERROR = 0x29,
    PDP_FAIL_TFT_SYTAX_ERROR = 0x2A,
    PDP_FAIL_UNKNOWN_PDP_CONTEXT = 0x2B,
    PDP_FAIL_FILTER_SEMANTIC_ERROR = 0x2C,
    PDP_FAIL_FILTER_SYTAX_ERROR = 0x2D,
    PDP_FAIL_PDP_WITHOUT_ACTIVE_TFT = 0x2E,
    PDP_FAIL_ONLY_IPV4_ALLOWED = 0x32,             /* no retry */
    PDP_FAIL_ONLY_IPV6_ALLOWED = 0x33,             /* no retry */
    PDP_FAIL_ONLY_SINGLE_BEARER_ALLOWED = 0x34,
    PDP_FAIL_ESM_INFO_NOT_RECEIVED = 0x35,
    PDP_FAIL_PDN_CONN_DOES_NOT_EXIST = 0x36,
    PDP_FAIL_MULTI_CONN_TO_SAME_PDN_NOT_ALLOWED = 0x37,
    PDP_FAIL_MAX_ACTIVE_PDP_CONTEXT_REACHED = 0x41,
    PDP_FAIL_UNSUPPORTED_APN_IN_CURRENT_PLMN = 0x42,
    PDP_FAIL_INVALID_TRANSACTION_ID = 0x51,
    PDP_FAIL_MESSAGE_INCORRECT_SEMANTIC = 0x5F,
    PDP_FAIL_INVALID_MANDATORY_INFO = 0x60,
    PDP_FAIL_MESSAGE_TYPE_UNSUPPORTED = 0x61,
    PDP_FAIL_MSG_TYPE_NONCOMPATIBLE_STATE = 0x62,
    PDP_FAIL_UNKNOWN_INFO_ELEMENT = 0x63,
    PDP_FAIL_CONDITIONAL_IE_ERROR = 0x64,
    PDP_FAIL_MSG_AND_PROTOCOL_STATE_UNCOMPATIBLE = 0x65,
    PDP_FAIL_PROTOCOL_ERRORS = 0x6F,             /* no retry */
    PDP_FAIL_APN_TYPE_CONFLICT = 0x70,
    PDP_FAIL_INVALID_PCSCF_ADDR = 0x71,
    PDP_FAIL_INTERNAL_CALL_PREEMPT_BY_HIGH_PRIO_APN = 0x72,
    PDP_FAIL_EMM_ACCESS_BARRED = 0x73,
    PDP_FAIL_EMERGENCY_IFACE_ONLY = 0x74,
    PDP_FAIL_IFACE_MISMATCH = 0x75,
    PDP_FAIL_COMPANION_IFACE_IN_USE = 0x76,
    PDP_FAIL_IP_ADDRESS_MISMATCH = 0x77,
    PDP_FAIL_IFACE_AND_POL_FAMILY_MISMATCH = 0x78,
    PDP_FAIL_EMM_ACCESS_BARRED_INFINITE_RETRY = 0x79,
    PDP_FAIL_AUTH_FAILURE_ON_EMERGENCY_CALL = 0x7A,

    // OEM specific error codes. To be used by OEMs when they don't want to
    // reveal error code which would be replaced by PDP_FAIL_ERROR_UNSPECIFIED
    PDP_FAIL_OEM_DCFAILCAUSE_1 = 0x1001,
    PDP_FAIL_OEM_DCFAILCAUSE_2 = 0x1002,
    PDP_FAIL_OEM_DCFAILCAUSE_3 = 0x1003,
    PDP_FAIL_OEM_DCFAILCAUSE_4 = 0x1004,
    PDP_FAIL_OEM_DCFAILCAUSE_5 = 0x1005,
    PDP_FAIL_OEM_DCFAILCAUSE_6 = 0x1006,
    PDP_FAIL_OEM_DCFAILCAUSE_7 = 0x1007,
    PDP_FAIL_OEM_DCFAILCAUSE_8 = 0x1008,
    PDP_FAIL_OEM_DCFAILCAUSE_9 = 0x1009,
    PDP_FAIL_OEM_DCFAILCAUSE_10 = 0x100A,
    PDP_FAIL_OEM_DCFAILCAUSE_11 = 0x100B,
    PDP_FAIL_OEM_DCFAILCAUSE_12 = 0x100C,
    PDP_FAIL_OEM_DCFAILCAUSE_13 = 0x100D,
    PDP_FAIL_OEM_DCFAILCAUSE_14 = 0x100E,
    PDP_FAIL_OEM_DCFAILCAUSE_15 = 0x100F,

    /* Not mentioned in the specification */
    PDP_FAIL_VOICE_REGISTRATION_FAIL = -1,
    PDP_FAIL_DATA_REGISTRATION_FAIL = -2,

   /* reasons for data call drop - network/modem disconnect */
    PDP_FAIL_SIGNAL_LOST = -3,
    PDP_FAIL_PREF_RADIO_TECH_CHANGED = -4,/* preferred technology has changed, should retry
                                             with parameters appropriate for new technology */
    PDP_FAIL_RADIO_POWER_OFF = -5,        /* data call was disconnected because radio was resetting,
                                             powered off - no retry */
    PDP_FAIL_TETHERED_CALL_ACTIVE = -6,   /* data call was disconnected by modem because tethered
                                             mode was up on same APN/data profile - no retry until
                                             tethered call is off */

    PDP_FAIL_ERROR_UNSPECIFIED = 0xffff,  /* retry silently. Will be deprecated soon as
                                             new error codes are added making this unnecessary */
} RIL_DataCallFailCause;

/* See RIL_REQUEST_SETUP_DATA_CALL */
typedef enum {
    RIL_DATA_PROFILE_DEFAULT    = 0,
    RIL_DATA_PROFILE_TETHERED   = 1,
    RIL_DATA_PROFILE_IMS        = 2,
    RIL_DATA_PROFILE_FOTA       = 3,
    RIL_DATA_PROFILE_CBS        = 4,
    RIL_DATA_PROFILE_OEM_BASE   = 1000,    /* Start of OEM-specific profiles */
    RIL_DATA_PROFILE_INVALID    = 0xFFFFFFFF
} RIL_DataProfile;

/* Used by RIL_UNSOL_SUPP_SVC_NOTIFICATION */
typedef struct {
    int     notificationType;   /*
                                 * 0 = MO intermediate result code
                                 * 1 = MT unsolicited result code
                                 */
    int     code;               /* See 27.007 7.17
                                   "code1" for MO
                                   "code2" for MT. */
    int     index;              /* CUG index. See 27.007 7.17. */
    int     type;               /* "type" from 27.007 7.17 (MT only). */
    char *  number;             /* "number" from 27.007 7.17
                                   (MT only, may be NULL). */
} RIL_SuppSvcNotification;

#define RIL_CARD_MAX_APPS     8

typedef enum {
    RIL_CARDSTATE_ABSENT     = 0,
    RIL_CARDSTATE_PRESENT    = 1,
    RIL_CARDSTATE_ERROR      = 2,
    RIL_CARDSTATE_RESTRICTED = 3  /* card is present but not usable due to carrier restrictions.*/
} RIL_CardState;

typedef enum {
    RIL_PERSOSUBSTATE_UNKNOWN                   = 0, /* initial state */
    RIL_PERSOSUBSTATE_IN_PROGRESS               = 1, /* in between each lock transition */
    RIL_PERSOSUBSTATE_READY                     = 2, /* when either SIM or RUIM Perso is finished
                                                        since each app can only have 1 active perso
                                                        involved */
    RIL_PERSOSUBSTATE_SIM_NETWORK               = 3,
    RIL_PERSOSUBSTATE_SIM_NETWORK_SUBSET        = 4,
    RIL_PERSOSUBSTATE_SIM_CORPORATE             = 5,
    RIL_PERSOSUBSTATE_SIM_SERVICE_PROVIDER      = 6,
    RIL_PERSOSUBSTATE_SIM_SIM                   = 7,
    RIL_PERSOSUBSTATE_SIM_NETWORK_PUK           = 8, /* The corresponding perso lock is blocked */
    RIL_PERSOSUBSTATE_SIM_NETWORK_SUBSET_PUK    = 9,
    RIL_PERSOSUBSTATE_SIM_CORPORATE_PUK         = 10,
    RIL_PERSOSUBSTATE_SIM_SERVICE_PROVIDER_PUK  = 11,
    RIL_PERSOSUBSTATE_SIM_SIM_PUK               = 12,
    RIL_PERSOSUBSTATE_RUIM_NETWORK1             = 13,
    RIL_PERSOSUBSTATE_RUIM_NETWORK2             = 14,
    RIL_PERSOSUBSTATE_RUIM_HRPD                 = 15,
    RIL_PERSOSUBSTATE_RUIM_CORPORATE            = 16,
    RIL_PERSOSUBSTATE_RUIM_SERVICE_PROVIDER     = 17,
    RIL_PERSOSUBSTATE_RUIM_RUIM                 = 18,
    RIL_PERSOSUBSTATE_RUIM_NETWORK1_PUK         = 19, /* The corresponding perso lock is blocked */
    RIL_PERSOSUBSTATE_RUIM_NETWORK2_PUK         = 20,
    RIL_PERSOSUBSTATE_RUIM_HRPD_PUK             = 21,
    RIL_PERSOSUBSTATE_RUIM_CORPORATE_PUK        = 22,
    RIL_PERSOSUBSTATE_RUIM_SERVICE_PROVIDER_PUK = 23,
    RIL_PERSOSUBSTATE_RUIM_RUIM_PUK             = 24
} RIL_PersoSubstate;

typedef enum {
    RIL_APPSTATE_UNKNOWN               = 0,
    RIL_APPSTATE_DETECTED              = 1,
    RIL_APPSTATE_PIN                   = 2, /* If PIN1 or UPin is required */
    RIL_APPSTATE_PUK                   = 3, /* If PUK1 or Puk for UPin is required */
    RIL_APPSTATE_SUBSCRIPTION_PERSO    = 4, /* perso_substate should be look at
                                               when app_state is assigned to this value */
    RIL_APPSTATE_READY                 = 5
} RIL_AppState;

typedef enum {
    RIL_PINSTATE_UNKNOWN              = 0,
    RIL_PINSTATE_ENABLED_NOT_VERIFIED = 1,
    RIL_PINSTATE_ENABLED_VERIFIED     = 2,
    RIL_PINSTATE_DISABLED             = 3,
    RIL_PINSTATE_ENABLED_BLOCKED      = 4,
    RIL_PINSTATE_ENABLED_PERM_BLOCKED = 5
} RIL_PinState;

typedef enum {
  RIL_APPTYPE_UNKNOWN = 0,
  RIL_APPTYPE_SIM     = 1,
  RIL_APPTYPE_USIM    = 2,
  RIL_APPTYPE_RUIM    = 3,
  RIL_APPTYPE_CSIM    = 4,
  RIL_APPTYPE_ISIM    = 5
} RIL_AppType;

/*
 * Please note that registration state UNKNOWN is
 * treated as "out of service" in the Android telephony.
 * Registration state REG_DENIED must be returned if Location Update
 * Reject (with cause 17 - Network Failure) is received
 * repeatedly from the network, to facilitate
 * "managed roaming"
 */
typedef enum {
    RIL_NOT_REG_AND_NOT_SEARCHING = 0,           // Not registered, MT is not currently searching
                                                 // a new operator to register
    RIL_REG_HOME = 1,                            // Registered, home network
    RIL_NOT_REG_AND_SEARCHING = 2,               // Not registered, but MT is currently searching
                                                 // a new operator to register
    RIL_REG_DENIED = 3,                          // Registration denied
    RIL_UNKNOWN = 4,                             // Unknown
    RIL_REG_ROAMING = 5,                         // Registered, roaming
    RIL_NOT_REG_AND_EMERGENCY_AVAILABLE_AND_NOT_SEARCHING = 10,   // Same as
                                                 // RIL_NOT_REG_AND_NOT_SEARCHING but indicates that
                                                 // emergency calls are enabled.
    RIL_NOT_REG_AND_EMERGENCY_AVAILABLE_AND_SEARCHING = 12,  // Same as RIL_NOT_REG_AND_SEARCHING
                                                 // but indicates that
                                                 // emergency calls are enabled.
    RIL_REG_DENIED_AND_EMERGENCY_AVAILABLE = 13, // Same as REG_DENIED but indicates that
                                                 // emergency calls are enabled.
    RIL_UNKNOWN_AND_EMERGENCY_AVAILABLE = 14,    // Same as UNKNOWN but indicates that
                                                 // emergency calls are enabled.
} RIL_RegState;

typedef struct
{
  RIL_AppType      app_type;
  RIL_AppState     app_state;
  RIL_PersoSubstate perso_substate; /* applicable only if app_state ==
                                       RIL_APPSTATE_SUBSCRIPTION_PERSO */
  char             *aid_ptr;        /* null terminated string, e.g., from 0xA0, 0x00 -> 0x41,
                                       0x30, 0x30, 0x30 */
  char             *app_label_ptr;  /* null terminated string */
  int              pin1_replaced;   /* applicable to USIM, CSIM & ISIM */
  RIL_PinState     pin1;
  RIL_PinState     pin2;
} RIL_AppStatus;

/* Deprecated, use RIL_CardStatus_v6 */
typedef struct
{
  RIL_CardState card_state;
  RIL_PinState  universal_pin_state;             /* applicable to USIM and CSIM: RIL_PINSTATE_xxx */
  int           gsm_umts_subscription_app_index; /* value < RIL_CARD_MAX_APPS, -1 if none */
  int           cdma_subscription_app_index;     /* value < RIL_CARD_MAX_APPS, -1 if none */
  int           num_applications;                /* value <= RIL_CARD_MAX_APPS */
  RIL_AppStatus applications[RIL_CARD_MAX_APPS];
} RIL_CardStatus_v5;

typedef struct
{
  RIL_CardState card_state;
  RIL_PinState  universal_pin_state;             /* applicable to USIM and CSIM: RIL_PINSTATE_xxx */
  int           gsm_umts_subscription_app_index; /* value < RIL_CARD_MAX_APPS, -1 if none */
  int           cdma_subscription_app_index;     /* value < RIL_CARD_MAX_APPS, -1 if none */
  int           ims_subscription_app_index;      /* value < RIL_CARD_MAX_APPS, -1 if none */
  int           num_applications;                /* value <= RIL_CARD_MAX_APPS */
  RIL_AppStatus applications[RIL_CARD_MAX_APPS];
} RIL_CardStatus_v6;

/** The result of a SIM refresh, returned in data[0] of RIL_UNSOL_SIM_REFRESH
 *      or as part of RIL_SimRefreshResponse_v7
 */
typedef enum {
    /* A file on SIM has been updated.  data[1] contains the EFID. */
    SIM_FILE_UPDATE = 0,
    /* SIM initialized.  All files should be re-read. */
    SIM_INIT = 1,
    /* SIM reset.  SIM power required, SIM may be locked and all files should be re-read. */
    SIM_RESET = 2
} RIL_SimRefreshResult;

typedef struct {
    RIL_SimRefreshResult result;
    int                  ef_id; /* is the EFID of the updated file if the result is */
                                /* SIM_FILE_UPDATE or 0 for any other result. */
    char *               aid;   /* is AID(application ID) of the card application */
                                /* See ETSI 102.221 8.1 and 101.220 4 */
                                /*     For SIM_FILE_UPDATE result it can be set to AID of */
                                /*         application in which updated EF resides or it can be */
                                /*         NULL if EF is outside of an application. */
                                /*     For SIM_INIT result this field is set to AID of */
                                /*         application that caused REFRESH */
                                /*     For SIM_RESET result it is NULL. */
} RIL_SimRefreshResponse_v7;

/* Deprecated, use RIL_CDMA_CallWaiting_v6 */
typedef struct {
    char *          number;             /* Remote party number */
    int             numberPresentation; /* 0=Allowed, 1=Restricted, 2=Not Specified/Unknown */
    char *          name;               /* Remote party name */
    RIL_CDMA_SignalInfoRecord signalInfoRecord;
} RIL_CDMA_CallWaiting_v5;

typedef struct {
    char *          number;             /* Remote party number */
    int             numberPresentation; /* 0=Allowed, 1=Restricted, 2=Not Specified/Unknown */
    char *          name;               /* Remote party name */
    RIL_CDMA_SignalInfoRecord signalInfoRecord;
    /* Number type/Number plan required to support International Call Waiting */
    int             number_type;        /* 0=Unknown, 1=International, 2=National,
                                           3=Network specific, 4=subscriber */
    int             number_plan;        /* 0=Unknown, 1=ISDN, 3=Data, 4=Telex, 8=Nat'l, 9=Private */
} RIL_CDMA_CallWaiting_v6;

/**
 * Which types of Cell Broadcast Message (CBM) are to be received by the ME
 *
 * uFromServiceID - uToServiceID defines a range of CBM message identifiers
 * whose value is 0x0000 - 0xFFFF as defined in TS 23.041 9.4.1.2.2 for GMS
 * and 9.4.4.2.2 for UMTS. All other values can be treated as empty
 * CBM message ID.
 *
 * uFromCodeScheme - uToCodeScheme defines a range of CBM data coding schemes
 * whose value is 0x00 - 0xFF as defined in TS 23.041 9.4.1.2.3 for GMS
 * and 9.4.4.2.3 for UMTS.
 * All other values can be treated as empty CBM data coding scheme.
 *
 * selected 0 means message types specified in <fromServiceId, toServiceId>
 * and <fromCodeScheme, toCodeScheme>are not accepted, while 1 means accepted.
 *
 * Used by RIL_REQUEST_GSM_GET_BROADCAST_CONFIG and
 * RIL_REQUEST_GSM_SET_BROADCAST_CONFIG.
 */
typedef struct {
    int fromServiceId;
    int toServiceId;
    int fromCodeScheme;
    int toCodeScheme;
    unsigned char selected;
} RIL_GSM_BroadcastSmsConfigInfo;

/* No restriction at all including voice/SMS/USSD/SS/AV64 and packet data. */
#define RIL_RESTRICTED_STATE_NONE           0x00
/* Block emergency call due to restriction. But allow all normal voice/SMS/USSD/SS/AV64. */
#define RIL_RESTRICTED_STATE_CS_EMERGENCY   0x01
/* Block all normal voice/SMS/USSD/SS/AV64 due to restriction. Only Emergency call allowed. */
#define RIL_RESTRICTED_STATE_CS_NORMAL      0x02
/* Block all voice/SMS/USSD/SS/AV64 including emergency call due to restriction.*/
#define RIL_RESTRICTED_STATE_CS_ALL         0x04
/* Block packet data access due to restriction. */
#define RIL_RESTRICTED_STATE_PS_ALL         0x10

/* The status for an OTASP/OTAPA session */
typedef enum {
    CDMA_OTA_PROVISION_STATUS_SPL_UNLOCKED,
    CDMA_OTA_PROVISION_STATUS_SPC_RETRIES_EXCEEDED,
    CDMA_OTA_PROVISION_STATUS_A_KEY_EXCHANGED,
    CDMA_OTA_PROVISION_STATUS_SSD_UPDATED,
    CDMA_OTA_PROVISION_STATUS_NAM_DOWNLOADED,
    CDMA_OTA_PROVISION_STATUS_MDN_DOWNLOADED,
    CDMA_OTA_PROVISION_STATUS_IMSI_DOWNLOADED,
    CDMA_OTA_PROVISION_STATUS_PRL_DOWNLOADED,
    CDMA_OTA_PROVISION_STATUS_COMMITTED,
    CDMA_OTA_PROVISION_STATUS_OTAPA_STARTED,
    CDMA_OTA_PROVISION_STATUS_OTAPA_STOPPED,
    CDMA_OTA_PROVISION_STATUS_OTAPA_ABORTED
} RIL_CDMA_OTA_ProvisionStatus;

typedef struct {
    int signalStrength;  /* Valid values are (0-31, 99) as defined in TS 27.007 8.5 */
    int bitErrorRate;    /* bit error rate (0-7, 99) as defined in TS 27.007 8.5 */
} RIL_GW_SignalStrength;

typedef struct {
    int signalStrength;  /* Valid values are (0-31, 99) as defined in TS 27.007 8.5 */
    int bitErrorRate;    /* bit error rate (0-7, 99) as defined in TS 27.007 8.5 */
    int timingAdvance;   /* Timing Advance in bit periods. 1 bit period = 48/13 us.
                          * INT_MAX denotes invalid value */
} RIL_GSM_SignalStrength_v12;

typedef struct {
    int signalStrength;  /* Valid values are (0-31, 99) as defined in TS 27.007 8.5 */
    int bitErrorRate;    /* bit error rate (0-7, 99) as defined in TS 27.007 8.5 */
} RIL_SignalStrengthWcdma;

typedef struct {
    int dbm;  /* Valid values are positive integers.  This value is the actual RSSI value
               * multiplied by -1.  Example: If the actual RSSI is -75, then this response
               * value will be 75.
               */
    int ecio; /* Valid values are positive integers.  This value is the actual Ec/Io multiplied
               * by -10.  Example: If the actual Ec/Io is -12.5 dB, then this response value
               * will be 125.
               */
} RIL_CDMA_SignalStrength;


typedef struct {
    int dbm;  /* Valid values are positive integers.  This value is the actual RSSI value
               * multiplied by -1.  Example: If the actual RSSI is -75, then this response
               * value will be 75.
               */
    int ecio; /* Valid values are positive integers.  This value is the actual Ec/Io multiplied
               * by -10.  Example: If the actual Ec/Io is -12.5 dB, then this response value
               * will be 125.
               */
    int signalNoiseRatio; /* Valid values are 0-8.  8 is the highest signal to noise ratio. */
} RIL_EVDO_SignalStrength;

typedef struct {
    int signalStrength;  /* Valid values are (0-31, 99) as defined in TS 27.007 8.5 */
    int rsrp;            /* The current Reference Signal Receive Power in dBm multipled by -1.
                          * Range: 44 to 140 dBm
                          * INT_MAX: 0x7FFFFFFF denotes invalid value.
                          * Reference: 3GPP TS 36.133 9.1.4 */
    int rsrq;            /* The current Reference Signal Receive Quality in dB multiplied by -1.
                          * Range: 20 to 3 dB.
                          * INT_MAX: 0x7FFFFFFF denotes invalid value.
                          * Reference: 3GPP TS 36.133 9.1.7 */
    int rssnr;           /* The current reference signal signal-to-noise ratio in 0.1 dB units.
                          * Range: -200 to +300 (-200 = -20.0 dB, +300 = 30dB).
                          * INT_MAX : 0x7FFFFFFF denotes invalid value.
                          * Reference: 3GPP TS 36.101 8.1.1 */
    int cqi;             /* The current Channel Quality Indicator.
                          * Range: 0 to 15.
                          * INT_MAX : 0x7FFFFFFF denotes invalid value.
                          * Reference: 3GPP TS 36.101 9.2, 9.3, A.4 */
} RIL_LTE_SignalStrength;

typedef struct {
    int signalStrength;  /* Valid values are (0-31, 99) as defined in TS 27.007 8.5 */
    int rsrp;            /* The current Reference Signal Receive Power in dBm multipled by -1.
                          * Range: 44 to 140 dBm
                          * INT_MAX: 0x7FFFFFFF denotes invalid value.
                          * Reference: 3GPP TS 36.133 9.1.4 */
    int rsrq;            /* The current Reference Signal Receive Quality in dB multiplied by -1.
                          * Range: 20 to 3 dB.
                          * INT_MAX: 0x7FFFFFFF denotes invalid value.
                          * Reference: 3GPP TS 36.133 9.1.7 */
    int rssnr;           /* The current reference signal signal-to-noise ratio in 0.1 dB units.
                          * Range: -200 to +300 (-200 = -20.0 dB, +300 = 30dB).
                          * INT_MAX : 0x7FFFFFFF denotes invalid value.
                          * Reference: 3GPP TS 36.101 8.1.1 */
    int cqi;             /* The current Channel Quality Indicator.
                          * Range: 0 to 15.
                          * INT_MAX : 0x7FFFFFFF denotes invalid value.
                          * Reference: 3GPP TS 36.101 9.2, 9.3, A.4 */
    int timingAdvance;   /* timing advance in micro seconds for a one way trip from cell to device.
                          * Approximate distance can be calculated using 300m/us * timingAdvance.
                          * Range: 0 to 0x7FFFFFFE
                          * INT_MAX : 0x7FFFFFFF denotes invalid value.
                          * Reference: 3GPP 36.321 section 6.1.3.5
                          * also: http://www.cellular-planningoptimization.com/2010/02/timing-advance-with-calculation.html */
} RIL_LTE_SignalStrength_v8;

typedef struct {
    int rscp;    /* The Received Signal Code Power in dBm multipled by -1.
                  * Range : 25 to 120
                  * INT_MAX: 0x7FFFFFFF denotes invalid value.
                  * Reference: 3GPP TS 25.123, section 9.1.1.1 */
} RIL_TD_SCDMA_SignalStrength;

/* Deprecated, use RIL_SignalStrength_v6 */
typedef struct {
    RIL_GW_SignalStrength   GW_SignalStrength;
    RIL_CDMA_SignalStrength CDMA_SignalStrength;
    RIL_EVDO_SignalStrength EVDO_SignalStrength;
} RIL_SignalStrength_v5;

typedef struct {
    RIL_GW_SignalStrength   GW_SignalStrength;
    RIL_CDMA_SignalStrength CDMA_SignalStrength;
    RIL_EVDO_SignalStrength EVDO_SignalStrength;
    RIL_LTE_SignalStrength  LTE_SignalStrength;
} RIL_SignalStrength_v6;

typedef struct {
    RIL_GW_SignalStrength       GW_SignalStrength;
    RIL_CDMA_SignalStrength     CDMA_SignalStrength;
    RIL_EVDO_SignalStrength     EVDO_SignalStrength;
    RIL_LTE_SignalStrength_v8   LTE_SignalStrength;
} RIL_SignalStrength_v8;

typedef struct {
    RIL_GW_SignalStrength       GW_SignalStrength;
    RIL_CDMA_SignalStrength     CDMA_SignalStrength;
    RIL_EVDO_SignalStrength     EVDO_SignalStrength;
    RIL_LTE_SignalStrength_v8   LTE_SignalStrength;
    RIL_TD_SCDMA_SignalStrength TD_SCDMA_SignalStrength;
} RIL_SignalStrength_v10;

typedef struct {
    int mcc;    /* 3-digit Mobile Country Code, 0..999, INT_MAX if unknown */
    int mnc;    /* 2 or 3-digit Mobile Network Code, 0..999, INT_MAX if unknown */
    int lac;    /* 16-bit Location Area Code, 0..65535, INT_MAX if unknown  */
    int cid;    /* 16-bit GSM Cell Identity described in TS 27.007, 0..65535, INT_MAX if unknown  */
} RIL_CellIdentityGsm;

typedef struct {
    int mcc;    /* 3-digit Mobile Country Code, 0..999, INT_MAX if unknown */
    int mnc;    /* 2 or 3-digit Mobile Network Code, 0..999, INT_MAX if unknown */
    int lac;    /* 16-bit Location Area Code, 0..65535, INT_MAX if unknown  */
    int cid;    /* 16-bit GSM Cell Identity described in TS 27.007, 0..65535, INT_MAX if unknown  */
    int arfcn;  /* 16-bit GSM Absolute RF channel number, INT_MAX if unknown */
    uint8_t bsic;/* 6-bit Base Station Identity Code, 0xFF if unknown */
} RIL_CellIdentityGsm_v12;

typedef struct {
    int mcc;    /* 3-digit Mobile Country Code, 0..999, INT_MAX if unknown  */
    int mnc;    /* 2 or 3-digit Mobile Network Code, 0..999, INT_MAX if unknown  */
    int lac;    /* 16-bit Location Area Code, 0..65535, INT_MAX if unknown  */
    int cid;    /* 28-bit UMTS Cell Identity described in TS 25.331, 0..268435455, INT_MAX if unknown  */
    int psc;    /* 9-bit UMTS Primary Scrambling Code described in TS 25.331, 0..511, INT_MAX if unknown */
} RIL_CellIdentityWcdma;

typedef struct {
    int mcc;    /* 3-digit Mobile Country Code, 0..999, INT_MAX if unknown  */
    int mnc;    /* 2 or 3-digit Mobile Network Code, 0..999, INT_MAX if unknown  */
    int lac;    /* 16-bit Location Area Code, 0..65535, INT_MAX if unknown  */
    int cid;    /* 28-bit UMTS Cell Identity described in TS 25.331, 0..268435455, INT_MAX if unknown  */
    int psc;    /* 9-bit UMTS Primary Scrambling Code described in TS 25.331, 0..511, INT_MAX if unknown */
    int uarfcn; /* 16-bit UMTS Absolute RF Channel Number, INT_MAX if unknown */
} RIL_CellIdentityWcdma_v12;

typedef struct {
    int networkId;      /* Network Id 0..65535, INT_MAX if unknown */
    int systemId;       /* CDMA System Id 0..32767, INT_MAX if unknown  */
    int basestationId;  /* Base Station Id 0..65535, INT_MAX if unknown  */
    int longitude;      /* Longitude is a decimal number as specified in 3GPP2 C.S0005-A v6.0.
                         * It is represented in units of 0.25 seconds and ranges from -2592000
                         * to 2592000, both values inclusive (corresponding to a range of -180
                         * to +180 degrees). INT_MAX if unknown */

    int latitude;       /* Latitude is a decimal number as specified in 3GPP2 C.S0005-A v6.0.
                         * It is represented in units of 0.25 seconds and ranges from -1296000
                         * to 1296000, both values inclusive (corresponding to a range of -90
                         * to +90 degrees). INT_MAX if unknown */
} RIL_CellIdentityCdma;

typedef struct {
    int mcc;    /* 3-digit Mobile Country Code, 0..999, INT_MAX if unknown  */
    int mnc;    /* 2 or 3-digit Mobile Network Code, 0..999, INT_MAX if unknown  */
    int ci;     /* 28-bit Cell Identity described in TS ???, INT_MAX if unknown */
    int pci;    /* physical cell id 0..503, INT_MAX if unknown  */
    int tac;    /* 16-bit tracking area code, INT_MAX if unknown  */
} RIL_CellIdentityLte;

typedef struct {
    int mcc;    /* 3-digit Mobile Country Code, 0..999, INT_MAX if unknown  */
    int mnc;    /* 2 or 3-digit Mobile Network Code, 0..999, INT_MAX if unknown  */
    int ci;     /* 28-bit Cell Identity described in TS ???, INT_MAX if unknown */
    int pci;    /* physical cell id 0..503, INT_MAX if unknown  */
    int tac;    /* 16-bit tracking area code, INT_MAX if unknown  */
    int earfcn; /* 18-bit LTE Absolute RC Channel Number, INT_MAX if unknown */
} RIL_CellIdentityLte_v12;

typedef struct {
    int mcc;    /* 3-digit Mobile Country Code, 0..999, INT_MAX if unknown  */
    int mnc;    /* 2 or 3-digit Mobile Network Code, 0..999, INT_MAX if unknown  */
    int lac;    /* 16-bit Location Area Code, 0..65535, INT_MAX if unknown  */
    int cid;    /* 28-bit UMTS Cell Identity described in TS 25.331, 0..268435455, INT_MAX if unknown  */
    int cpid;    /* 8-bit Cell Parameters ID described in TS 25.331, 0..127, INT_MAX if unknown */
} RIL_CellIdentityTdscdma;

typedef struct {
  RIL_CellIdentityGsm   cellIdentityGsm;
  RIL_GW_SignalStrength signalStrengthGsm;
} RIL_CellInfoGsm;

typedef struct {
  RIL_CellIdentityGsm_v12   cellIdentityGsm;
  RIL_GSM_SignalStrength_v12 signalStrengthGsm;
} RIL_CellInfoGsm_v12;

typedef struct {
  RIL_CellIdentityWcdma cellIdentityWcdma;
  RIL_SignalStrengthWcdma signalStrengthWcdma;
} RIL_CellInfoWcdma;

typedef struct {
  RIL_CellIdentityWcdma_v12 cellIdentityWcdma;
  RIL_SignalStrengthWcdma signalStrengthWcdma;
} RIL_CellInfoWcdma_v12;

typedef struct {
  RIL_CellIdentityCdma      cellIdentityCdma;
  RIL_CDMA_SignalStrength   signalStrengthCdma;
  RIL_EVDO_SignalStrength   signalStrengthEvdo;
} RIL_CellInfoCdma;

typedef struct {
  RIL_CellIdentityLte        cellIdentityLte;
  RIL_LTE_SignalStrength_v8  signalStrengthLte;
} RIL_CellInfoLte;

typedef struct {
  RIL_CellIdentityLte_v12    cellIdentityLte;
  RIL_LTE_SignalStrength_v8  signalStrengthLte;
} RIL_CellInfoLte_v12;

typedef struct {
  RIL_CellIdentityTdscdma cellIdentityTdscdma;
  RIL_TD_SCDMA_SignalStrength signalStrengthTdscdma;
} RIL_CellInfoTdscdma;

// Must be the same as CellInfo.TYPE_XXX
typedef enum {
  RIL_CELL_INFO_TYPE_NONE   = 0, /* indicates no cell information */
  RIL_CELL_INFO_TYPE_GSM    = 1,
  RIL_CELL_INFO_TYPE_CDMA   = 2,
  RIL_CELL_INFO_TYPE_LTE    = 3,
  RIL_CELL_INFO_TYPE_WCDMA  = 4,
  RIL_CELL_INFO_TYPE_TD_SCDMA  = 5
} RIL_CellInfoType;

// Must be the same as CellInfo.TIMESTAMP_TYPE_XXX
typedef enum {
    RIL_TIMESTAMP_TYPE_UNKNOWN = 0,
    RIL_TIMESTAMP_TYPE_ANTENNA = 1,
    RIL_TIMESTAMP_TYPE_MODEM = 2,
    RIL_TIMESTAMP_TYPE_OEM_RIL = 3,
    RIL_TIMESTAMP_TYPE_JAVA_RIL = 4,
} RIL_TimeStampType;

typedef struct {
  RIL_CellInfoType  cellInfoType;   /* cell type for selecting from union CellInfo */
  int               registered;     /* !0 if this cell is registered 0 if not registered */
  RIL_TimeStampType timeStampType;  /* type of time stamp represented by timeStamp */
  uint64_t          timeStamp;      /* Time in nanos as returned by ril_nano_time */
  union {
    RIL_CellInfoGsm     gsm;
    RIL_CellInfoCdma    cdma;
    RIL_CellInfoLte     lte;
    RIL_CellInfoWcdma   wcdma;
    RIL_CellInfoTdscdma tdscdma;
  } CellInfo;
} RIL_CellInfo;

typedef struct {
  RIL_CellInfoType  cellInfoType;   /* cell type for selecting from union CellInfo */
  int               registered;     /* !0 if this cell is registered 0 if not registered */
  RIL_TimeStampType timeStampType;  /* type of time stamp represented by timeStamp */
  uint64_t          timeStamp;      /* Time in nanos as returned by ril_nano_time */
  union {
    RIL_CellInfoGsm_v12     gsm;
    RIL_CellInfoCdma        cdma;
    RIL_CellInfoLte_v12     lte;
    RIL_CellInfoWcdma_v12   wcdma;
    RIL_CellInfoTdscdma     tdscdma;
  } CellInfo;
} RIL_CellInfo_v12;

typedef struct {
  RIL_CellInfoType  cellInfoType;   /* cell type for selecting from union CellInfo */
  union {
    RIL_CellIdentityGsm_v12 cellIdentityGsm;
    RIL_CellIdentityWcdma_v12 cellIdentityWcdma;
    RIL_CellIdentityLte_v12 cellIdentityLte;
    RIL_CellIdentityTdscdma cellIdentityTdscdma;
    RIL_CellIdentityCdma cellIdentityCdma;
  };
}RIL_CellIdentity_v16;

typedef struct {
    RIL_RegState regState;                // Valid reg states are RIL_NOT_REG_AND_NOT_SEARCHING,
                                          // REG_HOME, RIL_NOT_REG_AND_SEARCHING, REG_DENIED,
                                          // UNKNOWN, REG_ROAMING defined in RegState
    RIL_RadioTechnology rat;              // indicates the available voice radio technology,
                                          // valid values as defined by RadioTechnology.
    int32_t cssSupported;                 // concurrent services support indicator. if
                                          // registered on a CDMA system.
                                          // 0 - Concurrent services not supported,
                                          // 1 - Concurrent services supported
    int32_t roamingIndicator;             // TSB-58 Roaming Indicator if registered
                                          // on a CDMA or EVDO system or -1 if not.
                                          // Valid values are 0-255.
    int32_t systemIsInPrl;                // indicates whether the current system is in the
                                          // PRL if registered on a CDMA or EVDO system or -1 if
                                          // not. 0=not in the PRL, 1=in the PRL
    int32_t defaultRoamingIndicator;      // default Roaming Indicator from the PRL,
                                          // if registered on a CDMA or EVDO system or -1 if not.
                                          // Valid values are 0-255.
    int32_t reasonForDenial;              // reasonForDenial if registration state is 3
                                          // (Registration denied) this is an enumerated reason why
                                          // registration was denied. See 3GPP TS 24.008,
                                          // 10.5.3.6 and Annex G.
                                          // 0 - General
                                          // 1 - Authentication Failure
                                          // 2 - IMSI unknown in HLR
                                          // 3 - Illegal MS
                                          // 4 - Illegal ME
                                          // 5 - PLMN not allowed
                                          // 6 - Location area not allowed
                                          // 7 - Roaming not allowed
                                          // 8 - No Suitable Cells in this Location Area
                                          // 9 - Network failure
                                          // 10 - Persistent location update reject
                                          // 11 - PLMN not allowed
                                          // 12 - Location area not allowed
                                          // 13 - Roaming not allowed in this Location Area
                                          // 15 - No Suitable Cells in this Location Area
                                          // 17 - Network Failure
                                          // 20 - MAC Failure
                                          // 21 - Sync Failure
                                          // 22 - Congestion
                                          // 23 - GSM Authentication unacceptable
                                          // 25 - Not Authorized for this CSG
                                          // 32 - Service option not supported
                                          // 33 - Requested service option not subscribed
                                          // 34 - Service option temporarily out of order
                                          // 38 - Call cannot be identified
                                          // 48-63 - Retry upon entry into a new cell
                                          // 95 - Semantically incorrect message
                                          // 96 - Invalid mandatory information
                                          // 97 - Message type non-existent or not implemented
                                          // 98 - Message type not compatible with protocol state
                                          // 99 - Information element non-existent or
                                          //      not implemented
                                          // 100 - Conditional IE error
                                          // 101 - Message not compatible with protocol state;
    RIL_CellIdentity_v16 cellIdentity;    // current cell information
}RIL_VoiceRegistrationStateResponse;


typedef struct {
    RIL_RegState regState;                // Valid reg states are RIL_NOT_REG_AND_NOT_SEARCHING,
                                          // REG_HOME, RIL_NOT_REG_AND_SEARCHING, REG_DENIED,
                                          // UNKNOWN, REG_ROAMING defined in RegState
    RIL_RadioTechnology rat;              // indicates the available data radio technology,
                                          // valid values as defined by RadioTechnology.
    int32_t reasonDataDenied;             // if registration state is 3 (Registration
                                          // denied) this is an enumerated reason why
                                          // registration was denied. See 3GPP TS 24.008,
                                          // Annex G.6 "Additional cause codes for GMM".
                                          // 7 == GPRS services not allowed
                                          // 8 == GPRS services and non-GPRS services not allowed
                                          // 9 == MS identity cannot be derived by the network
                                          // 10 == Implicitly detached
                                          // 14 == GPRS services not allowed in this PLMN
                                          // 16 == MSC temporarily not reachable
                                          // 40 == No PDP context activated
    int32_t maxDataCalls;                 // The maximum number of simultaneous Data Calls that
                                          // must be established using setupDataCall().
    RIL_CellIdentity_v16 cellIdentity;    // Current cell information
}RIL_DataRegistrationStateResponse;

/* Names of the CDMA info records (C.S0005 section 3.7.5) */
typedef enum {
  RIL_CDMA_DISPLAY_INFO_REC,
  RIL_CDMA_CALLED_PARTY_NUMBER_INFO_REC,
  RIL_CDMA_CALLING_PARTY_NUMBER_INFO_REC,
  RIL_CDMA_CONNECTED_NUMBER_INFO_REC,
  RIL_CDMA_SIGNAL_INFO_REC,
  RIL_CDMA_REDIRECTING_NUMBER_INFO_REC,
  RIL_CDMA_LINE_CONTROL_INFO_REC,
  RIL_CDMA_EXTENDED_DISPLAY_INFO_REC,
  RIL_CDMA_T53_CLIR_INFO_REC,
  RIL_CDMA_T53_RELEASE_INFO_REC,
  RIL_CDMA_T53_AUDIO_CONTROL_INFO_REC
} RIL_CDMA_InfoRecName;

/* Display Info Rec as defined in C.S0005 section 3.7.5.1
   Extended Display Info Rec as defined in C.S0005 section 3.7.5.16
   Note: the Extended Display info rec contains multiple records of the
   form: display_tag, display_len, and display_len occurrences of the
   chari field if the display_tag is not 10000000 or 10000001.
   To save space, the records are stored consecutively in a byte buffer.
   The display_tag, display_len and chari fields are all 1 byte.
*/

typedef struct {
  char alpha_len;
  char alpha_buf[CDMA_ALPHA_INFO_BUFFER_LENGTH];
} RIL_CDMA_DisplayInfoRecord;

/* Called Party Number Info Rec as defined in C.S0005 section 3.7.5.2
   Calling Party Number Info Rec as defined in C.S0005 section 3.7.5.3
   Connected Number Info Rec as defined in C.S0005 section 3.7.5.4
*/

typedef struct {
  char len;
  char buf[CDMA_NUMBER_INFO_BUFFER_LENGTH];
  char number_type;
  char number_plan;
  char pi;
  char si;
} RIL_CDMA_NumberInfoRecord;

/* Redirecting Number Information Record as defined in C.S0005 section 3.7.5.11 */
typedef enum {
  RIL_REDIRECTING_REASON_UNKNOWN = 0,
  RIL_REDIRECTING_REASON_CALL_FORWARDING_BUSY = 1,
  RIL_REDIRECTING_REASON_CALL_FORWARDING_NO_REPLY = 2,
  RIL_REDIRECTING_REASON_CALLED_DTE_OUT_OF_ORDER = 9,
  RIL_REDIRECTING_REASON_CALL_FORWARDING_BY_THE_CALLED_DTE = 10,
  RIL_REDIRECTING_REASON_CALL_FORWARDING_UNCONDITIONAL = 15,
  RIL_REDIRECTING_REASON_RESERVED
} RIL_CDMA_RedirectingReason;

typedef struct {
  RIL_CDMA_NumberInfoRecord redirectingNumber;
  /* redirectingReason is set to RIL_REDIRECTING_REASON_UNKNOWN if not included */
  RIL_CDMA_RedirectingReason redirectingReason;
} RIL_CDMA_RedirectingNumberInfoRecord;

/* Line Control Information Record as defined in C.S0005 section 3.7.5.15 */
typedef struct {
  char lineCtrlPolarityIncluded;
  char lineCtrlToggle;
  char lineCtrlReverse;
  char lineCtrlPowerDenial;
} RIL_CDMA_LineControlInfoRecord;

/* T53 CLIR Information Record */
typedef struct {
  char cause;
} RIL_CDMA_T53_CLIRInfoRecord;

/* T53 Audio Control Information Record */
typedef struct {
  char upLink;
  char downLink;
} RIL_CDMA_T53_AudioControlInfoRecord;

typedef struct {

  RIL_CDMA_InfoRecName name;

  union {
    /* Display and Extended Display Info Rec */
    RIL_CDMA_DisplayInfoRecord           display;

    /* Called Party Number, Calling Party Number, Connected Number Info Rec */
    RIL_CDMA_NumberInfoRecord            number;

    /* Signal Info Rec */
    RIL_CDMA_SignalInfoRecord            signal;

    /* Redirecting Number Info Rec */
    RIL_CDMA_RedirectingNumberInfoRecord redir;

    /* Line Control Info Rec */
    RIL_CDMA_LineControlInfoRecord       lineCtrl;

    /* T53 CLIR Info Rec */
    RIL_CDMA_T53_CLIRInfoRecord          clir;

    /* T53 Audio Control Info Rec */
    RIL_CDMA_T53_AudioControlInfoRecord  audioCtrl;
  } rec;
} RIL_CDMA_InformationRecord;

#define RIL_CDMA_MAX_NUMBER_OF_INFO_RECS 10

typedef struct {
  char numberOfInfoRecs;
  RIL_CDMA_InformationRecord infoRec[RIL_CDMA_MAX_NUMBER_OF_INFO_RECS];
} RIL_CDMA_InformationRecords;

/* See RIL_REQUEST_NV_READ_ITEM */
typedef struct {
  RIL_NV_Item itemID;
} RIL_NV_ReadItem;

/* See RIL_REQUEST_NV_WRITE_ITEM */
typedef struct {
  RIL_NV_Item   itemID;
  char *        value;
} RIL_NV_WriteItem;

typedef enum {
    HANDOVER_STARTED = 0,
    HANDOVER_COMPLETED = 1,
    HANDOVER_FAILED = 2,
    HANDOVER_CANCELED = 3
} RIL_SrvccState;

/* hardware configuration reported to RILJ. */
typedef enum {
   RIL_HARDWARE_CONFIG_MODEM = 0,
   RIL_HARDWARE_CONFIG_SIM = 1,
} RIL_HardwareConfig_Type;

typedef enum {
   RIL_HARDWARE_CONFIG_STATE_ENABLED = 0,
   RIL_HARDWARE_CONFIG_STATE_STANDBY = 1,
   RIL_HARDWARE_CONFIG_STATE_DISABLED = 2,
} RIL_HardwareConfig_State;

typedef struct {
   int rilModel;
   uint32_t rat; /* bitset - ref. RIL_RadioTechnology. */
   int maxVoice;
   int maxData;
   int maxStandby;
} RIL_HardwareConfig_Modem;

typedef struct {
   char modemUuid[MAX_UUID_LENGTH];
} RIL_HardwareConfig_Sim;

typedef struct {
  RIL_HardwareConfig_Type type;
  char uuid[MAX_UUID_LENGTH];
  RIL_HardwareConfig_State state;
  union {
     RIL_HardwareConfig_Modem modem;
     RIL_HardwareConfig_Sim sim;
  } cfg;
} RIL_HardwareConfig;

typedef enum {
  SS_CFU,
  SS_CF_BUSY,
  SS_CF_NO_REPLY,
  SS_CF_NOT_REACHABLE,
  SS_CF_ALL,
  SS_CF_ALL_CONDITIONAL,
  SS_CLIP,
  SS_CLIR,
  SS_COLP,
  SS_COLR,
  SS_WAIT,
  SS_BAOC,
  SS_BAOIC,
  SS_BAOIC_EXC_HOME,
  SS_BAIC,
  SS_BAIC_ROAMING,
  SS_ALL_BARRING,
  SS_OUTGOING_BARRING,
  SS_INCOMING_BARRING
} RIL_SsServiceType;

typedef enum {
  SS_ACTIVATION,
  SS_DEACTIVATION,
  SS_INTERROGATION,
  SS_REGISTRATION,
  SS_ERASURE
} RIL_SsRequestType;

typedef enum {
  SS_ALL_TELE_AND_BEARER_SERVICES,
  SS_ALL_TELESEVICES,
  SS_TELEPHONY,
  SS_ALL_DATA_TELESERVICES,
  SS_SMS_SERVICES,
  SS_ALL_TELESERVICES_EXCEPT_SMS
} RIL_SsTeleserviceType;

#define SS_INFO_MAX 4
#define NUM_SERVICE_CLASSES 7

typedef struct {
  int numValidIndexes; /* This gives the number of valid values in cfInfo.
                       For example if voice is forwarded to one number and data
                       is forwarded to a different one then numValidIndexes will be
                       2 indicating total number of valid values in cfInfo.
                       Similarly if all the services are forwarded to the same
                       number then the value of numValidIndexes will be 1. */

  RIL_CallForwardInfo cfInfo[NUM_SERVICE_CLASSES]; /* This is the response data
                                                      for SS request to query call
                                                      forward status. see
                                                      RIL_REQUEST_QUERY_CALL_FORWARD_STATUS */
} RIL_CfData;

typedef struct {
  RIL_SsServiceType serviceType;
  RIL_SsRequestType requestType;
  RIL_SsTeleserviceType teleserviceType;
  int serviceClass;
  RIL_Errno result;

  union {
    int ssInfo[SS_INFO_MAX]; /* This is the response data for most of the SS GET/SET
                                RIL requests. E.g. RIL_REQUSET_GET_CLIR returns
                                two ints, so first two values of ssInfo[] will be
                                used for response if serviceType is SS_CLIR and
                                requestType is SS_INTERROGATION */

    RIL_CfData cfData;
  };
} RIL_StkCcUnsolSsResponse;

/**
 * Data connection power state
 */
typedef enum {
    RIL_DC_POWER_STATE_LOW      = 1,        // Low power state
    RIL_DC_POWER_STATE_MEDIUM   = 2,        // Medium power state
    RIL_DC_POWER_STATE_HIGH     = 3,        // High power state
    RIL_DC_POWER_STATE_UNKNOWN  = INT32_MAX // Unknown state
} RIL_DcPowerStates;

/**
 * Data connection real time info
 */
typedef struct {
    uint64_t                    time;       // Time in nanos as returned by ril_nano_time
    RIL_DcPowerStates           powerState; // Current power state
} RIL_DcRtInfo;

/**
 * Data profile to modem
 */
typedef struct {
    /* id of the data profile */
    int profileId;
    /* the APN to connect to */
    char* apn;
    /** one of the PDP_type values in TS 27.007 section 10.1.1.
     * For example, "IP", "IPV6", "IPV4V6", or "PPP".
     */
    char* protocol;
    /** authentication protocol used for this PDP context
     * (None: 0, PAP: 1, CHAP: 2, PAP&CHAP: 3)
     */
    int authType;
    /* the username for APN, or NULL */
    char* user;
    /* the password for APN, or NULL */
    char* password;
    /* the profile type, TYPE_COMMON-0, TYPE_3GPP-1, TYPE_3GPP2-2 */
    int type;
    /* the period in seconds to limit the maximum connections */
    int maxConnsTime;
    /* the maximum connections during maxConnsTime */
    int maxConns;
    /** the required wait time in seconds after a successful UE initiated
     * disconnect of a given PDN connection before the device can send
     * a new PDN connection request for that given PDN
     */
    int waitTime;
    /* true to enable the profile, 0 to disable, 1 to enable */
    int enabled;
} RIL_DataProfileInfo;

typedef struct {
    /* id of the data profile */
    int profileId;
    /* the APN to connect to */
    char* apn;
    /** one of the PDP_type values in TS 27.007 section 10.1.1.
     * For example, "IP", "IPV6", "IPV4V6", or "PPP".
     */
    char* protocol;
    /** one of the PDP_type values in TS 27.007 section 10.1.1 used on roaming network.
     * For example, "IP", "IPV6", "IPV4V6", or "PPP".
     */
    char *roamingProtocol;
    /** authentication protocol used for this PDP context
     * (None: 0, PAP: 1, CHAP: 2, PAP&CHAP: 3)
     */
    int authType;
    /* the username for APN, or NULL */
    char* user;
    /* the password for APN, or NULL */
    char* password;
    /* the profile type, TYPE_COMMON-0, TYPE_3GPP-1, TYPE_3GPP2-2 */
    int type;
    /* the period in seconds to limit the maximum connections */
    int maxConnsTime;
    /* the maximum connections during maxConnsTime */
    int maxConns;
    /** the required wait time in seconds after a successful UE initiated
     * disconnect of a given PDN connection before the device can send
     * a new PDN connection request for that given PDN
     */
    int waitTime;
    /* true to enable the profile, 0 to disable, 1 to enable */
    int enabled;
    /* supported APN types bitmask. See RIL_ApnTypes for the value of each bit. */
    int supportedTypesBitmask;
    /** the bearer bitmask. See RIL_RadioAccessFamily for the value of each bit. */
    int bearerBitmask;
    /** maximum transmission unit (MTU) size in bytes */
    int mtu;
    /** the MVNO type: possible values are "imsi", "gid", "spn" */
    char *mvnoType;
    /** MVNO match data. Can be anything defined by the carrier. For example,
     *        SPN like: "A MOBILE", "BEN NL", etc...
     *        IMSI like: "302720x94", "2060188", etc...
     *        GID like: "4E", "33", etc...
     */
    char *mvnoMatchData;
} RIL_DataProfileInfo_v15;

/* Tx Power Levels */
#define RIL_NUM_TX_POWER_LEVELS     5

/**
 * Aggregate modem activity information
 */
typedef struct {

  /* total time (in ms) when modem is in a low power or
   * sleep state
   */
  uint32_t sleep_mode_time_ms;

  /* total time (in ms) when modem is awake but neither
   * the transmitter nor receiver are active/awake */
  uint32_t idle_mode_time_ms;

  /* total time (in ms) during which the transmitter is active/awake,
   * subdivided by manufacturer-defined device-specific
   * contiguous increasing ranges of transmit power between
   * 0 and the transmitter's maximum transmit power.
   */
  uint32_t tx_mode_time_ms[RIL_NUM_TX_POWER_LEVELS];

  /* total time (in ms) for which receiver is active/awake and
   * the transmitter is inactive */
  uint32_t rx_mode_time_ms;
} RIL_ActivityStatsInfo;

typedef enum {
    RIL_APN_TYPE_UNKNOWN      = 0x0,          // Unknown
    RIL_APN_TYPE_DEFAULT      = 0x1,          // APN type for default data traffic
    RIL_APN_TYPE_MMS          = 0x2,          // APN type for MMS traffic
    RIL_APN_TYPE_SUPL         = 0x4,          // APN type for SUPL assisted GPS
    RIL_APN_TYPE_DUN          = 0x8,          // APN type for DUN traffic
    RIL_APN_TYPE_HIPRI        = 0x10,         // APN type for HiPri traffic
    RIL_APN_TYPE_FOTA         = 0x20,         // APN type for FOTA
    RIL_APN_TYPE_IMS          = 0x40,         // APN type for IMS
    RIL_APN_TYPE_CBS          = 0x80,         // APN type for CBS
    RIL_APN_TYPE_IA           = 0x100,        // APN type for IA Initial Attach APN
    RIL_APN_TYPE_EMERGENCY    = 0x200,        // APN type for Emergency PDN. This is not an IA apn,
                                              // but is used for access to carrier services in an
                                              // emergency call situation.
    RIL_APN_TYPE_ALL          = 0xFFFFFFFF    // All APN types
} RIL_ApnTypes;

typedef enum {
    RIL_DST_POWER_SAVE_MODE,        // Device power save mode (provided by PowerManager)
                                    // True indicates the device is in power save mode.
    RIL_DST_CHARGING_STATE,         // Device charging state (provided by BatteryManager)
                                    // True indicates the device is charging.
    RIL_DST_LOW_DATA_EXPECTED       // Low data expected mode. True indicates low data traffic
                                    // is expected, for example, when the device is idle
                                    // (e.g. not doing tethering in the background). Note
                                    // this doesn't mean no data is expected.
} RIL_DeviceStateType;

typedef enum {
    RIL_UR_SIGNAL_STRENGTH            = 0x01, // When this bit is set, modem should always send the
                                              // signal strength update through
                                              // RIL_UNSOL_SIGNAL_STRENGTH, otherwise suppress it.
    RIL_UR_FULL_NETWORK_STATE         = 0x02, // When this bit is set, modem should always send
                                              // RIL_UNSOL_RESPONSE_VOICE_NETWORK_STATE_CHANGED
                                              // when any field in
                                              // RIL_REQUEST_VOICE_REGISTRATION_STATE or
                                              // RIL_REQUEST_DATA_REGISTRATION_STATE changes. When
                                              // this bit is not set, modem should suppress
                                              // RIL_UNSOL_RESPONSE_VOICE_NETWORK_STATE_CHANGED
                                              // only when insignificant fields change
                                              // (e.g. cell info).
                                              // Modem should continue sending
                                              // RIL_UNSOL_RESPONSE_VOICE_NETWORK_STATE_CHANGED
                                              // when significant fields are updated even when this
                                              // bit is not set. The following fields are
                                              // considered significant, registration state and
                                              // radio technology.
    RIL_UR_DATA_CALL_DORMANCY_CHANGED = 0x04  // When this bit is set, modem should send the data
                                              // call list changed unsolicited response
                                              // RIL_UNSOL_DATA_CALL_LIST_CHANGED whenever any
                                              // field in RIL_Data_Call_Response changes.
                                              // Otherwise modem should suppress the unsolicited
                                              // response when the only changed field is 'active'
                                              // (for data dormancy). For all other fields change,
                                              // modem should continue sending
                                              // RIL_UNSOL_DATA_CALL_LIST_CHANGED regardless this
                                              // bit is set or not.
} RIL_UnsolicitedResponseFilter;

typedef struct {
    char * aidPtr; /* AID value, See ETSI 102.221 and 101.220*/
    int p2;        /* P2 parameter (described in ISO 7816-4)
                      P2Constants:NO_P2 if to be ignored */
} RIL_OpenChannelParams;

typedef enum {
    RIL_ONE_SHOT = 0x01, // Performs the scan only once
    RIL_PERIODIC = 0x02  // Performs the scan periodically until cancelled
} RIL_ScanType;

typedef enum {
    GERAN = 0x01,   // GSM EDGE Radio Access Network
    UTRAN = 0x02,   // Universal Terrestrial Radio Access Network
    EUTRAN = 0x03,  // Evolved Universal Terrestrial Radio Access Network
} RIL_RadioAccessNetworks;

typedef enum {
    GERAN_BAND_T380 = 1,
    GERAN_BAND_T410 = 2,
    GERAN_BAND_450 = 3,
    GERAN_BAND_480 = 4,
    GERAN_BAND_710 = 5,
    GERAN_BAND_750 = 6,
    GERAN_BAND_T810 = 7,
    GERAN_BAND_850 = 8,
    GERAN_BAND_P900 = 9,
    GERAN_BAND_E900 = 10,
    GERAN_BAND_R900 = 11,
    GERAN_BAND_DCS1800 = 12,
    GERAN_BAND_PCS1900 = 13,
    GERAN_BAND_ER900 = 14,
} RIL_GeranBands;

typedef enum {
    UTRAN_BAND_1 = 1,
    UTRAN_BAND_2 = 2,
    UTRAN_BAND_3 = 3,
    UTRAN_BAND_4 = 4,
    UTRAN_BAND_5 = 5,
    UTRAN_BAND_6 = 6,
    UTRAN_BAND_7 = 7,
    UTRAN_BAND_8 = 8,
    UTRAN_BAND_9 = 9,
    UTRAN_BAND_10 = 10,
    UTRAN_BAND_11 = 11,
    UTRAN_BAND_12 = 12,
    UTRAN_BAND_13 = 13,
    UTRAN_BAND_14 = 14,
    UTRAN_BAND_19 = 19,
    UTRAN_BAND_20 = 20,
    UTRAN_BAND_21 = 21,
    UTRAN_BAND_22 = 22,
    UTRAN_BAND_25 = 25,
    UTRAN_BAND_26 = 26,
} RIL_UtranBands;

typedef enum {
    EUTRAN_BAND_1 = 1,
    EUTRAN_BAND_2 = 2,
    EUTRAN_BAND_3 = 3,
    EUTRAN_BAND_4 = 4,
    EUTRAN_BAND_5 = 5,
    EUTRAN_BAND_6 = 6,
    EUTRAN_BAND_7 = 7,
    EUTRAN_BAND_8 = 8,
    EUTRAN_BAND_9 = 9,
    EUTRAN_BAND_10 = 10,
    EUTRAN_BAND_11 = 11,
    EUTRAN_BAND_12 = 12,
    EUTRAN_BAND_13 = 13,
    EUTRAN_BAND_14 = 14,
    EUTRAN_BAND_17 = 17,
    EUTRAN_BAND_18 = 18,
    EUTRAN_BAND_19 = 19,
    EUTRAN_BAND_20 = 20,
    EUTRAN_BAND_21 = 21,
    EUTRAN_BAND_22 = 22,
    EUTRAN_BAND_23 = 23,
    EUTRAN_BAND_24 = 24,
    EUTRAN_BAND_25 = 25,
    EUTRAN_BAND_26 = 26,
    EUTRAN_BAND_27 = 27,
    EUTRAN_BAND_28 = 28,
    EUTRAN_BAND_30 = 30,
    EUTRAN_BAND_31 = 31,
    EUTRAN_BAND_33 = 33,
    EUTRAN_BAND_34 = 34,
    EUTRAN_BAND_35 = 35,
    EUTRAN_BAND_36 = 36,
    EUTRAN_BAND_37 = 37,
    EUTRAN_BAND_38 = 38,
    EUTRAN_BAND_39 = 39,
    EUTRAN_BAND_40 = 40,
    EUTRAN_BAND_41 = 41,
    EUTRAN_BAND_42 = 42,
    EUTRAN_BAND_43 = 43,
    EUTRAN_BAND_44 = 44,
    EUTRAN_BAND_45 = 45,
    EUTRAN_BAND_46 = 46,
    EUTRAN_BAND_47 = 47,
    EUTRAN_BAND_48 = 48,
    EUTRAN_BAND_65 = 65,
    EUTRAN_BAND_66 = 66,
    EUTRAN_BAND_68 = 68,
    EUTRAN_BAND_70 = 70,
} RIL_EutranBands;

typedef struct {
    RIL_RadioAccessNetworks radio_access_network; // The type of network to scan.
    uint32_t bands_length;                        // Length of bands
    union {
        RIL_GeranBands geran_bands[MAX_BANDS];
        RIL_UtranBands utran_bands[MAX_BANDS];
        RIL_EutranBands eutran_bands[MAX_BANDS];
    } bands;
    uint32_t channels_length;                     // Length of channels
    uint32_t channels[MAX_CHANNELS];              // Frequency channels to scan
} RIL_RadioAccessSpecifier;

typedef struct {
    RIL_ScanType type;                                              // Type of the scan
    int32_t interval;                                               // Time interval in seconds
                                                                    // between periodic scans, only
                                                                    // valid when type=RIL_PERIODIC
    uint32_t specifiers_length;                                     // Length of specifiers
    RIL_RadioAccessSpecifier specifiers[MAX_RADIO_ACCESS_NETWORKS]; // Radio access networks
                                                                    // with bands/channels.
} RIL_NetworkScanRequest;

typedef enum {
    PARTIAL = 0x01,   // The result contains a part of the scan results
    COMPLETE = 0x02,  // The result contains the last part of the scan results
} RIL_ScanStatus;

typedef struct {
    RIL_ScanStatus status;              // The status of the scan
    uint32_t network_infos_length;      // Total length of RIL_CellInfo
    RIL_CellInfo_v12* network_infos;    // List of network information
} RIL_NetworkScanResult;

/**
 * RIL_REQUEST_GET_SIM_STATUS
 *
 * Requests status of the SIM interface and the SIM card
 *
 * "data" is NULL
 *
 * "response" is const RIL_CardStatus_v6 *
 *
 * Valid errors:
 *
 *  SUCCESS
 *  RADIO_NOT_AVAILABLE
 *  INTERNAL_ERR
 *  NO_MEMORY
 *  NO_RESOURCES
 *  CANCELLED
 *  REQUEST_NOT_SUPPORTED
 */
#define RIL_REQUEST_GET_SIM_STATUS 1

/**
 * RIL_REQUEST_ENTER_SIM_PIN
 *
 * Supplies SIM PIN. Only called if RIL_CardStatus has RIL_APPSTATE_PIN state
 *
 * "data" is const char **
 * ((const char **)data)[0] is PIN value
 * ((const char **)data)[1] is AID value, See ETSI 102.221 8.1 and 101.220 4, NULL if no value.
 *
 * "response" is int *
 * ((int *)response)[0] is the number of retries remaining, or -1 if unknown
 *
 * Valid errors:
 *
 * SUCCESS
 * RADIO_NOT_AVAILABLE (radio resetting)
 * PASSWORD_INCORRECT
 * INTERNAL_ERR
 * NO_MEMORY
 * NO_RESOURCES
 * CANCELLED
 * INVALID_ARGUMENTS
 * INVALID_SIM_STATE
 *  REQUEST_NOT_SUPPORTED
 */

#define RIL_REQUEST_ENTER_SIM_PIN 2

/**
 * RIL_REQUEST_ENTER_SIM_PUK
 *
 * Supplies SIM PUK and new PIN.
 *
 * "data" is const char **
 * ((const char **)data)[0] is PUK value
 * ((const char **)data)[1] is new PIN value
 * ((const char **)data)[2] is AID value, See ETSI 102.221 8.1 and 101.220 4, NULL if no value.
 *
 * "response" is int *
 * ((int *)response)[0] is the number of retries remaining, or -1 if unknown
 *
 * Valid errors:
 *
 *  SUCCESS
 *  RADIO_NOT_AVAILABLE (radio resetting)
 *  PASSWORD_INCORRECT
 *     (PUK is invalid)
 *  INTERNAL_ERR
 *  NO_MEMORY
 *  NO_RESOURCES
 *  CANCELLED
 *  INVALID_ARGUMENTS
 *  INVALID_SIM_STATE
 *  REQUEST_NOT_SUPPORTED
 */

#define RIL_REQUEST_ENTER_SIM_PUK 3

/**
 * RIL_REQUEST_ENTER_SIM_PIN2
 *
 * Supplies SIM PIN2. Only called following operation where SIM_PIN2 was
 * returned as a a failure from a previous operation.
 *
 * "data" is const char **
 * ((const char **)data)[0] is PIN2 value
 * ((const char **)data)[1] is AID value, See ETSI 102.221 8.1 and 101.220 4, NULL if no value.
 *
 * "response" is int *
 * ((int *)response)[0] is the number of retries remaining, or -1 if unknown
 *
 * Valid errors:
 *
 *  SUCCESS
 *  RADIO_NOT_AVAILABLE (radio resetting)
 *  PASSWORD_INCORRECT
 *  INTERNAL_ERR
 *  NO_MEMORY
 *  NO_RESOURCES
 *  CANCELLED
 *  INVALID_ARGUMENTS
 *  INVALID_SIM_STATE
 *  REQUEST_NOT_SUPPORTED
 */

#define RIL_REQUEST_ENTER_SIM_PIN2 4

/**
 * RIL_REQUEST_ENTER_SIM_PUK2
 *
 * Supplies SIM PUK2 and new PIN2.
 *
 * "data" is const char **
 * ((const char **)data)[0] is PUK2 value
 * ((const char **)data)[1] is new PIN2 value
 * ((const char **)data)[2] is AID value, See ETSI 102.221 8.1 and 101.220 4, NULL if no value.
 *
 * "response" is int *
 * ((int *)response)[0] is the number of retries remaining, or -1 if unknown
 *
 * Valid errors:
 *
 *  SUCCESS
 *  RADIO_NOT_AVAILABLE (radio resetting)
 *  PASSWORD_INCORRECT
 *     (PUK2 is invalid)
 *  INTERNAL_ERR
 *  NO_MEMORY
 *  NO_RESOURCES
 *  CANCELLED
 *  INVALID_ARGUMENTS
 *  INVALID_SIM_STATE
 *  REQUEST_NOT_SUPPORTED
 */

#define RIL_REQUEST_ENTER_SIM_PUK2 5

/**
 * RIL_REQUEST_CHANGE_SIM_PIN
 *
 * Supplies old SIM PIN and new PIN.
 *
 * "data" is const char **
 * ((const char **)data)[0] is old PIN value
 * ((const char **)data)[1] is new PIN value
 * ((const char **)data)[2] is AID value, See ETSI 102.221 8.1 and 101.220 4, NULL if no value.
 *
 * "response" is int *
 * ((int *)response)[0] is the number of retries remaining, or -1 if unknown
 *
 * Valid errors:
 *
 *  SUCCESS
 *  RADIO_NOT_AVAILABLE (radio resetting)
 *  PASSWORD_INCORRECT
 *     (old PIN is invalid)
 *  INTERNAL_ERR
 *  NO_MEMORY
 *  NO_RESOURCES
 *  CANCELLED
 *  INVALID_ARGUMENTS
 *  INVALID_SIM_STATE
 *  REQUEST_NOT_SUPPORTED
 */

#define RIL_REQUEST_CHANGE_SIM_PIN 6


/**
 * RIL_REQUEST_CHANGE_SIM_PIN2
 *
 * Supplies old SIM PIN2 and new PIN2.
 *
 * "data" is const char **
 * ((const char **)data)[0] is old PIN2 value
 * ((const char **)data)[1] is new PIN2 value
 * ((const char **)data)[2] is AID value, See ETSI 102.221 8.1 and 101.220 4, NULL if no value.
 *
 * "response" is int *
 * ((int *)response)[0] is the number of retries remaining, or -1 if unknown
 *
 * Valid errors:
 *
 *  SUCCESS
 *  RADIO_NOT_AVAILABLE (radio resetting)
 *  PASSWORD_INCORRECT
 *     (old PIN2 is invalid)
 *  INTERNAL_ERR
 *  NO_MEMORY
 *  NO_RESOURCES
 *  CANCELLED
 *  INVALID_ARGUMENTS
 *  INVALID_SIM_STATE
 *  REQUEST_NOT_SUPPORTED
 *
 */

#define RIL_REQUEST_CHANGE_SIM_PIN2 7

/**
 * RIL_REQUEST_ENTER_NETWORK_DEPERSONALIZATION
 *
 * Requests that network personlization be deactivated
 *
 * "data" is const char **
 * ((const char **)(data))[0]] is network depersonlization code
 *
 * "response" is int *
 * ((int *)response)[0] is the number of retries remaining, or -1 if unknown
 *
 * Valid errors:
 *
 *  SUCCESS
 *  RADIO_NOT_AVAILABLE (radio resetting)
 *  PASSWORD_INCORRECT
 *  SIM_ABSENT
 *     (code is invalid)
 *  INTERNAL_ERR
 *  NO_MEMORY
 *  NO_RESOURCES
 *  CANCELLED
 *  REQUEST_NOT_SUPPORTED
 */

#define RIL_REQUEST_ENTER_NETWORK_DEPERSONALIZATION 8

/**
 * RIL_REQUEST_GET_CURRENT_CALLS
 *
 * Requests current call list
 *
 * "data" is NULL
 *
 * "response" must be a "const RIL_Call **"
 *
 * Valid errors:
 *
 *  SUCCESS
 *  RADIO_NOT_AVAILABLE (radio resetting)
 *  NO_MEMORY
 *      (request will be made again in a few hundred msec)
 *  INTERNAL_ERR
 *  NO_RESOURCES
 *  CANCELLED
 *  REQUEST_NOT_SUPPORTED
 */

#define RIL_REQUEST_GET_CURRENT_CALLS 9


/**
 * RIL_REQUEST_DIAL
 *
 * Initiate voice call
 *
 * "data" is const RIL_Dial *
 * "response" is NULL
 *
 * This method is never used for supplementary service codes
 *
 * Valid errors:
 *  SUCCESS
 *  RADIO_NOT_AVAILABLE (radio resetting)
 *  DIAL_MODIFIED_TO_USSD
 *  DIAL_MODIFIED_TO_SS
 *  DIAL_MODIFIED_TO_DIAL
 *  INVALID_ARGUMENTS
 *  NO_MEMORY
 *  INVALID_STATE
 *  NO_RESOURCES
 *  INTERNAL_ERR
 *  FDN_CHECK_FAILURE
 *  MODEM_ERR
 *  NO_SUBSCRIPTION
 *  NO_NETWORK_FOUND
 *  INVALID_CALL_ID
 *  DEVICE_IN_USE
 *  MODE_NOT_SUPPORTED
 *  ABORTED
 *  CANCELLED
 *  REQUEST_NOT_SUPPORTED
 */
#define RIL_REQUEST_DIAL 10

/**
 * RIL_REQUEST_GET_IMSI
 *
 * Get the SIM IMSI
 *
 * Only valid when radio state is "RADIO_STATE_ON"
 *
 * "data" is const char **
 * ((const char **)data)[0] is AID value, See ETSI 102.221 8.1 and 101.220 4, NULL if no value.
 * "response" is a const char * containing the IMSI
 *
 * Valid errors:
 *  SUCCESS
 *  RADIO_NOT_AVAILABLE (radio resetting)
 *  INTERNAL_ERR
 *  NO_MEMORY
 *  NO_RESOURCES
 *  CANCELLED
 *  INVALID_SIM_STATE
 *  REQUEST_NOT_SUPPORTED
 */

#define RIL_REQUEST_GET_IMSI 11

/**
 * RIL_REQUEST_HANGUP
 *
 * Hang up a specific line (like AT+CHLD=1x)
 *
 * After this HANGUP request returns, RIL should show the connection is NOT
 * active anymore in next RIL_REQUEST_GET_CURRENT_CALLS query.
 *
 * "data" is an int *
 * (int *)data)[0] contains Connection index (value of 'x' in CHLD above)
 *
 * "response" is NULL
 *
 * Valid errors:
 *  SUCCESS
 *  RADIO_NOT_AVAILABLE (radio resetting)
 *  INVALID_ARGUMENTS
 *  NO_MEMORY
 *  INVALID_STATE
 *  MODEM_ERR
 *  INTERNAL_ERR
 *  NO_MEMORY
 *  INVALID_CALL_ID
 *  INVALID_ARGUMENTS
 *  NO_RESOURCES
 *  CANCELLED
 *  REQUEST_NOT_SUPPORTED
 */

#define RIL_REQUEST_HANGUP 12

/**
 * RIL_REQUEST_HANGUP_WAITING_OR_BACKGROUND
 *
 * Hang up waiting or held (like AT+CHLD=0)
 *
 * After this HANGUP request returns, RIL should show the connection is NOT
 * active anymore in next RIL_REQUEST_GET_CURRENT_CALLS query.
 *
 * "data" is NULL
 * "response" is NULL
 *
 * Valid errors:
 *  SUCCESS
 *  RADIO_NOT_AVAILABLE (radio resetting)
 *  INVALID_STATE
 *  NO_MEMORY
 *  MODEM_ERR
 *  INTERNAL_ERR
 *  NO_MEMORY
 *  INVALID_CALL_ID
 *  NO_RESOURCES
 *  OPERATION_NOT_ALLOWED
 *  INVALID_ARGUMENTS
 *  NO_RESOURCES
 *  CANCELLED
 *  REQUEST_NOT_SUPPORTED
 */

#define RIL_REQUEST_HANGUP_WAITING_OR_BACKGROUND 13

/**
 * RIL_REQUEST_HANGUP_FOREGROUND_RESUME_BACKGROUND
 *
 * Hang up waiting or held (like AT+CHLD=1)
 *
 * After this HANGUP request returns, RIL should show the connection is NOT
 * active anymore in next RIL_REQUEST_GET_CURRENT_CALLS query.
 *
 * "data" is NULL
 * "response" is NULL
 *
 * Valid errors:
 *  SUCCESS
 *  RADIO_NOT_AVAILABLE (radio resetting)
 *  INVALID_STATE
 *  NO_MEMORY
 *  MODEM_ERR
 *  INTERNAL_ERR
 *  INVALID_CALL_ID
 *  OPERATION_NOT_ALLOWED
 *  INVALID_ARGUMENTS
 *  NO_RESOURCES
 *  CANCELLED
 *  REQUEST_NOT_SUPPORTED
 */

#define RIL_REQUEST_HANGUP_FOREGROUND_RESUME_BACKGROUND 14

/**
 * RIL_REQUEST_SWITCH_WAITING_OR_HOLDING_AND_ACTIVE
 *
 * Switch waiting or holding call and active call (like AT+CHLD=2)
 *
 * State transitions should be is follows:
 *
 * If call 1 is waiting and call 2 is active, then if this re
 *
 *   BEFORE                               AFTER
 * Call 1   Call 2                 Call 1       Call 2
 * ACTIVE   HOLDING                HOLDING     ACTIVE
 * ACTIVE   WAITING                HOLDING     ACTIVE
 * HOLDING  WAITING                HOLDING     ACTIVE
 * ACTIVE   IDLE                   HOLDING     IDLE
 * IDLE     IDLE                   IDLE        IDLE
 *
 * "data" is NULL
 * "response" is NULL
 *
 * Valid errors:
 *  SUCCESS
 *  RADIO_NOT_AVAILABLE (radio resetting)
 *  INVALID_STATE
 *  NO_MEMORY
 *  MODEM_ERR
 *  INTERNAL_ERR
 *  INVALID_STATE
 *  INVALID_ARGUMENTS
 *  INVALID_CALL_ID
 *  OPERATION_NOT_ALLOWED
 *  NO_RESOURCES
 *  CANCELLED
 *  REQUEST_NOT_SUPPORTED
 */

#define RIL_REQUEST_SWITCH_WAITING_OR_HOLDING_AND_ACTIVE 15
#define RIL_REQUEST_SWITCH_HOLDING_AND_ACTIVE 15

/**
 * RIL_REQUEST_CONFERENCE
 *
 * Conference holding and active (like AT+CHLD=3)

 * "data" is NULL
 * "response" is NULL
 *
 * Valid errors:
 *  SUCCESS
 *  RADIO_NOT_AVAILABLE (radio resetting)
 *  NO_MEMORY
 *  MODEM_ERR
 *  INTERNAL_ERR
 *  INVALID_STATE
 *  INVALID_CALL_ID
 *  INVALID_ARGUMENTS
 *  OPERATION_NOT_ALLOWED
 *  NO_RESOURCES
 *  CANCELLED
 *  REQUEST_NOT_SUPPORTED
 */
#define RIL_REQUEST_CONFERENCE 16

/**
 * RIL_REQUEST_UDUB
 *
 * Send UDUB (user determined used busy) to ringing or
 * waiting call answer)(RIL_BasicRequest r);
 *
 * "data" is NULL
 * "response" is NULL
 *
 * Valid errors:
 *  SUCCESS
 *  RADIO_NOT_AVAILABLE (radio resetting)
 *  INVALID_STATE
 *  NO_RESOURCES
 *  NO_MEMORY
 *  MODEM_ERR
 *  INTERNAL_ERR
 *  INVALID_CALL_ID
 *  OPERATION_NOT_ALLOWED
 *  INVALID_ARGUMENTS
 *  CANCELLED
 *  REQUEST_NOT_SUPPORTED
 */
#define RIL_REQUEST_UDUB 17

/**
 * RIL_REQUEST_LAST_CALL_FAIL_CAUSE
 *
 * Requests the failure cause code for the most recently terminated call
 *
 * "data" is NULL
 * "response" is a const RIL_LastCallFailCauseInfo *
 * RIL_LastCallFailCauseInfo contains LastCallFailCause and vendor cause.
 * The vendor cause code must be used for debugging purpose only.
 * The implementation must return one of the values of LastCallFailCause
 * as mentioned below.
 *
 * GSM failure reasons codes for the cause codes defined in TS 24.008 Annex H
 * where possible.
 * CDMA failure reasons codes for the possible call failure scenarios
 * described in the "CDMA IS-2000 Release A (C.S0005-A v6.0)" standard.
 * Any of the following reason codes if the call is failed or dropped due to reason
 * mentioned with in the braces.
 *
 *      CALL_FAIL_RADIO_OFF (Radio is OFF)
 *      CALL_FAIL_OUT_OF_SERVICE (No cell coverage)
 *      CALL_FAIL_NO_VALID_SIM (No valid SIM)
 *      CALL_FAIL_RADIO_INTERNAL_ERROR (Modem hit unexpected error scenario)
 *      CALL_FAIL_NETWORK_RESP_TIMEOUT (No response from network)
 *      CALL_FAIL_NETWORK_REJECT (Explicit network reject)
 *      CALL_FAIL_RADIO_ACCESS_FAILURE (RRC connection failure. Eg.RACH)
 *      CALL_FAIL_RADIO_LINK_FAILURE (Radio Link Failure)
 *      CALL_FAIL_RADIO_LINK_LOST (Radio link lost due to poor coverage)
 *      CALL_FAIL_RADIO_UPLINK_FAILURE (Radio uplink failure)
 *      CALL_FAIL_RADIO_SETUP_FAILURE (RRC connection setup failure)
 *      CALL_FAIL_RADIO_RELEASE_NORMAL (RRC connection release, normal)
 *      CALL_FAIL_RADIO_RELEASE_ABNORMAL (RRC connection release, abnormal)
 *      CALL_FAIL_ACCESS_CLASS_BLOCKED (Access class barring)
 *      CALL_FAIL_NETWORK_DETACH (Explicit network detach)
 *
 * OEM causes (CALL_FAIL_OEM_CAUSE_XX) must be used for debug purpose only
 *
 * If the implementation does not have access to the exact cause codes,
 * then it should return one of the values listed in RIL_LastCallFailCause,
 * as the UI layer needs to distinguish these cases for tone generation or
 * error notification.
 *
 * Valid errors:
 *  SUCCESS
 *  RADIO_NOT_AVAILABLE
 *  NO_MEMORY
 *  INTERNAL_ERR
 *  NO_RESOURCES
 *  CANCELLED
 *  REQUEST_NOT_SUPPORTED
 *
 * See also: RIL_REQUEST_LAST_DATA_CALL_FAIL_CAUSE
 */
#define RIL_REQUEST_LAST_CALL_FAIL_CAUSE 18

/**
 * RIL_REQUEST_SIGNAL_STRENGTH
 *
 * Requests current signal strength and associated information
 *
 * Must succeed if radio is on.
 *
 * "data" is NULL
 *
 * "response" is a const RIL_SignalStrength *
 *
 * Valid errors:
 *  SUCCESS
 *  RADIO_NOT_AVAILABLE
 *  NO_MEMORY
 *  INTERNAL_ERR
 *  SYSTEM_ERR
 *  MODEM_ERR
 *  NOT_PROVISIONED
 *  REQUEST_NOT_SUPPORTED
<<<<<<< HEAD
=======
 *  NO_RESOURCES
 *  CANCELLED
>>>>>>> 3ceaacc4
 */
#define RIL_REQUEST_SIGNAL_STRENGTH 19

/**
 * RIL_REQUEST_VOICE_REGISTRATION_STATE
 *
 * Request current registration state
 *
 * "data" is NULL
 * "response" is a const RIL_VoiceRegistrationStateResponse *
 *
 * Valid errors:
 *  SUCCESS
 *  RADIO_NOT_AVAILABLE
 *  INTERNAL_ERR
 *  NO_MEMORY
 *  NO_RESOURCES
 *  CANCELLED
 *  REQUEST_NOT_SUPPORTED
 */
#define RIL_REQUEST_VOICE_REGISTRATION_STATE 20

/**
 * RIL_REQUEST_DATA_REGISTRATION_STATE
 *
 * Request current DATA registration state
 *
 * "data" is NULL
 * "response" is a const RIL_DataRegistrationStateResponse *
 *
 * Valid errors:
 *  SUCCESS
 *  RADIO_NOT_AVAILABLE
 *  NO_MEMORY
 *  INTERNAL_ERR
 *  SYSTEM_ERR
 *  MODEM_ERR
 *  NOT_PROVISIONED
 *  REQUEST_NOT_SUPPORTED
<<<<<<< HEAD
=======
 *  NO_RESOURCES
 *  CANCELLED
>>>>>>> 3ceaacc4
 */
#define RIL_REQUEST_DATA_REGISTRATION_STATE 21

/**
 * RIL_REQUEST_OPERATOR
 *
 * Request current operator ONS or EONS
 *
 * "data" is NULL
 * "response" is a "const char **"
 * ((const char **)response)[0] is long alpha ONS or EONS
 *                                  or NULL if unregistered
 *
 * ((const char **)response)[1] is short alpha ONS or EONS
 *                                  or NULL if unregistered
 * ((const char **)response)[2] is 5 or 6 digit numeric code (MCC + MNC)
 *                                  or NULL if unregistered
 *
 * Valid errors:
 *  SUCCESS
 *  RADIO_NOT_AVAILABLE
 *  NO_MEMORY
 *  INTERNAL_ERR
 *  SYSTEM_ERR
 *  REQUEST_NOT_SUPPORTED
<<<<<<< HEAD
=======
 *  NO_RESOURCES
 *  CANCELLED
>>>>>>> 3ceaacc4
 */
#define RIL_REQUEST_OPERATOR 22

/**
 * RIL_REQUEST_RADIO_POWER
 *
 * Toggle radio on and off (for "airplane" mode)
 * If the radio is is turned off/on the radio modem subsystem
 * is expected return to an initialized state. For instance,
 * any voice and data calls will be terminated and all associated
 * lists emptied.
 *
 * "data" is int *
 * ((int *)data)[0] is > 0 for "Radio On"
 * ((int *)data)[0] is == 0 for "Radio Off"
 *
 * "response" is NULL
 *
 * Turn radio on if "on" > 0
 * Turn radio off if "on" == 0
 *
 * Valid errors:
 *  SUCCESS
 *  RADIO_NOT_AVAILABLE
 *  OPERATION_NOT_ALLOWED
 *  INVALID_STATE
 *  NO_MEMORY
 *  INTERNAL_ERR
 *  SYSTEM_ERR
 *  INVALID_ARGUMENTS
 *  MODEM_ERR
 *  DEVICE_IN_USE
 *  OPERATION_NOT_ALLOWED
 *  INVALID_MODEM_STATE
 *  REQUEST_NOT_SUPPORTED
<<<<<<< HEAD
=======
 *  NO_RESOURCES
 *  CANCELLED
>>>>>>> 3ceaacc4
 */
#define RIL_REQUEST_RADIO_POWER 23

/**
 * RIL_REQUEST_DTMF
 *
 * Send a DTMF tone
 *
 * If the implementation is currently playing a tone requested via
 * RIL_REQUEST_DTMF_START, that tone should be cancelled and the new tone
 * should be played instead
 *
 * "data" is a char * containing a single character with one of 12 values: 0-9,*,#
 * "response" is NULL
 *
 * FIXME should this block/mute microphone?
 * How does this interact with local DTMF feedback?
 *
 * Valid errors:
 *  SUCCESS
 *  RADIO_NOT_AVAILABLE
 *  INVALID_ARGUMENTS
 *  NO_RESOURCES
 *  NO_MEMORY
 *  MODEM_ERR
 *  INTERNAL_ERR
 *  INVALID_CALL_ID
 *  NO_RESOURCES
 *  CANCELLED
 *  INVALID_MODEM_STATE
 *  REQUEST_NOT_SUPPORTED
 *
 * See also: RIL_REQUEST_DTMF_STOP, RIL_REQUEST_DTMF_START
 *
 */
#define RIL_REQUEST_DTMF 24

/**
 * RIL_REQUEST_SEND_SMS
 *
 * Send an SMS message
 *
 * "data" is const char **
 * ((const char **)data)[0] is SMSC address in GSM BCD format prefixed
 *      by a length byte (as expected by TS 27.005) or NULL for default SMSC
 * ((const char **)data)[1] is SMS in PDU format as an ASCII hex string
 *      less the SMSC address
 *      TP-Layer-Length is be "strlen(((const char **)data)[1])/2"
 *
 * "response" is a const RIL_SMS_Response *
 *
 * Based on the return error, caller decides to resend if sending sms
 * fails. SMS_SEND_FAIL_RETRY means retry (i.e. error cause is 332)
 *
 * Valid errors:
 *  SUCCESS
 *  RADIO_NOT_AVAILABLE
 *  SMS_SEND_FAIL_RETRY
 *  FDN_CHECK_FAILURE
 *  NETWORK_REJECT
 *  INVALID_STATE
 *  INVALID_ARGUMENTS
 *  NO_MEMORY
 *  REQUEST_RATE_LIMITED
 *  INVALID_SMS_FORMAT
 *  SYSTEM_ERR
 *  ENCODING_ERR
 *  INVALID_SMSC_ADDRESS
 *  MODEM_ERR
 *  NETWORK_ERR
 *  NO_MEMORY
 *  NO_RESOURCES
 *  CANCELLED
 *  REQUEST_NOT_SUPPORTED
 *  MODE_NOT_SUPPORTED
 *  SIM_ABSENT
 *
 * FIXME how do we specify TP-Message-Reference if we need to resend?
 */
#define RIL_REQUEST_SEND_SMS 25


/**
 * RIL_REQUEST_SEND_SMS_EXPECT_MORE
 *
 * Send an SMS message. Identical to RIL_REQUEST_SEND_SMS,
 * except that more messages are expected to be sent soon. If possible,
 * keep SMS relay protocol link open (eg TS 27.005 AT+CMMS command)
 *
 * "data" is const char **
 * ((const char **)data)[0] is SMSC address in GSM BCD format prefixed
 *      by a length byte (as expected by TS 27.005) or NULL for default SMSC
 * ((const char **)data)[1] is SMS in PDU format as an ASCII hex string
 *      less the SMSC address
 *      TP-Layer-Length is be "strlen(((const char **)data)[1])/2"
 *
 * "response" is a const RIL_SMS_Response *
 *
 * Based on the return error, caller decides to resend if sending sms
 * fails. SMS_SEND_FAIL_RETRY means retry (i.e. error cause is 332)
 *
 * Valid errors:
 *  SUCCESS
 *  RADIO_NOT_AVAILABLE
 *  SMS_SEND_FAIL_RETRY
 *  NETWORK_REJECT
 *  INVALID_STATE
 *  INVALID_ARGUMENTS
 *  NO_MEMORY
 *  INVALID_SMS_FORMAT
 *  SYSTEM_ERR
 *  REQUEST_RATE_LIMITED
 *  FDN_CHECK_FAILURE
 *  MODEM_ERR
 *  NETWORK_ERR
 *  ENCODING_ERR
 *  INVALID_SMSC_ADDRESS
 *  INTERNAL_ERR
 *  NO_RESOURCES
 *  CANCELLED
 *  REQUEST_NOT_SUPPORTED
 *  MODE_NOT_SUPPORTED
 *  SIM_ABSENT
 *
 */
#define RIL_REQUEST_SEND_SMS_EXPECT_MORE 26


/**
 * RIL_REQUEST_SETUP_DATA_CALL
 *
 * Setup a packet data connection. If RIL_Data_Call_Response_v6.status
 * return success it is added to the list of data calls and a
 * RIL_UNSOL_DATA_CALL_LIST_CHANGED is sent. The call remains in the
 * list until RIL_REQUEST_DEACTIVATE_DATA_CALL is issued or the
 * radio is powered off/on. This list is returned by RIL_REQUEST_DATA_CALL_LIST
 * and RIL_UNSOL_DATA_CALL_LIST_CHANGED.
 *
 * The RIL is expected to:
 *  - Create one data call context.
 *  - Create and configure a dedicated interface for the context
 *  - The interface must be point to point.
 *  - The interface is configured with one or more addresses and
 *    is capable of sending and receiving packets. The prefix length
 *    of the addresses must be /32 for IPv4 and /128 for IPv6.
 *  - Must NOT change the linux routing table.
 *  - Support up to RIL_REQUEST_DATA_REGISTRATION_STATE response[5]
 *    number of simultaneous data call contexts.
 *
 * "data" is a const char **
 * ((const char **)data)[0] Radio technology to use: 0-CDMA, 1-GSM/UMTS, 2...
 *                          for values above 2 this is RIL_RadioTechnology + 2.
 * ((const char **)data)[1] is a RIL_DataProfile (support is optional)
 * ((const char **)data)[2] is the APN to connect to if radio technology is GSM/UMTS. This APN will
 *                          override the one in the profile. NULL indicates no APN overrride.
 * ((const char **)data)[3] is the username for APN, or NULL
 * ((const char **)data)[4] is the password for APN, or NULL
 * ((const char **)data)[5] is the PAP / CHAP auth type. Values:
 *                          0 => PAP and CHAP is never performed.
 *                          1 => PAP may be performed; CHAP is never performed.
 *                          2 => CHAP may be performed; PAP is never performed.
 *                          3 => PAP / CHAP may be performed - baseband dependent.
 * ((const char **)data)[6] is the non-roaming/home connection type to request. Must be one of the
 *                          PDP_type values in TS 27.007 section 10.1.1.
 *                          For example, "IP", "IPV6", "IPV4V6", or "PPP".
 * ((const char **)data)[7] is the roaming connection type to request. Must be one of the
 *                          PDP_type values in TS 27.007 section 10.1.1.
 *                          For example, "IP", "IPV6", "IPV4V6", or "PPP".
 * ((const char **)data)[8] is the bitmask of APN type in decimal string format. The
 *                          bitmask will encapsulate the following values:
 *                          ia,mms,agps,supl,hipri,fota,dun,ims,default.
 * ((const char **)data)[9] is the bearer bitmask in decimal string format. Each bit is a
 *                          RIL_RadioAccessFamily. "0" or NULL indicates all RATs.
 * ((const char **)data)[10] is the boolean in string format indicating the APN setting was
 *                           sent to the modem through RIL_REQUEST_SET_DATA_PROFILE earlier.
 * ((const char **)data)[11] is the mtu size in bytes of the mobile interface to which
 *                           the apn is connected.
 * ((const char **)data)[12] is the MVNO type:
 *                           possible values are "imsi", "gid", "spn".
 * ((const char **)data)[13] is MVNO match data in string. Can be anything defined by the carrier.
 *                           For example,
 *                           SPN like: "A MOBILE", "BEN NL", etc...
 *                           IMSI like: "302720x94", "2060188", etc...
 *                           GID like: "4E", "33", etc...
 * ((const char **)data)[14] is the boolean string indicating data roaming is allowed or not. "1"
 *                           indicates data roaming is enabled by the user, "0" indicates disabled.
 *
 * "response" is a RIL_Data_Call_Response_v11
 *
 * FIXME may need way to configure QoS settings
 *
 * Valid errors:
 *  SUCCESS should be returned on both success and failure of setup with
 *  the RIL_Data_Call_Response_v6.status containing the actual status.
 *  For all other errors the RIL_Data_Call_Resonse_v6 is ignored.
 *
 *  Other errors could include:
 *    RADIO_NOT_AVAILABLE, OP_NOT_ALLOWED_BEFORE_REG_TO_NW,
<<<<<<< HEAD
 *    OP_NOT_ALLOWED_DURING_VOICE_CALL and REQUEST_NOT_SUPPORTED,
 *    INVALID_ARGUMENTS, SIM_ABSENT
=======
 *    OP_NOT_ALLOWED_DURING_VOICE_CALL, REQUEST_NOT_SUPPORTED,
 *    INVALID_ARGUMENTS, INTERNAL_ERR, NO_MEMORY, NO_RESOURCES,
 *    CANCELLED and SIM_ABSENT
>>>>>>> 3ceaacc4
 *
 * See also: RIL_REQUEST_DEACTIVATE_DATA_CALL
 */
#define RIL_REQUEST_SETUP_DATA_CALL 27


/**
 * RIL_REQUEST_SIM_IO
 *
 * Request SIM I/O operation.
 * This is similar to the TS 27.007 "restricted SIM" operation
 * where it assumes all of the EF selection will be done by the
 * callee.
 *
 * "data" is a const RIL_SIM_IO_v6 *
 * Please note that RIL_SIM_IO has a "PIN2" field which may be NULL,
 * or may specify a PIN2 for operations that require a PIN2 (eg
 * updating FDN records)
 *
 * "response" is a const RIL_SIM_IO_Response *
 *
 * Arguments and responses that are unused for certain
 * values of "command" should be ignored or set to NULL
 *
 * Valid errors:
 *  SUCCESS
 *  RADIO_NOT_AVAILABLE
 *  SIM_PIN2
 *  SIM_PUK2
 *  INVALID_SIM_STATE
 *  SIM_ERR
 *  REQUEST_NOT_SUPPORTED
 */
#define RIL_REQUEST_SIM_IO 28

/**
 * RIL_REQUEST_SEND_USSD
 *
 * Send a USSD message
 *
 * If a USSD session already exists, the message should be sent in the
 * context of that session. Otherwise, a new session should be created.
 *
 * The network reply should be reported via RIL_UNSOL_ON_USSD
 *
 * Only one USSD session may exist at a time, and the session is assumed
 * to exist until:
 *   a) The android system invokes RIL_REQUEST_CANCEL_USSD
 *   b) The implementation sends a RIL_UNSOL_ON_USSD with a type code
 *      of "0" (USSD-Notify/no further action) or "2" (session terminated)
 *
 * "data" is a const char * containing the USSD request in UTF-8 format
 * "response" is NULL
 *
 * Valid errors:
 *  SUCCESS
 *  RADIO_NOT_AVAILABLE
 *  FDN_CHECK_FAILURE
 *  USSD_MODIFIED_TO_DIAL
 *  USSD_MODIFIED_TO_SS
 *  USSD_MODIFIED_TO_USSD
 *  SIM_BUSY
 *  OPERATION_NOT_ALLOWED
 *  INVALID_ARGUMENTS
 *  NO_MEMORY
 *  MODEM_ERR
 *  INTERNAL_ERR
 *  ABORTED
 *  SYSTEM_ERR
 *  INVALID_STATE
 *  NO_RESOURCES
 *  CANCELLED
 *  REQUEST_NOT_SUPPORTED
 *
 * See also: RIL_REQUEST_CANCEL_USSD, RIL_UNSOL_ON_USSD
 */

#define RIL_REQUEST_SEND_USSD 29

/**
 * RIL_REQUEST_CANCEL_USSD
 *
 * Cancel the current USSD session if one exists
 *
 * "data" is null
 * "response" is NULL
 *
 * Valid errors:
 *  SUCCESS
 *  RADIO_NOT_AVAILABLE
 *  SIM_BUSY
 *  OPERATION_NOT_ALLOWED
 *  MODEM_ERR
 *  INTERNAL_ERR
 *  NO_MEMORY
 *  INVALID_STATE
 *  NO_RESOURCES
 *  CANCELLED
 *  REQUEST_NOT_SUPPORTED
 */

#define RIL_REQUEST_CANCEL_USSD 30

/**
 * RIL_REQUEST_GET_CLIR
 *
 * Gets current CLIR status
 * "data" is NULL
 * "response" is int *
 * ((int *)data)[0] is "n" parameter from TS 27.007 7.7
 * ((int *)data)[1] is "m" parameter from TS 27.007 7.7
 *
 * Valid errors:
 *  SUCCESS
 *  RADIO_NOT_AVAILABLE
 *  SS_MODIFIED_TO_DIAL
 *  SS_MODIFIED_TO_USSD
 *  SS_MODIFIED_TO_SS
 *  NO_MEMORY
 *  MODEM_ERR
 *  INTERNAL_ERR
 *  FDN_CHECK_FAILURE
 *  SYSTEM_ERR
 *  NO_RESOURCES
 *  CANCELLED
 *  REQUEST_NOT_SUPPORTED
 */
#define RIL_REQUEST_GET_CLIR 31

/**
 * RIL_REQUEST_SET_CLIR
 *
 * "data" is int *
 * ((int *)data)[0] is "n" parameter from TS 27.007 7.7
 *
 * "response" is NULL
 *
 * Valid errors:
 *  SUCCESS
 *  RADIO_NOT_AVAILABLE
 *  SS_MODIFIED_TO_DIAL
 *  SS_MODIFIED_TO_USSD
 *  SS_MODIFIED_TO_SS
 *  INVALID_ARGUMENTS
 *  SYSTEM_ERR
 *  INTERNAL_ERR
 *  NO_MEMORY
 *  NO_RESOURCES
 *  CANCELLED
 *  REQUEST_NOT_SUPPORTED
 */
#define RIL_REQUEST_SET_CLIR 32

/**
 * RIL_REQUEST_QUERY_CALL_FORWARD_STATUS
 *
 * "data" is const RIL_CallForwardInfo *
 *
 * "response" is const RIL_CallForwardInfo **
 * "response" points to an array of RIL_CallForwardInfo *'s, one for
 * each distinct registered phone number.
 *
 * For example, if data is forwarded to +18005551212 and voice is forwarded
 * to +18005559999, then two separate RIL_CallForwardInfo's should be returned
 *
 * If, however, both data and voice are forwarded to +18005551212, then
 * a single RIL_CallForwardInfo can be returned with the service class
 * set to "data + voice = 3")
 *
 * Valid errors:
 *  SUCCESS
 *  RADIO_NOT_AVAILABLE
 *  SS_MODIFIED_TO_DIAL
 *  SS_MODIFIED_TO_USSD
 *  SS_MODIFIED_TO_SS
 *  INVALID_ARGUMENTS
 *  NO_MEMORY
 *  SYSTEM_ERR
 *  MODEM_ERR
 *  INTERNAL_ERR
 *  NO_MEMORY
 *  FDN_CHECK_FAILURE
 *  NO_RESOURCES
 *  CANCELLED
 *  REQUEST_NOT_SUPPORTED
 */
#define RIL_REQUEST_QUERY_CALL_FORWARD_STATUS 33


/**
 * RIL_REQUEST_SET_CALL_FORWARD
 *
 * Configure call forward rule
 *
 * "data" is const RIL_CallForwardInfo *
 * "response" is NULL
 *
 * Valid errors:
 *  SUCCESS
 *  RADIO_NOT_AVAILABLE
 *  SS_MODIFIED_TO_DIAL
 *  SS_MODIFIED_TO_USSD
 *  SS_MODIFIED_TO_SS
 *  INVALID_ARGUMENTS
 *  NO_MEMORY
 *  SYSTEM_ERR
 *  MODEM_ERR
 *  INTERNAL_ERR
 *  INVALID_STATE
 *  FDN_CHECK_FAILURE
 *  NO_RESOURCES
 *  CANCELLED
 *  REQUEST_NOT_SUPPORTED
 */
#define RIL_REQUEST_SET_CALL_FORWARD 34


/**
 * RIL_REQUEST_QUERY_CALL_WAITING
 *
 * Query current call waiting state
 *
 * "data" is const int *
 * ((const int *)data)[0] is the TS 27.007 service class to query.
 * "response" is a const int *
 * ((const int *)response)[0] is 0 for "disabled" and 1 for "enabled"
 *
 * If ((const int *)response)[0] is = 1, then ((const int *)response)[1]
 * must follow, with the TS 27.007 service class bit vector of services
 * for which call waiting is enabled.
 *
 * For example, if ((const int *)response)[0]  is 1 and
 * ((const int *)response)[1] is 3, then call waiting is enabled for data
 * and voice and disabled for everything else
 *
 * Valid errors:
 *  SUCCESS
 *  RADIO_NOT_AVAILABLE
 *  SS_MODIFIED_TO_DIAL
 *  SS_MODIFIED_TO_USSD
 *  SS_MODIFIED_TO_SS
 *  NO_MEMORY
 *  MODEM_ERR
 *  INTERNAL_ERR
 *  NO_MEMORY
 *  FDN_CHECK_FAILURE
 *  INVALID_ARGUMENTS
 *  NO_RESOURCES
 *  CANCELLED
 *  REQUEST_NOT_SUPPORTED
 */
#define RIL_REQUEST_QUERY_CALL_WAITING 35


/**
 * RIL_REQUEST_SET_CALL_WAITING
 *
 * Configure current call waiting state
 *
 * "data" is const int *
 * ((const int *)data)[0] is 0 for "disabled" and 1 for "enabled"
 * ((const int *)data)[1] is the TS 27.007 service class bit vector of
 *                           services to modify
 * "response" is NULL
 *
 * Valid errors:
 *  SUCCESS
 *  RADIO_NOT_AVAILABLE
 *  SS_MODIFIED_TO_DIAL
 *  SS_MODIFIED_TO_USSD
 *  SS_MODIFIED_TO_SS
 *  INVALID_ARGUMENTS
 *  NO_MEMORY
 *  MODEM_ERR
 *  INTERNAL_ERR
 *  INVALID_STATE
 *  FDN_CHECK_FAILURE
 *  NO_RESOURCES
 *  CANCELLED
 *  REQUEST_NOT_SUPPORTED
 */
#define RIL_REQUEST_SET_CALL_WAITING 36

/**
 * RIL_REQUEST_SMS_ACKNOWLEDGE
 *
 * Acknowledge successful or failed receipt of SMS previously indicated
 * via RIL_UNSOL_RESPONSE_NEW_SMS
 *
 * "data" is int *
 * ((int *)data)[0] is 1 on successful receipt
 *                  (basically, AT+CNMA=1 from TS 27.005
 *                  is 0 on failed receipt
 *                  (basically, AT+CNMA=2 from TS 27.005)
 * ((int *)data)[1] if data[0] is 0, this contains the failure cause as defined
 *                  in TS 23.040, 9.2.3.22. Currently only 0xD3 (memory
 *                  capacity exceeded) and 0xFF (unspecified error) are
 *                  reported.
 *
 * "response" is NULL
 *
 * FIXME would like request that specified RP-ACK/RP-ERROR PDU
 *
 * Valid errors:
 *  SUCCESS
 *  RADIO_NOT_AVAILABLE
 *  INTERNAL_ERR
 *  NO_MEMORY
 *  NO_RESOURCES
 *  CANCELLED
 *  REQUEST_NOT_SUPPORTED
 */
#define RIL_REQUEST_SMS_ACKNOWLEDGE  37

/**
 * RIL_REQUEST_GET_IMEI - DEPRECATED
 *
 * Get the device IMEI, including check digit
 *
 * The request is DEPRECATED, use RIL_REQUEST_DEVICE_IDENTITY
 * Valid when RadioState is not RADIO_STATE_UNAVAILABLE
 *
 * "data" is NULL
 * "response" is a const char * containing the IMEI
 *
 * Valid errors:
 *  SUCCESS
 *  RADIO_NOT_AVAILABLE (radio resetting)
 *  NO_MEMORY
 *  INTERNAL_ERR
 *  SYSTEM_ERR
 *  MODEM_ERR
 *  NOT_PROVISIONED
 *  REQUEST_NOT_SUPPORTED
<<<<<<< HEAD
=======
 *  NO_RESOURCES
 *  CANCELLED
>>>>>>> 3ceaacc4
 */

#define RIL_REQUEST_GET_IMEI 38

/**
 * RIL_REQUEST_GET_IMEISV - DEPRECATED
 *
 * Get the device IMEISV, which should be two decimal digits
 *
 * The request is DEPRECATED, use RIL_REQUEST_DEVICE_IDENTITY
 * Valid when RadioState is not RADIO_STATE_UNAVAILABLE
 *
 * "data" is NULL
 * "response" is a const char * containing the IMEISV
 *
 * Valid errors:
 *  SUCCESS
 *  RADIO_NOT_AVAILABLE (radio resetting)
 *  NO_MEMORY
 *  INTERNAL_ERR
 *  SYSTEM_ERR
 *  MODEM_ERR
 *  NOT_PROVISIONED
 *  REQUEST_NOT_SUPPORTED
<<<<<<< HEAD
=======
 *  NO_RESOURCES
 *  CANCELLED
>>>>>>> 3ceaacc4
 */

#define RIL_REQUEST_GET_IMEISV 39


/**
 * RIL_REQUEST_ANSWER
 *
 * Answer incoming call
 *
 * Will not be called for WAITING calls.
 * RIL_REQUEST_SWITCH_WAITING_OR_HOLDING_AND_ACTIVE will be used in this case
 * instead
 *
 * "data" is NULL
 * "response" is NULL
 *
 * Valid errors:
 *  SUCCESS
 *  RADIO_NOT_AVAILABLE (radio resetting)
 *  INVALID_STATE
 *  NO_MEMORY
 *  SYSTEM_ERR
 *  MODEM_ERR
 *  INTERNAL_ERR
 *  INVALID_CALL_ID
 *  NO_RESOURCES
 *  CANCELLED
 *  REQUEST_NOT_SUPPORTED
 */

#define RIL_REQUEST_ANSWER 40

/**
 * RIL_REQUEST_DEACTIVATE_DATA_CALL
 *
 * Deactivate packet data connection and remove from the
 * data call list if SUCCESS is returned. Any other return
 * values should also try to remove the call from the list,
 * but that may not be possible. In any event a
 * RIL_REQUEST_RADIO_POWER off/on must clear the list. An
 * RIL_UNSOL_DATA_CALL_LIST_CHANGED is not expected to be
 * issued because of an RIL_REQUEST_DEACTIVATE_DATA_CALL.
 *
 * "data" is const char **
 * ((char**)data)[0] indicating CID
 * ((char**)data)[1] indicating Disconnect Reason
 *                   0 => No specific reason specified
 *                   1 => Radio shutdown requested
 *
 * "response" is NULL
 *
 * Valid errors:
 *  SUCCESS
 *  RADIO_NOT_AVAILABLE
 *  INVALID_CALL_ID
 *  INVALID_STATE
 *  INVALID_ARGUMENTS
 *  REQUEST_NOT_SUPPORTED
<<<<<<< HEAD
=======
 *  INTERNAL_ERR
 *  NO_MEMORY
 *  NO_RESOURCES
 *  CANCELLED
>>>>>>> 3ceaacc4
 *  SIM_ABSENT
 *
 * See also: RIL_REQUEST_SETUP_DATA_CALL
 */
#define RIL_REQUEST_DEACTIVATE_DATA_CALL 41

/**
 * RIL_REQUEST_QUERY_FACILITY_LOCK
 *
 * Query the status of a facility lock state
 *
 * "data" is const char **
 * ((const char **)data)[0] is the facility string code from TS 27.007 7.4
 *                      (eg "AO" for BAOC, "SC" for SIM lock)
 * ((const char **)data)[1] is the password, or "" if not required
 * ((const char **)data)[2] is the TS 27.007 service class bit vector of
 *                           services to query
 * ((const char **)data)[3] is AID value, See ETSI 102.221 8.1 and 101.220 4, NULL if no value.
 *                            This is only applicable in the case of Fixed Dialing Numbers
 *                            (FDN) requests.
 *
 * "response" is an int *
 * ((const int *)response) 0 is the TS 27.007 service class bit vector of
 *                           services for which the specified barring facility
 *                           is active. "0" means "disabled for all"
 *
 *
 * Valid errors:
 *  SUCCESS
 *  RADIO_NOT_AVAILABLE
 *  SS_MODIFIED_TO_DIAL
 *  SS_MODIFIED_TO_USSD
 *  SS_MODIFIED_TO_SS
 *  INVALID_ARGUMENTS
 *  NO_MEMORY
 *  INTERNAL_ERR
 *  SYSTEM_ERR
 *  MODEM_ERR
 *  FDN_CHECK_FAILURE
 *  NO_RESOURCES
 *  CANCELLED
 *  REQUEST_NOT_SUPPORTED
 *
 */
#define RIL_REQUEST_QUERY_FACILITY_LOCK 42

/**
 * RIL_REQUEST_SET_FACILITY_LOCK
 *
 * Enable/disable one facility lock
 *
 * "data" is const char **
 *
 * ((const char **)data)[0] = facility string code from TS 27.007 7.4
 * (eg "AO" for BAOC)
 * ((const char **)data)[1] = "0" for "unlock" and "1" for "lock"
 * ((const char **)data)[2] = password
 * ((const char **)data)[3] = string representation of decimal TS 27.007
 *                            service class bit vector. Eg, the string
 *                            "1" means "set this facility for voice services"
 * ((const char **)data)[4] = AID value, See ETSI 102.221 8.1 and 101.220 4, NULL if no value.
 *                            This is only applicable in the case of Fixed Dialing Numbers
 *                            (FDN) requests.
 *
 * "response" is int *
 * ((int *)response)[0] is the number of retries remaining, or -1 if unknown
 *
 * Valid errors:
 *  SUCCESS
 *  RADIO_NOT_AVAILABLE
 *  SS_MODIFIED_TO_DIAL
 *  SS_MODIFIED_TO_USSD
 *  SS_MODIFIED_TO_SS
 *  INVALID_ARGUMENTS
 *  INTERNAL_ERR
 *  NO_MEMORY
 *  MODEM_ERR
 *  INVALID_STATE
 *  FDN_CHECK_FAILURE
 *  NO_RESOURCES
 *  CANCELLED
 *  REQUEST_NOT_SUPPORTED
 *
 */
#define RIL_REQUEST_SET_FACILITY_LOCK 43

/**
 * RIL_REQUEST_CHANGE_BARRING_PASSWORD
 *
 * Change call barring facility password
 *
 * "data" is const char **
 *
 * ((const char **)data)[0] = facility string code from TS 27.007 7.4
 * (eg "AO" for BAOC)
 * ((const char **)data)[1] = old password
 * ((const char **)data)[2] = new password
 *
 * "response" is NULL
 *
 * Valid errors:
 *  SUCCESS
 *  RADIO_NOT_AVAILABLE
 *  SS_MODIFIED_TO_DIAL
 *  SS_MODIFIED_TO_USSD
 *  SS_MODIFIED_TO_SS
 *  INVALID_ARGUMENTS
 *  NO_MEMORY
 *  MODEM_ERR
 *  INTERNAL_ERR
 *  SYSTEM_ERR
 *  FDN_CHECK_FAILURE
 *  NO_RESOURCES
 *  CANCELLED
 *  REQUEST_NOT_SUPPORTED
 *
 */
#define RIL_REQUEST_CHANGE_BARRING_PASSWORD 44

/**
 * RIL_REQUEST_QUERY_NETWORK_SELECTION_MODE
 *
 * Query current network selectin mode
 *
 * "data" is NULL
 *
 * "response" is int *
 * ((const int *)response)[0] is
 *     0 for automatic selection
 *     1 for manual selection
 *
 * Valid errors:
 *  SUCCESS
 *  RADIO_NOT_AVAILABLE
 *  NO_MEMORY
 *  INTERNAL_ERR
 *  SYSTEM_ERR
 *  INVALID_ARGUMENTS
 *  MODEM_ERR
 *  REQUEST_NOT_SUPPORTED
<<<<<<< HEAD
=======
 *  NO_RESOURCES
 *  CANCELLED
>>>>>>> 3ceaacc4
 *
 */
#define RIL_REQUEST_QUERY_NETWORK_SELECTION_MODE 45

/**
 * RIL_REQUEST_SET_NETWORK_SELECTION_AUTOMATIC
 *
 * Specify that the network should be selected automatically
 *
 * "data" is NULL
 * "response" is NULL
 *
 * This request must not respond until the new operator is selected
 * and registered
 *
 * Valid errors:
 *  SUCCESS
 *  RADIO_NOT_AVAILABLE
 *  ILLEGAL_SIM_OR_ME
 *  OPERATION_NOT_ALLOWED
 *  NO_MEMORY
 *  INTERNAL_ERR
 *  SYSTEM_ERR
 *  INVALID_ARGUMENTS
 *  MODEM_ERR
 *  REQUEST_NOT_SUPPORTED
<<<<<<< HEAD
=======
 *  NO_RESOURCES
 *  CANCELLED
>>>>>>> 3ceaacc4
 *
 * Note: Returns ILLEGAL_SIM_OR_ME when the failure is permanent and
 *       no retries needed, such as illegal SIM or ME.
 *
 */
#define RIL_REQUEST_SET_NETWORK_SELECTION_AUTOMATIC 46

/**
 * RIL_REQUEST_SET_NETWORK_SELECTION_MANUAL
 *
 * Manually select a specified network.
 *
 * "data" is const char * specifying MCCMNC of network to select (eg "310170")
 * "response" is NULL
 *
 * This request must not respond until the new operator is selected
 * and registered
 *
 * Valid errors:
 *  SUCCESS
 *  RADIO_NOT_AVAILABLE
 *  ILLEGAL_SIM_OR_ME
 *  OPERATION_NOT_ALLOWED
 *  INVALID_STATE
 *  NO_MEMORY
 *  INTERNAL_ERR
 *  SYSTEM_ERR
 *  INVALID_ARGUMENTS
 *  MODEM_ERR
 *  REQUEST_NOT_SUPPORTED
<<<<<<< HEAD
=======
 *  NO_RESOURCES
 *  CANCELLED
>>>>>>> 3ceaacc4
 *
 * Note: Returns ILLEGAL_SIM_OR_ME when the failure is permanent and
 *       no retries needed, such as illegal SIM or ME.
 *
 */
#define RIL_REQUEST_SET_NETWORK_SELECTION_MANUAL 47

/**
 * RIL_REQUEST_QUERY_AVAILABLE_NETWORKS
 *
 * Scans for available networks
 *
 * "data" is NULL
 * "response" is const char ** that should be an array of n*4 strings, where
 *    n is the number of available networks
 * For each available network:
 *
 * ((const char **)response)[n+0] is long alpha ONS or EONS
 * ((const char **)response)[n+1] is short alpha ONS or EONS
 * ((const char **)response)[n+2] is 5 or 6 digit numeric code (MCC + MNC)
 * ((const char **)response)[n+3] is a string value of the status:
 *           "unknown"
 *           "available"
 *           "current"
 *           "forbidden"
 *
 * Valid errors:
 *  SUCCESS
 *  RADIO_NOT_AVAILABLE
 *  OPERATION_NOT_ALLOWED
 *  ABORTED
 *  DEVICE_IN_USE
 *  INTERNAL_ERR
 *  NO_MEMORY
 *  MODEM_ERR
 *  REQUEST_NOT_SUPPORTED
 *  CANCELLED
 *  OPERATION_NOT_ALLOWED
<<<<<<< HEAD
=======
 *  NO_RESOURCES
 *  CANCELLED
>>>>>>> 3ceaacc4
 *
 */
#define RIL_REQUEST_QUERY_AVAILABLE_NETWORKS 48

/**
 * RIL_REQUEST_DTMF_START
 *
 * Start playing a DTMF tone. Continue playing DTMF tone until
 * RIL_REQUEST_DTMF_STOP is received
 *
 * If a RIL_REQUEST_DTMF_START is received while a tone is currently playing,
 * it should cancel the previous tone and play the new one.
 *
 * "data" is a char *
 * ((char *)data)[0] is a single character with one of 12 values: 0-9,*,#
 * "response" is NULL
 *
 * Valid errors:
 *  SUCCESS
 *  RADIO_NOT_AVAILABLE
 *  INVALID_ARGUMENTS
 *  NO_RESOURCES
 *  NO_MEMORY
 *  SYSTEM_ERR
 *  MODEM_ERR
 *  INTERNAL_ERR
 *  INVALID_CALL_ID
 *  CANCELLED
 *  INVALID_MODEM_STATE
 *  REQUEST_NOT_SUPPORTED
 *
 * See also: RIL_REQUEST_DTMF, RIL_REQUEST_DTMF_STOP
 */
#define RIL_REQUEST_DTMF_START 49

/**
 * RIL_REQUEST_DTMF_STOP
 *
 * Stop playing a currently playing DTMF tone.
 *
 * "data" is NULL
 * "response" is NULL
 *
 * Valid errors:
 *  SUCCESS
 *  RADIO_NOT_AVAILABLE
 *  OPERATION_NOT_ALLOWED
 *  NO_RESOURCES
 *  NO_MEMORY
 *  INVALID_ARGUMENTS
 *  SYSTEM_ERR
 *  MODEM_ERR
 *  INTERNAL_ERR
 *  INVALID_CALL_ID
 *  CANCELLED
 *  INVALID_MODEM_STATE
 *  REQUEST_NOT_SUPPORTED
 *
 * See also: RIL_REQUEST_DTMF, RIL_REQUEST_DTMF_START
 */
#define RIL_REQUEST_DTMF_STOP 50

/**
 * RIL_REQUEST_BASEBAND_VERSION
 *
 * Return string value indicating baseband version, eg
 * response from AT+CGMR
 *
 * "data" is NULL
 * "response" is const char * containing version string for log reporting
 *
 * Valid errors:
 *  SUCCESS
 *  RADIO_NOT_AVAILABLE
 *  EMPTY_RECORD
 *  NO_MEMORY
 *  INTERNAL_ERR
 *  SYSTEM_ERR
 *  MODEM_ERR
 *  NOT_PROVISIONED
 *  REQUEST_NOT_SUPPORTED
<<<<<<< HEAD
=======
 *  NO_RESOURCES
 *  CANCELLED
>>>>>>> 3ceaacc4
 *
 */
#define RIL_REQUEST_BASEBAND_VERSION 51

/**
 * RIL_REQUEST_SEPARATE_CONNECTION
 *
 * Separate a party from a multiparty call placing the multiparty call
 * (less the specified party) on hold and leaving the specified party
 * as the only other member of the current (active) call
 *
 * Like AT+CHLD=2x
 *
 * See TS 22.084 1.3.8.2 (iii)
 * TS 22.030 6.5.5 "Entering "2X followed by send"
 * TS 27.007 "AT+CHLD=2x"
 *
 * "data" is an int *
 * (int *)data)[0] contains Connection index (value of 'x' in CHLD above) "response" is NULL
 *
 * "response" is NULL
 *
 * Valid errors:
 *  SUCCESS
 *  RADIO_NOT_AVAILABLE (radio resetting)
 *  INVALID_ARGUMENTS
 *  INVALID_STATE
 *  NO_RESOURCES
 *  NO_MEMORY
 *  SYSTEM_ERR
 *  MODEM_ERR
 *  INTERNAL_ERR
 *  INVALID_CALL_ID
 *  INVALID_STATE
 *  OPERATION_NOT_ALLOWED
 *  CANCELLED
 *  REQUEST_NOT_SUPPORTED
 */
#define RIL_REQUEST_SEPARATE_CONNECTION 52


/**
 * RIL_REQUEST_SET_MUTE
 *
 * Turn on or off uplink (microphone) mute.
 *
 * Will only be sent while voice call is active.
 * Will always be reset to "disable mute" when a new voice call is initiated
 *
 * "data" is an int *
 * (int *)data)[0] is 1 for "enable mute" and 0 for "disable mute"
 *
 * "response" is NULL
 *
 * Valid errors:
 *  SUCCESS
 *  RADIO_NOT_AVAILABLE (radio resetting)
 *  INVALID_ARGUMENTS
 *  NO_MEMORY
 *  REQUEST_RATE_LIMITED
 *  INTERNAL_ERR
 *  NO_RESOURCES
 *  CANCELLED
 *  REQUEST_NOT_SUPPORTED
 */

#define RIL_REQUEST_SET_MUTE 53

/**
 * RIL_REQUEST_GET_MUTE
 *
 * Queries the current state of the uplink mute setting
 *
 * "data" is NULL
 * "response" is an int *
 * (int *)response)[0] is 1 for "mute enabled" and 0 for "mute disabled"
 *
 * Valid errors:
 *  SUCCESS
 *  RADIO_NOT_AVAILABLE (radio resetting)
 *  SS_MODIFIED_TO_DIAL
 *  SS_MODIFIED_TO_USSD
 *  SS_MODIFIED_TO_SS
 *  NO_MEMORY
 *  REQUEST_RATE_LIMITED
 *  INTERNAL_ERR
 *  NO_RESOURCES
 *  CANCELLED
 *  REQUEST_NOT_SUPPORTED
 */

#define RIL_REQUEST_GET_MUTE 54

/**
 * RIL_REQUEST_QUERY_CLIP
 *
 * Queries the status of the CLIP supplementary service
 *
 * (for MMI code "*#30#")
 *
 * "data" is NULL
 * "response" is an int *
 * (int *)response)[0] is 1 for "CLIP provisioned"
 *                           and 0 for "CLIP not provisioned"
 *                           and 2 for "unknown, e.g. no network etc"
 *
 * Valid errors:
 *  SUCCESS
 *  RADIO_NOT_AVAILABLE (radio resetting)
 *  NO_MEMORY
 *  SYSTEM_ERR
 *  MODEM_ERR
 *  INTERNAL_ERR
 *  FDN_CHECK_FAILURE
 *  NO_RESOURCES
 *  CANCELLED
 *  REQUEST_NOT_SUPPORTED
 */

#define RIL_REQUEST_QUERY_CLIP 55

/**
 * RIL_REQUEST_LAST_DATA_CALL_FAIL_CAUSE - Deprecated use the status
 * field in RIL_Data_Call_Response_v6.
 *
 * Requests the failure cause code for the most recently failed PDP
 * context or CDMA data connection active
 * replaces RIL_REQUEST_LAST_PDP_FAIL_CAUSE
 *
 * "data" is NULL
 *
 * "response" is a "int *"
 * ((int *)response)[0] is an integer cause code defined in TS 24.008
 *   section 6.1.3.1.3 or close approximation
 *
 * If the implementation does not have access to the exact cause codes,
 * then it should return one of the values listed in
 * RIL_DataCallFailCause, as the UI layer needs to distinguish these
 * cases for error notification
 * and potential retries.
 *
 * Valid errors:
 *  SUCCESS
 *  RADIO_NOT_AVAILABLE
 *  INTERNAL_ERR
 *  NO_MEMORY
 *  NO_RESOURCES
 *  CANCELLED
 *  REQUEST_NOT_SUPPORTED
 *
 * See also: RIL_REQUEST_LAST_CALL_FAIL_CAUSE
 *
 * Deprecated use the status field in RIL_Data_Call_Response_v6.
 */

#define RIL_REQUEST_LAST_DATA_CALL_FAIL_CAUSE 56

/**
 * RIL_REQUEST_DATA_CALL_LIST
 *
 * Returns the data call list. An entry is added when a
 * RIL_REQUEST_SETUP_DATA_CALL is issued and removed on a
 * RIL_REQUEST_DEACTIVATE_DATA_CALL. The list is emptied
 * when RIL_REQUEST_RADIO_POWER off/on is issued.
 *
 * "data" is NULL
 * "response" is an array of RIL_Data_Call_Response_v6
 *
 * Valid errors:
 *  SUCCESS
 *  RADIO_NOT_AVAILABLE (radio resetting)
 *  INTERNAL_ERR
 *  NO_MEMORY
 *  NO_RESOURCES
 *  CANCELLED
 *  REQUEST_NOT_SUPPORTED
 *  SIM_ABSENT
 *
 * See also: RIL_UNSOL_DATA_CALL_LIST_CHANGED
 */

#define RIL_REQUEST_DATA_CALL_LIST 57

/**
 * RIL_REQUEST_RESET_RADIO - DEPRECATED
 *
 * Request a radio reset. The RIL implementation may postpone
 * the reset until after this request is responded to if the baseband
 * is presently busy.
 *
 * The request is DEPRECATED, use RIL_REQUEST_RADIO_POWER
 *
 * "data" is NULL
 * "response" is NULL
 *
 * Valid errors:
 *  SUCCESS
 *  RADIO_NOT_AVAILABLE (radio resetting)
 *  REQUEST_NOT_SUPPORTED
 */

#define RIL_REQUEST_RESET_RADIO 58

/**
 * RIL_REQUEST_OEM_HOOK_RAW
 *
 * This request reserved for OEM-specific uses. It passes raw byte arrays
 * back and forth.
 *
 * It can be invoked on the Java side from
 * com.android.internal.telephony.Phone.invokeOemRilRequestRaw()
 *
 * "data" is a char * of bytes copied from the byte[] data argument in java
 * "response" is a char * of bytes that will returned via the
 * caller's "response" Message here:
 * (byte[])(((AsyncResult)response.obj).result)
 *
 * An error response here will result in
 * (((AsyncResult)response.obj).result) == null and
 * (((AsyncResult)response.obj).exception) being an instance of
 * com.android.internal.telephony.gsm.CommandException
 *
 * Valid errors:
 *  All
 */

#define RIL_REQUEST_OEM_HOOK_RAW 59

/**
 * RIL_REQUEST_OEM_HOOK_STRINGS
 *
 * This request reserved for OEM-specific uses. It passes strings
 * back and forth.
 *
 * It can be invoked on the Java side from
 * com.android.internal.telephony.Phone.invokeOemRilRequestStrings()
 *
 * "data" is a const char **, representing an array of null-terminated UTF-8
 * strings copied from the "String[] strings" argument to
 * invokeOemRilRequestStrings()
 *
 * "response" is a const char **, representing an array of null-terminated UTF-8
 * stings that will be returned via the caller's response message here:
 *
 * (String[])(((AsyncResult)response.obj).result)
 *
 * An error response here will result in
 * (((AsyncResult)response.obj).result) == null and
 * (((AsyncResult)response.obj).exception) being an instance of
 * com.android.internal.telephony.gsm.CommandException
 *
 * Valid errors:
 *  All
 */

#define RIL_REQUEST_OEM_HOOK_STRINGS 60

/**
 * RIL_REQUEST_SCREEN_STATE - DEPRECATED
 *
 * Indicates the current state of the screen.  When the screen is off, the
 * RIL should notify the baseband to suppress certain notifications (eg,
 * signal strength and changes in LAC/CID or BID/SID/NID/latitude/longitude)
 * in an effort to conserve power.  These notifications should resume when the
 * screen is on.
 *
 * Note this request is deprecated. Use RIL_REQUEST_SEND_DEVICE_STATE to report the device state
 * to the modem and use RIL_REQUEST_SET_UNSOLICITED_RESPONSE_FILTER to turn on/off unsolicited
 * response from the modem in different scenarios.
 *
 * "data" is int *
 * ((int *)data)[0] is == 1 for "Screen On"
 * ((int *)data)[0] is == 0 for "Screen Off"
 *
 * "response" is NULL
 *
 * Valid errors:
 *  SUCCESS
 *  NO_MEMORY
 *  INTERNAL_ERR
 *  SYSTEM_ERR
 *  INVALID_ARGUMENTS
<<<<<<< HEAD
=======
 *  NO_RESOURCES
 *  CANCELLED
>>>>>>> 3ceaacc4
 *  REQUEST_NOT_SUPPORTED
 */
#define RIL_REQUEST_SCREEN_STATE 61


/**
 * RIL_REQUEST_SET_SUPP_SVC_NOTIFICATION
 *
 * Enables/disables supplementary service related notifications
 * from the network.
 *
 * Notifications are reported via RIL_UNSOL_SUPP_SVC_NOTIFICATION.
 *
 * "data" is int *
 * ((int *)data)[0] is == 1 for notifications enabled
 * ((int *)data)[0] is == 0 for notifications disabled
 *
 * "response" is NULL
 *
 * Valid errors:
 *  SUCCESS
 *  RADIO_NOT_AVAILABLE
 *  SIM_BUSY
 *  INVALID_ARGUMENTS
 *  NO_MEMORY
 *  SYSTEM_ERR
 *  MODEM_ERR
 *  INTERNAL_ERR
 *  NO_RESOURCES
 *  CANCELLED
 *  REQUEST_NOT_SUPPORTED
 *
 * See also: RIL_UNSOL_SUPP_SVC_NOTIFICATION.
 */
#define RIL_REQUEST_SET_SUPP_SVC_NOTIFICATION 62

/**
 * RIL_REQUEST_WRITE_SMS_TO_SIM
 *
 * Stores a SMS message to SIM memory.
 *
 * "data" is RIL_SMS_WriteArgs *
 *
 * "response" is int *
 * ((const int *)response)[0] is the record index where the message is stored.
 *
 * Valid errors:
 *  SUCCESS
 *  SIM_FULL
 *  INVALID_ARGUMENTS
 *  INVALID_SMS_FORMAT
 *  INTERNAL_ERR
 *  MODEM_ERR
 *  ENCODING_ERR
 *  NO_MEMORY
 *  NO_RESOURCES
 *  INVALID_MODEM_STATE
 *  MODE_NOT_SUPPORTED
 *  INVALID_SMSC_ADDRESS
 *  CANCELLED
 *  INVALID_MODEM_STATE
 *  REQUEST_NOT_SUPPORTED
 *  SIM_ABSENT
 *
 */
#define RIL_REQUEST_WRITE_SMS_TO_SIM 63

/**
 * RIL_REQUEST_DELETE_SMS_ON_SIM
 *
 * Deletes a SMS message from SIM memory.
 *
 * "data" is int  *
 * ((int *)data)[0] is the record index of the message to delete.
 *
 * "response" is NULL
 *
 * Valid errors:
 *  SUCCESS
 *  SIM_FULL
 *  INVALID_ARGUMENTS
 *  NO_MEMORY
 *  REQUEST_RATE_LIMITED
 *  SYSTEM_ERR
 *  MODEM_ERR
 *  NO_SUCH_ENTRY
 *  INTERNAL_ERR
 *  NO_RESOURCES
 *  CANCELLED
 *  INVALID_MODEM_STATE
 *  REQUEST_NOT_SUPPORTED
 *  SIM_ABSENT
 *
 */
#define RIL_REQUEST_DELETE_SMS_ON_SIM 64

/**
 * RIL_REQUEST_SET_BAND_MODE
 *
 * Assign a specified band for RF configuration.
 *
 * "data" is int *
 * ((int *)data)[0] is a RIL_RadioBandMode
 *
 * "response" is NULL
 *
 * Valid errors:
 *  SUCCESS
 *  RADIO_NOT_AVAILABLE
 *  OPERATION_NOT_ALLOWED
 *  NO_MEMORY
 *  INTERNAL_ERR
 *  SYSTEM_ERR
 *  INVALID_ARGUMENTS
 *  MODEM_ERR
 *  REQUEST_NOT_SUPPORTED
<<<<<<< HEAD
=======
 *  NO_RESOURCES
 *  CANCELLED
>>>>>>> 3ceaacc4
 *
 * See also: RIL_REQUEST_QUERY_AVAILABLE_BAND_MODE
 */
#define RIL_REQUEST_SET_BAND_MODE 65

/**
 * RIL_REQUEST_QUERY_AVAILABLE_BAND_MODE
 *
 * Query the list of band mode supported by RF.
 *
 * "data" is NULL
 *
 * "response" is int *
 * "response" points to an array of int's, the int[0] is the size of array;
 * subsequent values are a list of RIL_RadioBandMode listing supported modes.
 *
 * Valid errors:
 *  SUCCESS
 *  RADIO_NOT_AVAILABLE
 *  NO_MEMORY
 *  INTERNAL_ERR
 *  SYSTEM_ERR
 *  MODEM_ERR
 *  REQUEST_NOT_SUPPORTED
<<<<<<< HEAD
=======
 *  NO_RESOURCES
 *  CANCELLED
>>>>>>> 3ceaacc4
 *
 * See also: RIL_REQUEST_SET_BAND_MODE
 */
#define RIL_REQUEST_QUERY_AVAILABLE_BAND_MODE 66

/**
 * RIL_REQUEST_STK_GET_PROFILE
 *
 * Requests the profile of SIM tool kit.
 * The profile indicates the SAT/USAT features supported by ME.
 * The SAT/USAT features refer to 3GPP TS 11.14 and 3GPP TS 31.111
 *
 * "data" is NULL
 *
 * "response" is a const char * containing SAT/USAT profile
 * in hexadecimal format string starting with first byte of terminal profile
 *
 * Valid errors:
 *  RIL_E_SUCCESS
 *  RIL_E_RADIO_NOT_AVAILABLE (radio resetting)
 *  INTERNAL_ERR
 *  NO_MEMORY
 *  NO_RESOURCES
 *  CANCELLED
 *  REQUEST_NOT_SUPPORTED
 */
#define RIL_REQUEST_STK_GET_PROFILE 67

/**
 * RIL_REQUEST_STK_SET_PROFILE
 *
 * Download the STK terminal profile as part of SIM initialization
 * procedure
 *
 * "data" is a const char * containing SAT/USAT profile
 * in hexadecimal format string starting with first byte of terminal profile
 *
 * "response" is NULL
 *
 * Valid errors:
 *  RIL_E_SUCCESS
 *  RIL_E_RADIO_NOT_AVAILABLE (radio resetting)
 *  INTERNAL_ERR
 *  NO_MEMORY
 *  NO_RESOURCES
 *  CANCELLED
 *  REQUEST_NOT_SUPPORTED
 */
#define RIL_REQUEST_STK_SET_PROFILE 68

/**
 * RIL_REQUEST_STK_SEND_ENVELOPE_COMMAND
 *
 * Requests to send a SAT/USAT envelope command to SIM.
 * The SAT/USAT envelope command refers to 3GPP TS 11.14 and 3GPP TS 31.111
 *
 * "data" is a const char * containing SAT/USAT command
 * in hexadecimal format string starting with command tag
 *
 * "response" is a const char * containing SAT/USAT response
 * in hexadecimal format string starting with first byte of response
 * (May be NULL)
 *
 * Valid errors:
 *  RIL_E_SUCCESS
 *  RIL_E_RADIO_NOT_AVAILABLE (radio resetting)
 *  SIM_BUSY
 *  OPERATION_NOT_ALLOWED
 *  INTERNAL_ERR
 *  NO_MEMORY
 *  NO_RESOURCES
 *  CANCELLED
 *  INVALID_ARGUMENTS
 *  MODEM_ERR
 *  REQUEST_NOT_SUPPORTED
 */
#define RIL_REQUEST_STK_SEND_ENVELOPE_COMMAND 69

/**
 * RIL_REQUEST_STK_SEND_TERMINAL_RESPONSE
 *
 * Requests to send a terminal response to SIM for a received
 * proactive command
 *
 * "data" is a const char * containing SAT/USAT response
 * in hexadecimal format string starting with first byte of response data
 *
 * "response" is NULL
 *
 * Valid errors:
 *  RIL_E_SUCCESS
 *  RIL_E_RADIO_NOT_AVAILABLE (radio resetting)
 *  RIL_E_OPERATION_NOT_ALLOWED
 *  INTERNAL_ERR
 *  NO_MEMORY
 *  NO_RESOURCES
 *  CANCELLED
 *  INVALID_MODEM_STATE
 *  REQUEST_NOT_SUPPORTED
 */
#define RIL_REQUEST_STK_SEND_TERMINAL_RESPONSE 70

/**
 * RIL_REQUEST_STK_HANDLE_CALL_SETUP_REQUESTED_FROM_SIM
 *
 * When STK application gets RIL_UNSOL_STK_CALL_SETUP, the call actually has
 * been initialized by ME already. (We could see the call has been in the 'call
 * list') So, STK application needs to accept/reject the call according as user
 * operations.
 *
 * "data" is int *
 * ((int *)data)[0] is > 0 for "accept" the call setup
 * ((int *)data)[0] is == 0 for "reject" the call setup
 *
 * "response" is NULL
 *
 * Valid errors:
 *  RIL_E_SUCCESS
 *  RIL_E_RADIO_NOT_AVAILABLE (radio resetting)
 *  RIL_E_OPERATION_NOT_ALLOWED
 *  INTERNAL_ERR
 *  NO_MEMORY
 *  NO_RESOURCES
 *  CANCELLED
 *  REQUEST_NOT_SUPPORTED
 */
#define RIL_REQUEST_STK_HANDLE_CALL_SETUP_REQUESTED_FROM_SIM 71

/**
 * RIL_REQUEST_EXPLICIT_CALL_TRANSFER
 *
 * Connects the two calls and disconnects the subscriber from both calls.
 *
 * "data" is NULL
 * "response" is NULL
 *
 * Valid errors:
 *  SUCCESS
 *  RADIO_NOT_AVAILABLE (radio resetting)
 *  INVALID_STATE
 *  NO_RESOURCES
 *  NO_MEMORY
 *  INVALID_ARGUMENTS
 *  SYSTEM_ERR
 *  MODEM_ERR
 *  INTERNAL_ERR
 *  INVALID_CALL_ID
 *  INVALID_STATE
 *  OPERATION_NOT_ALLOWED
 *  NO_RESOURCES
 *  CANCELLED
 *  REQUEST_NOT_SUPPORTED
 */
#define RIL_REQUEST_EXPLICIT_CALL_TRANSFER 72

/**
 * RIL_REQUEST_SET_PREFERRED_NETWORK_TYPE
 *
 * Requests to set the preferred network type for searching and registering
 * (CS/PS domain, RAT, and operation mode)
 *
 * "data" is int * which is RIL_PreferredNetworkType
 *
 * "response" is NULL
 *
 * Valid errors:
 *  SUCCESS
 *  RADIO_NOT_AVAILABLE (radio resetting)
 *  OPERATION_NOT_ALLOWED
 *  MODE_NOT_SUPPORTED
 *  NO_MEMORY
 *  INTERNAL_ERR
 *  SYSTEM_ERR
 *  INVALID_ARGUMENTS
 *  MODEM_ERR
 *  REQUEST_NOT_SUPPORTED
<<<<<<< HEAD
=======
 *  NO_RESOURCES
 *  CANCELLED
>>>>>>> 3ceaacc4
 */
#define RIL_REQUEST_SET_PREFERRED_NETWORK_TYPE 73

/**
 * RIL_REQUEST_GET_PREFERRED_NETWORK_TYPE
 *
 * Query the preferred network type (CS/PS domain, RAT, and operation mode)
 * for searching and registering
 *
 * "data" is NULL
 *
 * "response" is int *
 * ((int *)reponse)[0] is == RIL_PreferredNetworkType
 *
 * Valid errors:
 *  SUCCESS
 *  RADIO_NOT_AVAILABLE
 *  NO_MEMORY
 *  INTERNAL_ERR
 *  SYSTEM_ERR
 *  INVALID_ARGUMENTS
 *  MODEM_ERR
 *  REQUEST_NOT_SUPPORTED
<<<<<<< HEAD
=======
 *  NO_RESOURCES
 *  CANCELLED
>>>>>>> 3ceaacc4
 *
 * See also: RIL_REQUEST_SET_PREFERRED_NETWORK_TYPE
 */
#define RIL_REQUEST_GET_PREFERRED_NETWORK_TYPE 74

/**
 * RIL_REQUEST_NEIGHBORING_CELL_IDS
 *
 * Request neighboring cell id in GSM network
 *
 * "data" is NULL
 * "response" must be a " const RIL_NeighboringCell** "
 *
 * Valid errors:
 *  SUCCESS
 *  RADIO_NOT_AVAILABLE
 *  NO_MEMORY
 *  INTERNAL_ERR
 *  SYSTEM_ERR
 *  MODEM_ERR
 *  NO_NETWORK_FOUND
 *  REQUEST_NOT_SUPPORTED
<<<<<<< HEAD
=======
 *  NO_RESOURCES
 *  CANCELLED
>>>>>>> 3ceaacc4
 */
#define RIL_REQUEST_GET_NEIGHBORING_CELL_IDS 75

/**
 * RIL_REQUEST_SET_LOCATION_UPDATES
 *
 * Enables/disables network state change notifications due to changes in
 * LAC and/or CID (for GSM) or BID/SID/NID/latitude/longitude (for CDMA).
 * Basically +CREG=2 vs. +CREG=1 (TS 27.007).
 *
 * Note:  The RIL implementation should default to "updates enabled"
 * when the screen is on and "updates disabled" when the screen is off.
 *
 * "data" is int *
 * ((int *)data)[0] is == 1 for updates enabled (+CREG=2)
 * ((int *)data)[0] is == 0 for updates disabled (+CREG=1)
 *
 * "response" is NULL
 *
 * Valid errors:
 *  SUCCESS
 *  RADIO_NOT_AVAILABLE
 *  NO_MEMORY
 *  INTERNAL_ERR
 *  SYSTEM_ERR
 *  INVALID_ARGUMENTS
 *  MODEM_ERR
 *  REQUEST_NOT_SUPPORTED
<<<<<<< HEAD
=======
 *  NO_RESOURCES
 *  CANCELLED
>>>>>>> 3ceaacc4
 *
 * See also: RIL_REQUEST_SCREEN_STATE, RIL_UNSOL_RESPONSE_NETWORK_STATE_CHANGED
 */
#define RIL_REQUEST_SET_LOCATION_UPDATES 76

/**
 * RIL_REQUEST_CDMA_SET_SUBSCRIPTION_SOURCE
 *
 * Request to set the location where the CDMA subscription shall
 * be retrieved
 *
 * "data" is int *
 * ((int *)data)[0] is == RIL_CdmaSubscriptionSource
 *
 * "response" is NULL
 *
 * Valid errors:
 *  SUCCESS
 *  RADIO_NOT_AVAILABLE
 *  SIM_ABSENT
 *  SUBSCRIPTION_NOT_AVAILABLE
 *  INTERNAL_ERR
 *  NO_MEMORY
 *  NO_RESOURCES
 *  CANCELLED
 *  REQUEST_NOT_SUPPORTED
 *
 * See also: RIL_REQUEST_CDMA_GET_SUBSCRIPTION_SOURCE
 */
#define RIL_REQUEST_CDMA_SET_SUBSCRIPTION_SOURCE 77

/**
 * RIL_REQUEST_CDMA_SET_ROAMING_PREFERENCE
 *
 * Request to set the roaming preferences in CDMA
 *
 * "data" is int *
 * ((int *)data)[0] is == 0 for Home Networks only, as defined in PRL
 * ((int *)data)[0] is == 1 for Roaming on Affiliated networks, as defined in PRL
 * ((int *)data)[0] is == 2 for Roaming on Any Network, as defined in the PRL
 *
 * "response" is NULL
 *
 * Valid errors:
 *  SUCCESS
 *  RADIO_NOT_AVAILABLE
 *  NO_MEMORY
 *  INTERNAL_ERR
 *  SYSTEM_ERR
 *  INVALID_ARGUMENTS
 *  MODEM_ERR
 *  REQUEST_NOT_SUPPORTED
 *  OPERATION_NOT_ALLOWED
<<<<<<< HEAD
=======
 *  NO_RESOURCES
 *  CANCELLED
>>>>>>> 3ceaacc4
 */
#define RIL_REQUEST_CDMA_SET_ROAMING_PREFERENCE 78

/**
 * RIL_REQUEST_CDMA_QUERY_ROAMING_PREFERENCE
 *
 * Request the actual setting of the roaming preferences in CDMA in the modem
 *
 * "data" is NULL
 *
 * "response" is int *
 * ((int *)response)[0] is == 0 for Home Networks only, as defined in PRL
 * ((int *)response)[0] is == 1 for Roaming on Affiliated networks, as defined in PRL
 * ((int *)response)[0] is == 2 for Roaming on Any Network, as defined in the PRL
 *
 * "response" is NULL
 *
 * Valid errors:
 *  SUCCESS
 *  RADIO_NOT_AVAILABLE
 *  NO_MEMORY
 *  INTERNAL_ERR
 *  SYSTEM_ERR
 *  INVALID_ARGUMENTS
 *  MODEM_ERR
 *  REQUEST_NOT_SUPPORTED
<<<<<<< HEAD
=======
 *  NO_RESOURCES
 *  CANCELLED
>>>>>>> 3ceaacc4
 */
#define RIL_REQUEST_CDMA_QUERY_ROAMING_PREFERENCE 79

/**
 * RIL_REQUEST_SET_TTY_MODE
 *
 * Request to set the TTY mode
 *
 * "data" is int *
 * ((int *)data)[0] is == 0 for TTY off
 * ((int *)data)[0] is == 1 for TTY Full
 * ((int *)data)[0] is == 2 for TTY HCO (hearing carryover)
 * ((int *)data)[0] is == 3 for TTY VCO (voice carryover)
 *
 * "response" is NULL
 *
 * Valid errors:
 *  SUCCESS
 *  RADIO_NOT_AVAILABLE
 *  INVALID_ARGUMENTS
 *  MODEM_ERR
 *  INTERNAL_ERR
 *  NO_MEMORY
 *  INVALID_ARGUMENTS
 *  MODEM_ERR
 *  INTERNAL_ERR
 *  NO_MEMORY
 *  NO_RESOURCES
 *  CANCELLED
 *  REQUEST_NOT_SUPPORTED
 */
#define RIL_REQUEST_SET_TTY_MODE 80

/**
 * RIL_REQUEST_QUERY_TTY_MODE
 *
 * Request the setting of TTY mode
 *
 * "data" is NULL
 *
 * "response" is int *
 * ((int *)response)[0] is == 0 for TTY off
 * ((int *)response)[0] is == 1 for TTY Full
 * ((int *)response)[0] is == 2 for TTY HCO (hearing carryover)
 * ((int *)response)[0] is == 3 for TTY VCO (voice carryover)
 *
 * "response" is NULL
 *
 * Valid errors:
 *  SUCCESS
 *  RADIO_NOT_AVAILABLE
 *  MODEM_ERR
 *  INTERNAL_ERR
 *  NO_MEMORY
 *  INVALID_ARGUMENTS
 *  NO_RESOURCES
 *  CANCELLED
 *  REQUEST_NOT_SUPPORTED
 */
#define RIL_REQUEST_QUERY_TTY_MODE 81

/**
 * RIL_REQUEST_CDMA_SET_PREFERRED_VOICE_PRIVACY_MODE
 *
 * Request to set the preferred voice privacy mode used in voice
 * scrambling
 *
 * "data" is int *
 * ((int *)data)[0] is == 0 for Standard Privacy Mode (Public Long Code Mask)
 * ((int *)data)[0] is == 1 for Enhanced Privacy Mode (Private Long Code Mask)
 *
 * "response" is NULL
 *
 * Valid errors:
 *  SUCCESS
 *  RADIO_NOT_AVAILABLE
 *  INVALID_ARGUMENTS
 *  SYSTEM_ERR
 *  MODEM_ERR
 *  INTERNAL_ERR
 *  NO_MEMORY
 *  INVALID_CALL_ID
 *  NO_RESOURCES
 *  CANCELLED
 *  REQUEST_NOT_SUPPORTED
 */
#define RIL_REQUEST_CDMA_SET_PREFERRED_VOICE_PRIVACY_MODE 82

/**
 * RIL_REQUEST_CDMA_QUERY_PREFERRED_VOICE_PRIVACY_MODE
 *
 * Request the setting of preferred voice privacy mode
 *
 * "data" is NULL
 *
 * "response" is int *
 * ((int *)response)[0] is == 0 for Standard Privacy Mode (Public Long Code Mask)
 * ((int *)response)[0] is == 1 for Enhanced Privacy Mode (Private Long Code Mask)
 *
 * "response" is NULL
 *
 * Valid errors:
 *  SUCCESS
 *  RADIO_NOT_AVAILABLE
 *  MODEM_ERR
 *  INTERNAL_ERR
 *  NO_MEMORY
 *  INVALID_ARGUMENTS
 *  NO_RESOURCES
 *  CANCELLED
 *  REQUEST_NOT_SUPPORTED
 */
#define RIL_REQUEST_CDMA_QUERY_PREFERRED_VOICE_PRIVACY_MODE 83

/**
 * RIL_REQUEST_CDMA_FLASH
 *
 * Send FLASH
 *
 * "data" is const char *
 * ((const char *)data)[0] is a FLASH string
 *
 * "response" is NULL
 *
 * Valid errors:
 *  SUCCESS
 *  RADIO_NOT_AVAILABLE
 *  INVALID_ARGUMENTS
 *  NO_MEMORY
 *  SYSTEM_ERR
 *  MODEM_ERR
 *  INTERNAL_ERR
 *  INVALID_CALL_ID
 *  INVALID_STATE
 *  NO_RESOURCES
 *  CANCELLED
 *  REQUEST_NOT_SUPPORTED
 *
 */
#define RIL_REQUEST_CDMA_FLASH 84

/**
 * RIL_REQUEST_CDMA_BURST_DTMF
 *
 * Send DTMF string
 *
 * "data" is const char **
 * ((const char **)data)[0] is a DTMF string
 * ((const char **)data)[1] is the DTMF ON length in milliseconds, or 0 to use
 *                          default
 * ((const char **)data)[2] is the DTMF OFF length in milliseconds, or 0 to use
 *                          default
 *
 * "response" is NULL
 *
 * Valid errors:
 *  SUCCESS
 *  RADIO_NOT_AVAILABLE
 *  INVALID_ARGUMENTS
 *  NO_MEMORY
 *  SYSTEM_ERR
 *  MODEM_ERR
 *  INTERNAL_ERR
 *  INVALID_CALL_ID
 *  NO_RESOURCES
 *  CANCELLED
 *  MODE_NOT_SUPPORTED
 *  REQUEST_NOT_SUPPORTED
 *
 */
#define RIL_REQUEST_CDMA_BURST_DTMF 85

/**
 * RIL_REQUEST_CDMA_VALIDATE_AND_WRITE_AKEY
 *
 * Takes a 26 digit string (20 digit AKEY + 6 digit checksum).
 * If the checksum is valid the 20 digit AKEY is written to NV,
 * replacing the existing AKEY no matter what it was before.
 *
 * "data" is const char *
 * ((const char *)data)[0] is a 26 digit string (ASCII digits '0'-'9')
 *                         where the last 6 digits are a checksum of the
 *                         first 20, as specified in TR45.AHAG
 *                         "Common Cryptographic Algorithms, Revision D.1
 *                         Section 2.2"
 *
 * "response" is NULL
 *
 * Valid errors:
 *  SUCCESS
 *  RADIO_NOT_AVAILABLE
 *  NO_MEMORY
 *  INTERNAL_ERR
 *  SYSTEM_ERR
 *  INVALID_ARGUMENTS
 *  MODEM_ERR
 *  REQUEST_NOT_SUPPORTED
<<<<<<< HEAD
=======
 *  NO_RESOURCES
 *  CANCELLED
>>>>>>> 3ceaacc4
 *
 */
#define RIL_REQUEST_CDMA_VALIDATE_AND_WRITE_AKEY 86

/**
 * RIL_REQUEST_CDMA_SEND_SMS
 *
 * Send a CDMA SMS message
 *
 * "data" is const RIL_CDMA_SMS_Message *
 *
 * "response" is a const RIL_SMS_Response *
 *
 * Based on the return error, caller decides to resend if sending sms
 * fails. The CDMA error class is derived as follows,
 * SUCCESS is error class 0 (no error)
 * SMS_SEND_FAIL_RETRY is error class 2 (temporary failure)
 *
 * Valid errors:
 *  SUCCESS
 *  RADIO_NOT_AVAILABLE
 *  SMS_SEND_FAIL_RETRY
 *  NETWORK_REJECT
 *  INVALID_STATE
 *  INVALID_ARGUMENTS
 *  NO_MEMORY
 *  REQUEST_RATE_LIMITED
 *  INVALID_SMS_FORMAT
 *  SYSTEM_ERR
 *  FDN_CHECK_FAILURE
 *  MODEM_ERR
 *  NETWORK_ERR
 *  ENCODING_ERR
 *  INVALID_SMSC_ADDRESS
 *  NO_RESOURCES
 *  CANCELLED
 *  REQUEST_NOT_SUPPORTED
 *  MODE_NOT_SUPPORTED
 *  SIM_ABSENT
 *
 */
#define RIL_REQUEST_CDMA_SEND_SMS 87

/**
 * RIL_REQUEST_CDMA_SMS_ACKNOWLEDGE
 *
 * Acknowledge the success or failure in the receipt of SMS
 * previously indicated via RIL_UNSOL_RESPONSE_CDMA_NEW_SMS
 *
 * "data" is const RIL_CDMA_SMS_Ack *
 *
 * "response" is NULL
 *
 * Valid errors:
 *  SUCCESS
 *  RADIO_NOT_AVAILABLE
 *  INVALID_ARGUMENTS
 *  NO_SMS_TO_ACK
 *  INVALID_STATE
 *  NO_MEMORY
 *  REQUEST_RATE_LIMITED
 *  SYSTEM_ERR
 *  MODEM_ERR
 *  INVALID_STATE
 *  MODE_NOT_SUPPORTED
 *  NETWORK_NOT_READY
 *  INVALID_MODEM_STATE
 *  REQUEST_NOT_SUPPORTED
 *
 */
#define RIL_REQUEST_CDMA_SMS_ACKNOWLEDGE 88

/**
 * RIL_REQUEST_GSM_GET_BROADCAST_SMS_CONFIG
 *
 * Request the setting of GSM/WCDMA Cell Broadcast SMS config.
 *
 * "data" is NULL
 *
 * "response" is a const RIL_GSM_BroadcastSmsConfigInfo **
 * "responselen" is count * sizeof (RIL_GSM_BroadcastSmsConfigInfo *)
 *
 * Valid errors:
 *  SUCCESS
 *  RADIO_NOT_AVAILABLE
 *  INVALID_STATE
 *  NO_MEMORY
 *  REQUEST_RATE_LIMITED
 *  SYSTEM_ERR
 *  NO_RESOURCES
 *  MODEM_ERR
 *  SYSTEM_ERR
 *  INTERNAL_ERR
 *  NO_RESOURCES
 *  CANCELLED
 *  INVALID_MODEM_STATE
 *  REQUEST_NOT_SUPPORTED
 */
#define RIL_REQUEST_GSM_GET_BROADCAST_SMS_CONFIG 89

/**
 * RIL_REQUEST_GSM_SET_BROADCAST_SMS_CONFIG
 *
 * Set GSM/WCDMA Cell Broadcast SMS config
 *
 * "data" is a const RIL_GSM_BroadcastSmsConfigInfo **
 * "datalen" is count * sizeof(RIL_GSM_BroadcastSmsConfigInfo *)
 *
 * "response" is NULL
 *
 * Valid errors:
 *  SUCCESS
 *  RADIO_NOT_AVAILABLE
 *  INVALID_STATE
 *  INVALID_ARGUMENTS
 *  NO_MEMORY
 *  SYSTEM_ERR
 *  REQUEST_RATE_LIMITED
 *  MODEM_ERR
 *  SYSTEM_ERR
 *  INTERNAL_ERR
 *  NO_RESOURCES
 *  CANCELLED
 *  INVALID_MODEM_STATE
 *  REQUEST_NOT_SUPPORTED
 *
 */
#define RIL_REQUEST_GSM_SET_BROADCAST_SMS_CONFIG 90

/**
 * RIL_REQUEST_GSM_SMS_BROADCAST_ACTIVATION
 *
* Enable or disable the reception of GSM/WCDMA Cell Broadcast SMS
 *
 * "data" is const int *
 * (const int *)data[0] indicates to activate or turn off the
 * reception of GSM/WCDMA Cell Broadcast SMS, 0-1,
 *                       0 - Activate, 1 - Turn off
 *
 * "response" is NULL
 *
 * Valid errors:
 *  SUCCESS
 *  RADIO_NOT_AVAILABLE
 *  INVALID_STATE
 *  INVALID_ARGUMENTS
 *  NO_MEMORY
 *  SYSTEM_ERR
 *  REQUEST_RATE_LIMITED
*   MODEM_ERR
*   INTERNAL_ERR
*   NO_RESOURCES
*   CANCELLED
*   INVALID_MODEM_STATE
 *  REQUEST_NOT_SUPPORTED
 *
 */
#define RIL_REQUEST_GSM_SMS_BROADCAST_ACTIVATION 91

/**
 * RIL_REQUEST_CDMA_GET_BROADCAST_SMS_CONFIG
 *
 * Request the setting of CDMA Broadcast SMS config
 *
 * "data" is NULL
 *
 * "response" is a const RIL_CDMA_BroadcastSmsConfigInfo **
 * "responselen" is count * sizeof (RIL_CDMA_BroadcastSmsConfigInfo *)
 *
 * Valid errors:
 *  SUCCESS
 *  RADIO_NOT_AVAILABLE
 *  INVALID_STATE
 *  NO_MEMORY
 *  REQUEST_RATE_LIMITED
 *  SYSTEM_ERR
 *  NO_RESOURCES
 *  MODEM_ERR
 *  SYSTEM_ERR
 *  INTERNAL_ERR
 *  NO_RESOURCES
 *  CANCELLED
 *  INVALID_MODEM_STATE
 *  REQUEST_NOT_SUPPORTED
 *
 */
#define RIL_REQUEST_CDMA_GET_BROADCAST_SMS_CONFIG 92

/**
 * RIL_REQUEST_CDMA_SET_BROADCAST_SMS_CONFIG
 *
 * Set CDMA Broadcast SMS config
 *
 * "data" is a const RIL_CDMA_BroadcastSmsConfigInfo **
 * "datalen" is count * sizeof(const RIL_CDMA_BroadcastSmsConfigInfo *)
 *
 * "response" is NULL
 *
 * Valid errors:
 *  SUCCESS
 *  RADIO_NOT_AVAILABLE
 *  INVALID_STATE
 *  INVALID_ARGUMENTS
 *  NO_MEMORY
 *  SYSTEM_ERR
 *  REQUEST_RATE_LIMITED
 *  MODEM_ERR
 *  SYSTEM_ERR
 *  INTERNAL_ERR
 *  NO_RESOURCES
 *  CANCELLED
 *  INVALID_MODEM_STATE
 *  REQUEST_NOT_SUPPORTED
 *
 */
#define RIL_REQUEST_CDMA_SET_BROADCAST_SMS_CONFIG 93

/**
 * RIL_REQUEST_CDMA_SMS_BROADCAST_ACTIVATION
 *
 * Enable or disable the reception of CDMA Broadcast SMS
 *
 * "data" is const int *
 * (const int *)data[0] indicates to activate or turn off the
 * reception of CDMA Broadcast SMS, 0-1,
 *                       0 - Activate, 1 - Turn off
 *
 * "response" is NULL
 *
 * Valid errors:
 *  SUCCESS
 *  RADIO_NOT_AVAILABLE
 *  INVALID_STATE
 *  INVALID_ARGUMENTS
 *  NO_MEMORY
 *  SYSTEM_ERR
 *  REQUEST_RATE_LIMITED
 *  MODEM_ERR
 *  INTERNAL_ERR
 *  NO_RESOURCES
 *  CANCELLED
 *  INVALID_MODEM_STATE
 *  REQUEST_NOT_SUPPORTED
 *
 */
#define RIL_REQUEST_CDMA_SMS_BROADCAST_ACTIVATION 94

/**
 * RIL_REQUEST_CDMA_SUBSCRIPTION
 *
 * Request the device MDN / H_SID / H_NID.
 *
 * The request is only allowed when CDMA subscription is available.  When CDMA
 * subscription is changed, application layer should re-issue the request to
 * update the subscription information.
 *
 * If a NULL value is returned for any of the device id, it means that error
 * accessing the device.
 *
 * "response" is const char **
 * ((const char **)response)[0] is MDN if CDMA subscription is available
 * ((const char **)response)[1] is a comma separated list of H_SID (Home SID) if
 *                              CDMA subscription is available, in decimal format
 * ((const char **)response)[2] is a comma separated list of H_NID (Home NID) if
 *                              CDMA subscription is available, in decimal format
 * ((const char **)response)[3] is MIN (10 digits, MIN2+MIN1) if CDMA subscription is available
 * ((const char **)response)[4] is PRL version if CDMA subscription is available
 *
 * Valid errors:
 *  SUCCESS
 *  RIL_E_SUBSCRIPTION_NOT_AVAILABLE
 *  NO_MEMORY
 *  INTERNAL_ERR
 *  SYSTEM_ERR
 *  INVALID_ARGUMENTS
 *  MODEM_ERR
 *  NOT_PROVISIONED
 *  REQUEST_NOT_SUPPORTED
<<<<<<< HEAD
=======
 *  INTERNAL_ERR
 *  NO_RESOURCES
 *  CANCELLED
>>>>>>> 3ceaacc4
 *
 */

#define RIL_REQUEST_CDMA_SUBSCRIPTION 95

/**
 * RIL_REQUEST_CDMA_WRITE_SMS_TO_RUIM
 *
 * Stores a CDMA SMS message to RUIM memory.
 *
 * "data" is RIL_CDMA_SMS_WriteArgs *
 *
 * "response" is int *
 * ((const int *)response)[0] is the record index where the message is stored.
 *
 * Valid errors:
 *  SUCCESS
 *  RADIO_NOT_AVAILABLE
 *  SIM_FULL
 *  INVALID_ARGUMENTS
 *  INVALID_SMS_FORMAT
 *  INTERNAL_ERR
 *  MODEM_ERR
 *  ENCODING_ERR
 *  NO_MEMORY
 *  NO_RESOURCES
 *  INVALID_MODEM_STATE
 *  MODE_NOT_SUPPORTED
 *  INVALID_SMSC_ADDRESS
 *  CANCELLED
 *  INVALID_MODEM_STATE
 *  REQUEST_NOT_SUPPORTED
 *  SIM_ABSENT
 *
 */
#define RIL_REQUEST_CDMA_WRITE_SMS_TO_RUIM 96

/**
 * RIL_REQUEST_CDMA_DELETE_SMS_ON_RUIM
 *
 * Deletes a CDMA SMS message from RUIM memory.
 *
 * "data" is int  *
 * ((int *)data)[0] is the record index of the message to delete.
 *
 * "response" is NULL
 *
 * Valid errors:
 *  SUCCESS
 *  RADIO_NOT_AVAILABLE
 *  INVALID_ARGUMENTS
 *  NO_MEMORY
 *  REQUEST_RATE_LIMITED
 *  SYSTEM_ERR
 *  MODEM_ERR
 *  NO_SUCH_ENTRY
 *  INTERNAL_ERR
 *  NO_RESOURCES
 *  CANCELLED
 *  INVALID_MODEM_STATE
 *  REQUEST_NOT_SUPPORTED
 *  SIM_ABSENT
 *
 */
#define RIL_REQUEST_CDMA_DELETE_SMS_ON_RUIM 97

/**
 * RIL_REQUEST_DEVICE_IDENTITY
 *
 * Request the device ESN / MEID / IMEI / IMEISV.
 *
 * The request is always allowed and contains GSM and CDMA device identity;
 * it substitutes the deprecated requests RIL_REQUEST_GET_IMEI and
 * RIL_REQUEST_GET_IMEISV.
 *
 * If a NULL value is returned for any of the device id, it means that error
 * accessing the device.
 *
 * When CDMA subscription is changed the ESN/MEID may change.  The application
 * layer should re-issue the request to update the device identity in this case.
 *
 * "response" is const char **
 * ((const char **)response)[0] is IMEI if GSM subscription is available
 * ((const char **)response)[1] is IMEISV if GSM subscription is available
 * ((const char **)response)[2] is ESN if CDMA subscription is available
 * ((const char **)response)[3] is MEID if CDMA subscription is available
 *
 * Valid errors:
 *  SUCCESS
 *  RADIO_NOT_AVAILABLE
 *  NO_MEMORY
 *  INTERNAL_ERR
 *  SYSTEM_ERR
 *  INVALID_ARGUMENTS
 *  MODEM_ERR
 *  NOT_PROVISIONED
 *  REQUEST_NOT_SUPPORTED
<<<<<<< HEAD
=======
 *  NO_RESOURCES
 *  CANCELLED
>>>>>>> 3ceaacc4
 *
 */
#define RIL_REQUEST_DEVICE_IDENTITY 98

/**
 * RIL_REQUEST_EXIT_EMERGENCY_CALLBACK_MODE
 *
 * Request the radio's system selection module to exit emergency
 * callback mode.  RIL will not respond with SUCCESS until the modem has
 * completely exited from Emergency Callback Mode.
 *
 * "data" is NULL
 *
 * "response" is NULL
 *
 * Valid errors:
 *  SUCCESS
 *  RADIO_NOT_AVAILABLE
 *  OPERATION_NOT_ALLOWED
 *  NO_MEMORY
 *  INTERNAL_ERR
 *  SYSTEM_ERR
 *  INVALID_ARGUMENTS
 *  MODEM_ERR
 *  REQUEST_NOT_SUPPORTED
<<<<<<< HEAD
=======
 *  NO_RESOURCES
 *  CANCELLED
>>>>>>> 3ceaacc4
 *
 */
#define RIL_REQUEST_EXIT_EMERGENCY_CALLBACK_MODE 99

/**
 * RIL_REQUEST_GET_SMSC_ADDRESS
 *
 * Queries the default Short Message Service Center address on the device.
 *
 * "data" is NULL
 *
 * "response" is const char * containing the SMSC address.
 *
 * Valid errors:
 *  SUCCESS
 *  RADIO_NOT_AVAILABLE
 *  NO_MEMORY
 *  REQUEST_RATE_LIMITED
 *  SYSTEM_ERR
 *  INTERNAL_ERR
 *  MODEM_ERR
 *  INVALID_ARGUMENTS
 *  INVALID_MODEM_STATE
 *  NOT_PROVISIONED
 *  NO_RESOURCES
 *  CANCELLED
 *  REQUEST_NOT_SUPPORTED
 *  SIM_ABSENT
 *
 */
#define RIL_REQUEST_GET_SMSC_ADDRESS 100

/**
 * RIL_REQUEST_SET_SMSC_ADDRESS
 *
 * Sets the default Short Message Service Center address on the device.
 *
 * "data" is const char * containing the SMSC address.
 *
 * "response" is NULL
 *
 * Valid errors:
 *  SUCCESS
 *  RADIO_NOT_AVAILABLE
 *  INVALID_ARGUMENTS
 *  INVALID_SMS_FORMAT
 *  NO_MEMORY
 *  SYSTEM_ERR
 *  REQUEST_RATE_LIMITED
 *  MODEM_ERR
 *  NO_RESOURCES
 *  INTERNAL_ERR
 *  CANCELLED
 *  REQUEST_NOT_SUPPORTED
 *  SIM_ABSENT
 *
 */
#define RIL_REQUEST_SET_SMSC_ADDRESS 101

/**
 * RIL_REQUEST_REPORT_SMS_MEMORY_STATUS
 *
 * Indicates whether there is storage available for new SMS messages.
 *
 * "data" is int *
 * ((int *)data)[0] is 1 if memory is available for storing new messages
 *                  is 0 if memory capacity is exceeded
 *
 * "response" is NULL
 *
 * Valid errors:
 *  SUCCESS
 *  RADIO_NOT_AVAILABLE
 *  INVALID_ARGUMENTS
 *  NO_MEMORY
 *  INVALID_STATE
 *  SYSTEM_ERR
 *  REQUEST_RATE_LIMITED
 *  MODEM_ERR
 *  INTERNAL_ERR
 *  NO_RESOURCES
 *  CANCELLED
 *  REQUEST_NOT_SUPPORTED
 *
 */
#define RIL_REQUEST_REPORT_SMS_MEMORY_STATUS 102

/**
 * RIL_REQUEST_REPORT_STK_SERVICE_IS_RUNNING
 *
 * Indicates that the StkSerivce is running and is
 * ready to receive RIL_UNSOL_STK_XXXXX commands.
 *
 * "data" is NULL
 * "response" is NULL
 *
 * Valid errors:
 *  SUCCESS
 *  RADIO_NOT_AVAILABLE
 *  INTERNAL_ERR
 *  NO_MEMORY
 *  NO_RESOURCES
 *  CANCELLED
 *  REQUEST_NOT_SUPPORTED
 *
 */
#define RIL_REQUEST_REPORT_STK_SERVICE_IS_RUNNING 103

/**
 * RIL_REQUEST_CDMA_GET_SUBSCRIPTION_SOURCE
 *
 * Request to query the location where the CDMA subscription shall
 * be retrieved
 *
 * "data" is NULL
 *
 * "response" is int *
 * ((int *)data)[0] is == RIL_CdmaSubscriptionSource
 *
 * Valid errors:
 *  SUCCESS
 *  RADIO_NOT_AVAILABLE
 *  SUBSCRIPTION_NOT_AVAILABLE
 *  INTERNAL_ERR
 *  NO_MEMORY
 *  NO_RESOURCES
 *  CANCELLED
 *  REQUEST_NOT_SUPPORTED
 *
 * See also: RIL_REQUEST_CDMA_SET_SUBSCRIPTION_SOURCE
 */
#define RIL_REQUEST_CDMA_GET_SUBSCRIPTION_SOURCE 104

/**
 * RIL_REQUEST_ISIM_AUTHENTICATION
 *
 * Request the ISIM application on the UICC to perform AKA
 * challenge/response algorithm for IMS authentication
 *
 * "data" is a const char * containing the challenge string in Base64 format
 * "response" is a const char * containing the response in Base64 format
 *
 * Valid errors:
 *  SUCCESS
 *  RADIO_NOT_AVAILABLE
 *  INTERNAL_ERR
 *  NO_MEMORY
 *  NO_RESOURCES
 *  CANCELLED
 *  REQUEST_NOT_SUPPORTED
 */
#define RIL_REQUEST_ISIM_AUTHENTICATION 105

/**
 * RIL_REQUEST_ACKNOWLEDGE_INCOMING_GSM_SMS_WITH_PDU
 *
 * Acknowledge successful or failed receipt of SMS previously indicated
 * via RIL_UNSOL_RESPONSE_NEW_SMS, including acknowledgement TPDU to send
 * as the RP-User-Data element of the RP-ACK or RP-ERROR PDU.
 *
 * "data" is const char **
 * ((const char **)data)[0] is "1" on successful receipt (send RP-ACK)
 *                          is "0" on failed receipt (send RP-ERROR)
 * ((const char **)data)[1] is the acknowledgement TPDU in hexadecimal format
 *
 * "response" is NULL
 *
 * Valid errors:
 *  SUCCESS
 *  RADIO_NOT_AVAILABLE
 *  INTERNAL_ERR
 *  NO_MEMORY
 *  NO_RESOURCES
 *  CANCELLED
 *  REQUEST_NOT_SUPPORTED
 */
#define RIL_REQUEST_ACKNOWLEDGE_INCOMING_GSM_SMS_WITH_PDU 106

/**
 * RIL_REQUEST_STK_SEND_ENVELOPE_WITH_STATUS
 *
 * Requests to send a SAT/USAT envelope command to SIM.
 * The SAT/USAT envelope command refers to 3GPP TS 11.14 and 3GPP TS 31.111.
 *
 * This request has one difference from RIL_REQUEST_STK_SEND_ENVELOPE_COMMAND:
 * the SW1 and SW2 status bytes from the UICC response are returned along with
 * the response data, using the same structure as RIL_REQUEST_SIM_IO.
 *
 * The RIL implementation shall perform the normal processing of a '91XX'
 * response in SW1/SW2 to retrieve the pending proactive command and send it
 * as an unsolicited response, as RIL_REQUEST_STK_SEND_ENVELOPE_COMMAND does.
 *
 * "data" is a const char * containing the SAT/USAT command
 * in hexadecimal format starting with command tag
 *
 * "response" is a const RIL_SIM_IO_Response *
 *
 * Valid errors:
 *  RIL_E_SUCCESS
 *  RIL_E_RADIO_NOT_AVAILABLE (radio resetting)
 *  SIM_BUSY
 *  OPERATION_NOT_ALLOWED
 *  INTERNAL_ERR
 *  NO_MEMORY
 *  NO_RESOURCES
 *  CANCELLED
 *  REQUEST_NOT_SUPPORTED
 *  SIM_ABSENT
 */
#define RIL_REQUEST_STK_SEND_ENVELOPE_WITH_STATUS 107

/**
 * RIL_REQUEST_VOICE_RADIO_TECH
 *
 * Query the radio technology type (3GPP/3GPP2) used for voice. Query is valid only
 * when radio state is not RADIO_STATE_UNAVAILABLE
 *
 * "data" is NULL
 * "response" is int *
 * ((int *) response)[0] is of type const RIL_RadioTechnology
 *
 * Valid errors:
 *  SUCCESS
 *  RADIO_NOT_AVAILABLE
 *  INTERNAL_ERR
 *  NO_MEMORY
 *  NO_RESOURCES
 *  CANCELLED
 *  REQUEST_NOT_SUPPORTED
 */
#define RIL_REQUEST_VOICE_RADIO_TECH 108

/**
 * RIL_REQUEST_GET_CELL_INFO_LIST
 *
 * Request all of the current cell information known to the radio. The radio
 * must a list of all current cells, including the neighboring cells. If for a particular
 * cell information isn't known then the appropriate unknown value will be returned.
 * This does not cause or change the rate of RIL_UNSOL_CELL_INFO_LIST.
 *
 * "data" is NULL
 *
 * "response" is an array of  RIL_CellInfo_v12.
 *
 * Valid errors:
 *  SUCCESS
 *  RADIO_NOT_AVAILABLE
 *  NO_MEMORY
 *  INTERNAL_ERR
 *  SYSTEM_ERR
 *  MODEM_ERR
 *  NO_NETWORK_FOUND
 *  REQUEST_NOT_SUPPORTED
<<<<<<< HEAD
=======
 *  NO_RESOURCES
 *  CANCELLED
>>>>>>> 3ceaacc4
 *
 */
#define RIL_REQUEST_GET_CELL_INFO_LIST 109

/**
 * RIL_REQUEST_SET_UNSOL_CELL_INFO_LIST_RATE
 *
 * Sets the minimum time between when RIL_UNSOL_CELL_INFO_LIST should be invoked.
 * A value of 0, means invoke RIL_UNSOL_CELL_INFO_LIST when any of the reported
 * information changes. Setting the value to INT_MAX(0x7fffffff) means never issue
 * a RIL_UNSOL_CELL_INFO_LIST.
 *
 * "data" is int *
 * ((int *)data)[0] is minimum time in milliseconds
 *
 * "response" is NULL
 *
 * Valid errors:
 *  SUCCESS
 *  RADIO_NOT_AVAILABLE
 *  NO_MEMORY
 *  INTERNAL_ERR
 *  SYSTEM_ERR
 *  INVALID_ARGUMENTS
 *  REQUEST_NOT_SUPPORTED
<<<<<<< HEAD
=======
 *  NO_RESOURCES
 *  CANCELLED
>>>>>>> 3ceaacc4
 */
#define RIL_REQUEST_SET_UNSOL_CELL_INFO_LIST_RATE 110

/**
 * RIL_REQUEST_SET_INITIAL_ATTACH_APN
 *
 * Set an apn to initial attach network
 *
 * "data" is a const char **
 * ((const char **)data)[0] is the APN to connect if radio technology is LTE
 * ((const char **)data)[1] is the connection type to request must be one of the
 *                          PDP_type values in TS 27.007 section 10.1.1.
 *                          For example, "IP", "IPV6", "IPV4V6", or "PPP".
 * ((const char **)data)[2] is the PAP / CHAP auth type. Values:
 *                          0 => PAP and CHAP is never performed.
 *                          1 => PAP may be performed; CHAP is never performed.
 *                          2 => CHAP may be performed; PAP is never performed.
 *                          3 => PAP / CHAP may be performed - baseband dependent.
 * ((const char **)data)[3] is the username for APN, or NULL
 * ((const char **)data)[4] is the password for APN, or NULL
 *
 * "response" is NULL
 *
 * Valid errors:
 *  SUCCESS
 *  RADIO_NOT_AVAILABLE (radio resetting)
 *  SUBSCRIPTION_NOT_AVAILABLE
 *  NO_MEMORY
 *  INTERNAL_ERR
 *  SYSTEM_ERR
 *  INVALID_ARGUMENTS
 *  MODEM_ERR
 *  NOT_PROVISIONED
 *  REQUEST_NOT_SUPPORTED
<<<<<<< HEAD
=======
 *  NO_RESOURCES
 *  CANCELLED
>>>>>>> 3ceaacc4
 *
 */
#define RIL_REQUEST_SET_INITIAL_ATTACH_APN 111

/**
 * RIL_REQUEST_IMS_REGISTRATION_STATE
 *
 * This message is DEPRECATED and shall be removed in a future release (target: 2018);
 * instead, provide IMS registration status via an IMS Service.
 *
 * Request current IMS registration state
 *
 * "data" is NULL
 *
 * "response" is int *
 * ((int *)response)[0] is registration state:
 *              0 - Not registered
 *              1 - Registered
 *
 * If ((int*)response)[0] is = 1, then ((int *) response)[1]
 * must follow with IMS SMS format:
 *
 * ((int *) response)[1] is of type RIL_RadioTechnologyFamily
 *
 * Valid errors:
 *  SUCCESS
 *  RADIO_NOT_AVAILABLE
 *  INTERNAL_ERR
 *  NO_MEMORY
 *  NO_RESOURCES
 *  CANCELLED
 *  INVALID_MODEM_STATE
 *  REQUEST_NOT_SUPPORTED
 */
#define RIL_REQUEST_IMS_REGISTRATION_STATE 112

/**
 * RIL_REQUEST_IMS_SEND_SMS
 *
 * Send a SMS message over IMS
 *
 * "data" is const RIL_IMS_SMS_Message *
 *
 * "response" is a const RIL_SMS_Response *
 *
 * Based on the return error, caller decides to resend if sending sms
 * fails. SMS_SEND_FAIL_RETRY means retry, and other errors means no retry.
 * In case of retry, data is encoded based on Voice Technology available.
 *
 * Valid errors:
 *  SUCCESS
 *  RADIO_NOT_AVAILABLE
 *  SMS_SEND_FAIL_RETRY
 *  FDN_CHECK_FAILURE
 *  NETWORK_REJECT
 *  INVALID_ARGUMENTS
 *  INVALID_STATE
 *  NO_MEMORY
 *  INVALID_SMS_FORMAT
 *  SYSTEM_ERR
 *  REQUEST_RATE_LIMITED
 *  MODEM_ERR
 *  NETWORK_ERR
 *  ENCODING_ERR
 *  INVALID_SMSC_ADDRESS
 *  MODE_NOT_SUPPORTED
 *  INTERNAL_ERR
 *  NO_RESOURCES
 *  CANCELLED
 *  REQUEST_NOT_SUPPORTED
 *
 */
#define RIL_REQUEST_IMS_SEND_SMS 113

/**
 * RIL_REQUEST_SIM_TRANSMIT_APDU_BASIC
 *
 * Request APDU exchange on the basic channel. This command reflects TS 27.007
 * "generic SIM access" operation (+CSIM). The modem must ensure proper function
 * of GSM/CDMA, and filter commands appropriately. It should filter
 * channel management and SELECT by DF name commands.
 *
 * "data" is a const RIL_SIM_APDU *
 * "sessionid" field should be ignored.
 *
 * "response" is a const RIL_SIM_IO_Response *
 *
 * Valid errors:
 *  SUCCESS
 *  RADIO_NOT_AVAILABLE
 *  INTERNAL_ERR
 *  NO_MEMORY
 *  NO_RESOURCES
 *  CANCELLED
 *  REQUEST_NOT_SUPPORTED
 */
#define RIL_REQUEST_SIM_TRANSMIT_APDU_BASIC 114

/**
 * RIL_REQUEST_SIM_OPEN_CHANNEL
 *
 * Open a new logical channel and select the given application. This command
 * reflects TS 27.007 "open logical channel" operation (+CCHO). This request
 * also specifies the P2 parameter (described in ISO 7816-4).
 *
 * "data" is a const RIL_OpenChannelParam *
 *
 * "response" is int *
 * ((int *)data)[0] contains the session id of the logical channel.
 * ((int *)data)[1] onwards may optionally contain the select response for the
 *     open channel command with one byte per integer.
 *
 * Valid errors:
 *  SUCCESS
 *  RADIO_NOT_AVAILABLE
 *  MISSING_RESOURCE
 *  NO_SUCH_ELEMENT
 *  INTERNAL_ERR
 *  NO_MEMORY
 *  NO_RESOURCES
 *  CANCELLED
 *  SIM_ERR
 *  INVALID_SIM_STATE
 *  MISSING_RESOURCE
 *  REQUEST_NOT_SUPPORTED
 */
#define RIL_REQUEST_SIM_OPEN_CHANNEL 115

/**
 * RIL_REQUEST_SIM_CLOSE_CHANNEL
 *
 * Close a previously opened logical channel. This command reflects TS 27.007
 * "close logical channel" operation (+CCHC).
 *
 * "data" is int *
 * ((int *)data)[0] is the session id of logical the channel to close.
 *
 * "response" is NULL
 *
 * Valid errors:
 *  SUCCESS
 *  RADIO_NOT_AVAILABLE
 *  INTERNAL_ERR
 *  NO_MEMORY
 *  NO_RESOURCES
 *  CANCELLED
 *  REQUEST_NOT_SUPPORTED
 */
#define RIL_REQUEST_SIM_CLOSE_CHANNEL 116

/**
 * RIL_REQUEST_SIM_TRANSMIT_APDU_CHANNEL
 *
 * Exchange APDUs with a UICC over a previously opened logical channel. This
 * command reflects TS 27.007 "generic logical channel access" operation
 * (+CGLA). The modem should filter channel management and SELECT by DF name
 * commands.
 *
 * "data" is a const RIL_SIM_APDU*
 *
 * "response" is a const RIL_SIM_IO_Response *
 *
 * Valid errors:
 *  SUCCESS
 *  RADIO_NOT_AVAILABLE
 *  INTERNAL_ERR
 *  NO_MEMORY
 *  NO_RESOURCES
 *  CANCELLED
 *  REQUEST_NOT_SUPPORTED
 */
#define RIL_REQUEST_SIM_TRANSMIT_APDU_CHANNEL 117

/**
 * RIL_REQUEST_NV_READ_ITEM
 *
 * Read one of the radio NV items defined in RadioNVItems.java / ril_nv_items.h.
 * This is used for device configuration by some CDMA operators.
 *
 * "data" is a const RIL_NV_ReadItem *
 *
 * "response" is const char * containing the contents of the NV item
 *
 * Valid errors:
 *  SUCCESS
 *  RADIO_NOT_AVAILABLE
 *  REQUEST_NOT_SUPPORTED
 */
#define RIL_REQUEST_NV_READ_ITEM 118

/**
 * RIL_REQUEST_NV_WRITE_ITEM
 *
 * Write one of the radio NV items defined in RadioNVItems.java / ril_nv_items.h.
 * This is used for device configuration by some CDMA operators.
 *
 * "data" is a const RIL_NV_WriteItem *
 *
 * "response" is NULL
 *
 * Valid errors:
 *  SUCCESS
 *  RADIO_NOT_AVAILABLE
 *  REQUEST_NOT_SUPPORTED
 */
#define RIL_REQUEST_NV_WRITE_ITEM 119

/**
 * RIL_REQUEST_NV_WRITE_CDMA_PRL
 *
 * Update the CDMA Preferred Roaming List (PRL) in the radio NV storage.
 * This is used for device configuration by some CDMA operators.
 *
 * "data" is a const char * containing the PRL as a byte array
 *
 * "response" is NULL
 *
 * Valid errors:
 *  SUCCESS
 *  RADIO_NOT_AVAILABLE
 *  REQUEST_NOT_SUPPORTED
 */
#define RIL_REQUEST_NV_WRITE_CDMA_PRL 120

/**
 * RIL_REQUEST_NV_RESET_CONFIG
 *
 * Reset the radio NV configuration to the factory state.
 * This is used for device configuration by some CDMA operators.
 *
 * "data" is int *
 * ((int *)data)[0] is 1 to reload all NV items
 * ((int *)data)[0] is 2 for erase NV reset (SCRTN)
 * ((int *)data)[0] is 3 for factory reset (RTN)
 *
 * "response" is NULL
 *
 * Valid errors:
 *  SUCCESS
 *  RADIO_NOT_AVAILABLE
 *  REQUEST_NOT_SUPPORTED
 */
#define RIL_REQUEST_NV_RESET_CONFIG 121

 /** RIL_REQUEST_SET_UICC_SUBSCRIPTION
 * FIXME This API needs to have more documentation.
 *
 * Selection/de-selection of a subscription from a SIM card
 * "data" is const  RIL_SelectUiccSub*

 *
 * "response" is NULL
 *
 *  Valid errors:
 *  SUCCESS
 *  RADIO_NOT_AVAILABLE (radio resetting)
 *  SUBSCRIPTION_NOT_SUPPORTED
 *  NO_MEMORY
 *  INTERNAL_ERR
 *  SYSTEM_ERR
 *  INVALID_ARGUMENTS
 *  MODEM_ERR
 *  REQUEST_NOT_SUPPORTED
<<<<<<< HEAD
=======
 *  NO_RESOURCES
 *  CANCELLED
>>>>>>> 3ceaacc4
 *
 */
#define RIL_REQUEST_SET_UICC_SUBSCRIPTION  122

/**
 *  RIL_REQUEST_ALLOW_DATA
 *
 *  Tells the modem whether data calls are allowed or not
 *
 * "data" is int *
 * FIXME slotId and aid will be added.
 * ((int *)data)[0] is == 0 to allow data calls
 * ((int *)data)[0] is == 1 to disallow data calls
 *
 * "response" is NULL
 *
 *  Valid errors:
 *
 *  SUCCESS
 *  RADIO_NOT_AVAILABLE (radio resetting)
 *  NO_MEMORY
 *  INTERNAL_ERR
 *  SYSTEM_ERR
 *  MODEM_ERR
 *  INVALID_ARGUMENTS
 *  DEVICE_IN_USE
 *  INVALID_MODEM_STATE
 *  REQUEST_NOT_SUPPORTED
<<<<<<< HEAD
=======
 *  NO_RESOURCES
 *  CANCELLED
>>>>>>> 3ceaacc4
 *
 */
#define RIL_REQUEST_ALLOW_DATA  123

/**
 * RIL_REQUEST_GET_HARDWARE_CONFIG
 *
 * Request all of the current hardware (modem and sim) associated
 * with the RIL.
 *
 * "data" is NULL
 *
 * "response" is an array of  RIL_HardwareConfig.
 *
 * Valid errors:
 * RADIO_NOT_AVAILABLE
 * REQUEST_NOT_SUPPORTED
 */
#define RIL_REQUEST_GET_HARDWARE_CONFIG 124

/**
 * RIL_REQUEST_SIM_AUTHENTICATION
 *
 * Returns the response of SIM Authentication through RIL to a
 * challenge request.
 *
 * "data" Base64 encoded string containing challenge:
 *      int   authContext;          P2 value of authentication command, see P2 parameter in
 *                                  3GPP TS 31.102 7.1.2
 *      char *authData;             the challenge string in Base64 format, see 3GPP
 *                                  TS 31.102 7.1.2
 *      char *aid;                  AID value, See ETSI 102.221 8.1 and 101.220 4,
 *                                  NULL if no value
 *
 * "response" Base64 encoded strings containing response:
 *      int   sw1;                  Status bytes per 3GPP TS 31.102 section 7.3
 *      int   sw2;
 *      char *simResponse;          Response in Base64 format, see 3GPP TS 31.102 7.1.2
 *
 *  Valid errors:
 *  RADIO_NOT_AVAILABLE
 *  INTERNAL_ERR
 *  NO_MEMORY
 *  NO_RESOURCES
 *  CANCELLED
 *  INVALID_MODEM_STATE
 *  INVALID_ARGUMENTS
 *  SIM_ERR
 *  REQUEST_NOT_SUPPORTED
 */
#define RIL_REQUEST_SIM_AUTHENTICATION 125

/**
 * RIL_REQUEST_GET_DC_RT_INFO
 *
 * The request is DEPRECATED, use RIL_REQUEST_GET_ACTIVITY_INFO
 * Requests the Data Connection Real Time Info
 *
 * "data" is NULL
 *
 * "response" is the most recent RIL_DcRtInfo
 *
 * Valid errors:
 *  SUCCESS
 *  RADIO_NOT_AVAILABLE
 *  REQUEST_NOT_SUPPORTED
<<<<<<< HEAD
=======
 *  INTERNAL_ERR
 *  NO_MEMORY
 *  NO_RESOURCES
 *  CANCELLED
>>>>>>> 3ceaacc4
 *
 * See also: RIL_UNSOL_DC_RT_INFO_CHANGED
 */
#define RIL_REQUEST_GET_DC_RT_INFO 126

/**
 * RIL_REQUEST_SET_DC_RT_INFO_RATE
 *
 * The request is DEPRECATED
 * This is the minimum number of milliseconds between successive
 * RIL_UNSOL_DC_RT_INFO_CHANGED messages and defines the highest rate
 * at which RIL_UNSOL_DC_RT_INFO_CHANGED's will be sent. A value of
 * 0 means send as fast as possible.
 *
 * "data" The number of milliseconds as an int
 *
 * "response" is null
 *
 * Valid errors:
 *  SUCCESS must not fail
 */
#define RIL_REQUEST_SET_DC_RT_INFO_RATE 127

/**
 * RIL_REQUEST_SET_DATA_PROFILE
 *
 * Set data profile in modem
 * Modem should erase existed profiles from framework, and apply new profiles
 * "data" is a const RIL_DataProfileInfo **
 * "datalen" is count * sizeof(const RIL_DataProfileInfo *)
 * "response" is NULL
 *
 * Valid errors:
 *  SUCCESS
 *  RADIO_NOT_AVAILABLE (radio resetting)
 *  SUBSCRIPTION_NOT_AVAILABLE
 *  INTERNAL_ERR
 *  NO_MEMORY
 *  NO_RESOURCES
 *  CANCELLED
 *  REQUEST_NOT_SUPPORTED
 *  SIM_ABSENT
 */
#define RIL_REQUEST_SET_DATA_PROFILE 128

/**
 * RIL_REQUEST_SHUTDOWN
 *
 * Device is shutting down. All further commands are ignored
 * and RADIO_NOT_AVAILABLE must be returned.
 *
 * "data" is null
 * "response" is NULL
 *
 * Valid errors:
 *  SUCCESS
 *  RADIO_NOT_AVAILABLE
 *  OPERATION_NOT_ALLOWED
 *  NO_MEMORY
 *  INTERNAL_ERR
 *  SYSTEM_ERR
 *  REQUEST_NOT_SUPPORTED
<<<<<<< HEAD
=======
 *  NO_RESOURCES
 *  CANCELLED
>>>>>>> 3ceaacc4
 */
#define RIL_REQUEST_SHUTDOWN 129

/**
 * RIL_REQUEST_GET_RADIO_CAPABILITY
 *
 * Used to get phone radio capablility.
 *
 * "data" is the RIL_RadioCapability structure
 *
 * Valid errors:
 *  SUCCESS
 *  RADIO_NOT_AVAILABLE
 *  OPERATION_NOT_ALLOWED
 *  INVALID_STATE
 *  REQUEST_NOT_SUPPORTED
<<<<<<< HEAD
=======
 *  INTERNAL_ERR
 *  NO_MEMORY
 *  NO_RESOURCES
 *  CANCELLED
>>>>>>> 3ceaacc4
 */
#define RIL_REQUEST_GET_RADIO_CAPABILITY 130

/**
 * RIL_REQUEST_SET_RADIO_CAPABILITY
 *
 * Used to set the phones radio capability. Be VERY careful
 * using this request as it may cause some vendor modems to reset. Because
 * of the possible modem reset any RIL commands after this one may not be
 * processed.
 *
 * "data" is the RIL_RadioCapability structure
 *
 * "response" is the RIL_RadioCapability structure, used to feedback return status
 *
 * Valid errors:
 *  SUCCESS means a RIL_UNSOL_RADIO_CAPABILITY will be sent within 30 seconds.
 *  RADIO_NOT_AVAILABLE
 *  OPERATION_NOT_ALLOWED
 *  NO_MEMORY
 *  INTERNAL_ERR
 *  SYSTEM_ERR
 *  INVALID_ARGUMENTS
 *  MODEM_ERR
 *  INVALID_STATE
 *  REQUEST_NOT_SUPPORTED
<<<<<<< HEAD
=======
 *  NO_RESOURCES
 *  CANCELLED
>>>>>>> 3ceaacc4
 */
#define RIL_REQUEST_SET_RADIO_CAPABILITY 131

/**
 * RIL_REQUEST_START_LCE
 *
 * Start Link Capacity Estimate (LCE) service if supported by the radio.
 *
 * "data" is const int *
 * ((const int*)data)[0] specifies the desired reporting interval (ms).
 * ((const int*)data)[1] specifies the LCE service mode. 1: PULL; 0: PUSH.
 *
 * "response" is the RIL_LceStatusInfo.
 *
 * Valid errors:
 * SUCCESS
 * RADIO_NOT_AVAILABLE
 * LCE_NOT_SUPPORTED
 * INTERNAL_ERR
 * REQUEST_NOT_SUPPORTED
<<<<<<< HEAD
=======
 * NO_MEMORY
 * NO_RESOURCES
 * CANCELLED
>>>>>>> 3ceaacc4
 * SIM_ABSENT
 */
#define RIL_REQUEST_START_LCE 132

/**
 * RIL_REQUEST_STOP_LCE
 *
 * Stop Link Capacity Estimate (LCE) service, the STOP operation should be
 * idempotent for the radio modem.
 *
 * "response" is the RIL_LceStatusInfo.
 *
 * Valid errors:
 * SUCCESS
 * RADIO_NOT_AVAILABLE
 * LCE_NOT_SUPPORTED
 * INTERNAL_ERR
 * NO_MEMORY
 * NO_RESOURCES
 * CANCELLED
 * REQUEST_NOT_SUPPORTED
 *  SIM_ABSENT
 */
#define RIL_REQUEST_STOP_LCE 133

/**
 * RIL_REQUEST_PULL_LCEDATA
 *
 * Pull LCE service for capacity information.
 *
 * "response" is the RIL_LceDataInfo.
 *
 * Valid errors:
 * SUCCESS
 * RADIO_NOT_AVAILABLE
 * LCE_NOT_SUPPORTED
 * INTERNAL_ERR
 * NO_MEMORY
 * NO_RESOURCES
 * CANCELLED
 * REQUEST_NOT_SUPPORTED
 *  SIM_ABSENT
 */
#define RIL_REQUEST_PULL_LCEDATA 134

/**
 * RIL_REQUEST_GET_ACTIVITY_INFO
 *
 * Get modem activity information for power consumption estimation.
 *
 * Request clear-on-read statistics information that is used for
 * estimating the per-millisecond power consumption of the cellular
 * modem.
 *
 * "data" is null
 * "response" is const RIL_ActivityStatsInfo *
 *
 * Valid errors:
 *
 * SUCCESS
 * RADIO_NOT_AVAILABLE (radio resetting)
 * NO_MEMORY
 * INTERNAL_ERR
 * SYSTEM_ERR
 * MODEM_ERR
 * NOT_PROVISIONED
 * REQUEST_NOT_SUPPORTED
<<<<<<< HEAD
=======
 * NO_RESOURCES CANCELLED
>>>>>>> 3ceaacc4
 */
#define RIL_REQUEST_GET_ACTIVITY_INFO 135

/**
 * RIL_REQUEST_SET_CARRIER_RESTRICTIONS
 *
 * Set carrier restrictions for this sim slot. Expected modem behavior:
 *  If never receives this command
 *  - Must allow all carriers
 *  Receives this command with data being NULL
 *  - Must allow all carriers. If a previously allowed SIM is present, modem must not reload
 *    the SIM. If a previously disallowed SIM is present, reload the SIM and notify Android.
 *  Receives this command with a list of carriers
 *  - Only allow specified carriers, persist across power cycles and FDR. If a present SIM
 *    is in the allowed list, modem must not reload the SIM. If a present SIM is *not* in
 *    the allowed list, modem must detach from the registered network and only keep emergency
 *    service, and notify Android SIM refresh reset with new SIM state being
 *    RIL_CARDSTATE_RESTRICTED. Emergency service must be enabled.
 *
 * "data" is const RIL_CarrierRestrictions *
 * A list of allowed carriers and possibly a list of excluded carriers.
 * If data is NULL, means to clear previous carrier restrictions and allow all carriers
 *
 * "response" is int *
 * ((int *)data)[0] contains the number of allowed carriers which have been set correctly.
 * On success, it should match the length of list data->allowed_carriers.
 * If data is NULL, the value must be 0.
 *
 * Valid errors:
 *  RIL_E_SUCCESS
 *  RIL_E_INVALID_ARGUMENTS
 *  RIL_E_RADIO_NOT_AVAILABLE
 *  RIL_E_REQUEST_NOT_SUPPORTED
 *  INTERNAL_ERR
 *  NO_MEMORY
 *  NO_RESOURCES
 *  CANCELLED
 */
#define RIL_REQUEST_SET_CARRIER_RESTRICTIONS 136

/**
 * RIL_REQUEST_GET_CARRIER_RESTRICTIONS
 *
 * Get carrier restrictions for this sim slot. Expected modem behavior:
 *  Return list of allowed carriers, or null if all carriers are allowed.
 *
 * "data" is NULL
 *
 * "response" is const RIL_CarrierRestrictions *.
 * If response is NULL, it means all carriers are allowed.
 *
 * Valid errors:
 *  RIL_E_SUCCESS
 *  RIL_E_RADIO_NOT_AVAILABLE
 *  RIL_E_REQUEST_NOT_SUPPORTED
 *  INTERNAL_ERR
 *  NO_MEMORY
 *  NO_RESOURCES
 *  CANCELLED
 */
#define RIL_REQUEST_GET_CARRIER_RESTRICTIONS 137

/**
 * RIL_REQUEST_SEND_DEVICE_STATE
 *
 * Send the updated device state.
 * Modem can perform power saving based on the provided device state.
 * "data" is const int *
 * ((const int*)data)[0] A RIL_DeviceStateType that specifies the device state type.
 * ((const int*)data)[1] Specifies the state. See RIL_DeviceStateType for the definition of each
 *                       type.
 *
 * "datalen" is count * sizeof(const RIL_DeviceState *)
 * "response" is NULL
 *
 * Valid errors:
 *  SUCCESS
 *  RADIO_NOT_AVAILABLE (radio resetting)
 *  NO_MEMORY
 *  INTERNAL_ERR
 *  SYSTEM_ERR
 *  INVALID_ARGUMENTS
 *  REQUEST_NOT_SUPPORTED
<<<<<<< HEAD
=======
 *  NO_RESOURCES
 *  CANCELLED
>>>>>>> 3ceaacc4
 */
#define RIL_REQUEST_SEND_DEVICE_STATE 138

/**
 * RIL_REQUEST_SET_UNSOLICITED_RESPONSE_FILTER
 *
 * Set the unsolicited response filter
 * This is used to prevent unnecessary application processor
 * wake up for power saving purposes by suppressing the
 * unsolicited responses in certain scenarios.
 *
 * "data" is an int *
 *
 * ((int *)data)[0] is a 32-bit bitmask of RIL_UnsolicitedResponseFilter
 *
 * "response" is NULL
 *
 * Valid errors:
 *  SUCCESS
 *  INVALID_ARGUMENTS (e.g. the requested filter doesn't exist)
 *  RADIO_NOT_AVAILABLE (radio resetting)
 *  NO_MEMORY
 *  INTERNAL_ERR
 *  SYSTEM_ERR
 *  REQUEST_NOT_SUPPORTED
<<<<<<< HEAD
=======
 *  NO_RESOURCES
 *  CANCELLED
>>>>>>> 3ceaacc4
 */
#define RIL_REQUEST_SET_UNSOLICITED_RESPONSE_FILTER 139

 /**
  * RIL_REQUEST_SET_SIM_CARD_POWER
  *
  * Set SIM card power up or down
  *
  * Request is equivalent to inserting and removing the card, with
  * an additional effect where the ability to detect card removal/insertion
  * is disabled when the SIM card is powered down.
  *
  * This will generate RIL_UNSOL_RESPONSE_SIM_STATUS_CHANGED
  * as if the SIM had been inserted or removed.
  *
  * "data" is int *
  * ((int *)data)[0] is 1 for "SIM POWER UP"
  * ((int *)data)[0] is 0 for "SIM POWER DOWN"
  *
  * "response" is NULL
  *
  * Valid errors:
  *  SUCCESS
  *  RADIO_NOT_AVAILABLE
  *  REQUEST_NOT_SUPPORTED
  *  SIM_ABSENT
  *  INVALID_ARGUMENTS
  *  INTERNAL_ERR
  *  NO_MEMORY
  *  NO_RESOURCES
  *  CANCELLED
  */
#define RIL_REQUEST_SET_SIM_CARD_POWER 140

/**
 * RIL_REQUEST_SET_CARRIER_INFO_IMSI_ENCRYPTION
 *
 * Provide Carrier specific information to the modem that will be used to
 * encrypt the IMSI and IMPI. Sent by the framework during boot, carrier
 * switch and everytime we receive a new certificate.
 *
 * "data" is the RIL_CarrierInfoForImsiEncryption * structure.
 *
 * "response" is NULL
 *
 * Valid errors:
 *  RIL_E_SUCCESS
 *  RIL_E_RADIO_NOT_AVAILABLE
 *  SIM_ABSENT
 *  RIL_E_REQUEST_NOT_SUPPORTED
 *  INVALID_ARGUMENTS
 *  MODEM_INTERNAL_FAILURE
 *  INTERNAL_ERR
 *  NO_MEMORY
 *  NO_RESOURCES
 *  CANCELLED
 */
#define RIL_REQUEST_SET_CARRIER_INFO_IMSI_ENCRYPTION 141

/**
 * RIL_REQUEST_START_NETWORK_SCAN
 *
 * Starts a new network scan
 *
 * Request to start a network scan with specified radio access networks with frequency bands and/or
 * channels.
 *
 * "data" is a const RIL_NetworkScanRequest *.
 * "response" is NULL
 *
 * Valid errors:
 *  SUCCESS
 *  RADIO_NOT_AVAILABLE
 *  OPERATION_NOT_ALLOWED
 *  DEVICE_IN_USE
 *  INTERNAL_ERR
 *  NO_MEMORY
 *  MODEM_ERR
 *  INVALID_ARGUMENTS
 *  REQUEST_NOT_SUPPORTED
 *  NO_RESOURCES
 *  CANCELLED
 *
 */
#define RIL_REQUEST_START_NETWORK_SCAN 142

/**
 * RIL_REQUEST_STOP_NETWORK_SCAN
 *
 * Stops an ongoing network scan
 *
 * Request to stop the ongoing network scan. Since the modem can only perform one scan at a time,
 * there is no parameter for this request.
 *
 * "data" is NULL
 * "response" is NULL
 *
 * Valid errors:
 *  SUCCESS
 *  INTERNAL_ERR
 *  MODEM_ERR
 *  NO_MEMORY
 *  NO_RESOURCES
 *  CANCELLED
 *  REQUEST_NOT_SUPPORTED
 *
 */
#define RIL_REQUEST_STOP_NETWORK_SCAN 143

/**
 * RIL_REQUEST_START_KEEPALIVE
 *
 * Start a keepalive session
 *
 * Request that the modem begin sending keepalive packets on a particular
 * data call, with a specified source, destination, and format.
 *
 * "data" is a const RIL_RequestKeepalive
 * "response" is RIL_KeepaliveStatus with a valid "handle"
 *
 * Valid errors:
 *  SUCCESS
 *  NO_RESOURCES
 *  INVALID_ARGUMENTS
 *
 */
#define RIL_REQUEST_START_KEEPALIVE 144

/**
 * RIL_REQUEST_STOP_KEEPALIVE
 *
 * Stops an ongoing keepalive session
 *
 * Requests that a keepalive session with the given handle be stopped.
 * there is no parameter for this request.
 *
 * "data" is an integer handle
 * "response" is NULL
 *
 * Valid errors:
 *  SUCCESS
 *  INVALID_ARGUMENTS
 *
 */
#define RIL_REQUEST_STOP_KEEPALIVE 145

/***********************************************************************/

/**
 * RIL_RESPONSE_ACKNOWLEDGEMENT
 *
 * This is used by Asynchronous solicited messages and Unsolicited messages
 * to acknowledge the receipt of those messages in RIL.java so that the ack
 * can be used to let ril.cpp to release wakelock.
 *
 * Valid errors
 * SUCCESS
 * RADIO_NOT_AVAILABLE
 */

#define RIL_RESPONSE_ACKNOWLEDGEMENT 800

/***********************************************************************/


#define RIL_UNSOL_RESPONSE_BASE 1000

/**
 * RIL_UNSOL_RESPONSE_RADIO_STATE_CHANGED
 *
 * Indicate when value of RIL_RadioState has changed.
 *
 * Callee will invoke RIL_RadioStateRequest method on main thread
 *
 * "data" is NULL
 */

#define RIL_UNSOL_RESPONSE_RADIO_STATE_CHANGED 1000


/**
 * RIL_UNSOL_RESPONSE_CALL_STATE_CHANGED
 *
 * Indicate when call state has changed
 *
 * Callee will invoke RIL_REQUEST_GET_CURRENT_CALLS on main thread
 *
 * "data" is NULL
 *
 * Response should be invoked on, for example,
 * "RING", "BUSY", "NO CARRIER", and also call state
 * transitions (DIALING->ALERTING ALERTING->ACTIVE)
 *
 * Redundent or extraneous invocations are tolerated
 */
#define RIL_UNSOL_RESPONSE_CALL_STATE_CHANGED 1001


/**
 * RIL_UNSOL_RESPONSE_VOICE_NETWORK_STATE_CHANGED
 *
 * Called when the voice network state changed
 *
 * Callee will invoke the following requests on main thread:
 *
 * RIL_REQUEST_VOICE_REGISTRATION_STATE
 * RIL_REQUEST_OPERATOR
 *
 * "data" is NULL
 *
 * FIXME should this happen when SIM records are loaded? (eg, for
 * EONS)
 */
#define RIL_UNSOL_RESPONSE_VOICE_NETWORK_STATE_CHANGED 1002

/**
 * RIL_UNSOL_RESPONSE_NEW_SMS
 *
 * Called when new SMS is received.
 *
 * "data" is const char *
 * This is a pointer to a string containing the PDU of an SMS-DELIVER
 * as an ascii string of hex digits. The PDU starts with the SMSC address
 * per TS 27.005 (+CMT:)
 *
 * Callee will subsequently confirm the receipt of thei SMS with a
 * RIL_REQUEST_SMS_ACKNOWLEDGE
 *
 * No new RIL_UNSOL_RESPONSE_NEW_SMS
 * or RIL_UNSOL_RESPONSE_NEW_SMS_STATUS_REPORT messages should be sent until a
 * RIL_REQUEST_SMS_ACKNOWLEDGE has been received
 */

#define RIL_UNSOL_RESPONSE_NEW_SMS 1003

/**
 * RIL_UNSOL_RESPONSE_NEW_SMS_STATUS_REPORT
 *
 * Called when new SMS Status Report is received.
 *
 * "data" is const char *
 * This is a pointer to a string containing the PDU of an SMS-STATUS-REPORT
 * as an ascii string of hex digits. The PDU starts with the SMSC address
 * per TS 27.005 (+CDS:).
 *
 * Callee will subsequently confirm the receipt of the SMS with a
 * RIL_REQUEST_SMS_ACKNOWLEDGE
 *
 * No new RIL_UNSOL_RESPONSE_NEW_SMS
 * or RIL_UNSOL_RESPONSE_NEW_SMS_STATUS_REPORT messages should be sent until a
 * RIL_REQUEST_SMS_ACKNOWLEDGE has been received
 */

#define RIL_UNSOL_RESPONSE_NEW_SMS_STATUS_REPORT 1004

/**
 * RIL_UNSOL_RESPONSE_NEW_SMS_ON_SIM
 *
 * Called when new SMS has been stored on SIM card
 *
 * "data" is const int *
 * ((const int *)data)[0] contains the slot index on the SIM that contains
 * the new message
 */

#define RIL_UNSOL_RESPONSE_NEW_SMS_ON_SIM 1005

/**
 * RIL_UNSOL_ON_USSD
 *
 * Called when a new USSD message is received.
 *
 * "data" is const char **
 * ((const char **)data)[0] points to a type code, which is
 *  one of these string values:
 *      "0"   USSD-Notify -- text in ((const char **)data)[1]
 *      "1"   USSD-Request -- text in ((const char **)data)[1]
 *      "2"   Session terminated by network
 *      "3"   other local client (eg, SIM Toolkit) has responded
 *      "4"   Operation not supported
 *      "5"   Network timeout
 *
 * The USSD session is assumed to persist if the type code is "1", otherwise
 * the current session (if any) is assumed to have terminated.
 *
 * ((const char **)data)[1] points to a message string if applicable, which
 * should always be in UTF-8.
 */
#define RIL_UNSOL_ON_USSD 1006
/* Previously #define RIL_UNSOL_ON_USSD_NOTIFY 1006   */

/**
 * RIL_UNSOL_ON_USSD_REQUEST
 *
 * Obsolete. Send via RIL_UNSOL_ON_USSD
 */
#define RIL_UNSOL_ON_USSD_REQUEST 1007

/**
 * RIL_UNSOL_NITZ_TIME_RECEIVED
 *
 * Called when radio has received a NITZ time message
 *
 * "data" is const char * pointing to NITZ time string
 * in the form "yy/mm/dd,hh:mm:ss(+/-)tz,dt"
 */
#define RIL_UNSOL_NITZ_TIME_RECEIVED  1008

/**
 * RIL_UNSOL_SIGNAL_STRENGTH
 *
 * Radio may report signal strength rather han have it polled.
 *
 * "data" is a const RIL_SignalStrength *
 */
#define RIL_UNSOL_SIGNAL_STRENGTH  1009


/**
 * RIL_UNSOL_DATA_CALL_LIST_CHANGED
 *
 * "data" is an array of RIL_Data_Call_Response_v6 identical to that
 * returned by RIL_REQUEST_DATA_CALL_LIST. It is the complete list
 * of current data contexts including new contexts that have been
 * activated. A data call is only removed from this list when the
 * framework sends a RIL_REQUEST_DEACTIVATE_DATA_CALL or the radio
 * is powered off/on.
 *
 * See also: RIL_REQUEST_DATA_CALL_LIST
 */

#define RIL_UNSOL_DATA_CALL_LIST_CHANGED 1010

/**
 * RIL_UNSOL_SUPP_SVC_NOTIFICATION
 *
 * Reports supplementary service related notification from the network.
 *
 * "data" is a const RIL_SuppSvcNotification *
 *
 */

#define RIL_UNSOL_SUPP_SVC_NOTIFICATION 1011

/**
 * RIL_UNSOL_STK_SESSION_END
 *
 * Indicate when STK session is terminated by SIM.
 *
 * "data" is NULL
 */
#define RIL_UNSOL_STK_SESSION_END 1012

/**
 * RIL_UNSOL_STK_PROACTIVE_COMMAND
 *
 * Indicate when SIM issue a STK proactive command to applications
 *
 * "data" is a const char * containing SAT/USAT proactive command
 * in hexadecimal format string starting with command tag
 *
 */
#define RIL_UNSOL_STK_PROACTIVE_COMMAND 1013

/**
 * RIL_UNSOL_STK_EVENT_NOTIFY
 *
 * Indicate when SIM notifies applcations some event happens.
 * Generally, application does not need to have any feedback to
 * SIM but shall be able to indicate appropriate messages to users.
 *
 * "data" is a const char * containing SAT/USAT commands or responses
 * sent by ME to SIM or commands handled by ME, in hexadecimal format string
 * starting with first byte of response data or command tag
 *
 */
#define RIL_UNSOL_STK_EVENT_NOTIFY 1014

/**
 * RIL_UNSOL_STK_CALL_SETUP
 *
 * Indicate when SIM wants application to setup a voice call.
 *
 * "data" is const int *
 * ((const int *)data)[0] contains timeout value (in milliseconds)
 */
#define RIL_UNSOL_STK_CALL_SETUP 1015

/**
 * RIL_UNSOL_SIM_SMS_STORAGE_FULL
 *
 * Indicates that SMS storage on the SIM is full.  Sent when the network
 * attempts to deliver a new SMS message.  Messages cannot be saved on the
 * SIM until space is freed.  In particular, incoming Class 2 messages
 * cannot be stored.
 *
 * "data" is null
 *
 */
#define RIL_UNSOL_SIM_SMS_STORAGE_FULL 1016

/**
 * RIL_UNSOL_SIM_REFRESH
 *
 * Indicates that file(s) on the SIM have been updated, or the SIM
 * has been reinitialized.
 *
 * In the case where RIL is version 6 or older:
 * "data" is an int *
 * ((int *)data)[0] is a RIL_SimRefreshResult.
 * ((int *)data)[1] is the EFID of the updated file if the result is
 * SIM_FILE_UPDATE or NULL for any other result.
 *
 * In the case where RIL is version 7:
 * "data" is a RIL_SimRefreshResponse_v7 *
 *
 * Note: If the SIM state changes as a result of the SIM refresh (eg,
 * SIM_READY -> SIM_LOCKED_OR_ABSENT), RIL_UNSOL_RESPONSE_SIM_STATUS_CHANGED
 * should be sent.
 */
#define RIL_UNSOL_SIM_REFRESH 1017

/**
 * RIL_UNSOL_CALL_RING
 *
 * Ring indication for an incoming call (eg, RING or CRING event).
 * There must be at least one RIL_UNSOL_CALL_RING at the beginning
 * of a call and sending multiple is optional. If the system property
 * ro.telephony.call_ring.multiple is false then the upper layers
 * will generate the multiple events internally. Otherwise the vendor
 * ril must generate multiple RIL_UNSOL_CALL_RING if
 * ro.telephony.call_ring.multiple is true or if it is absent.
 *
 * The rate of these events is controlled by ro.telephony.call_ring.delay
 * and has a default value of 3000 (3 seconds) if absent.
 *
 * "data" is null for GSM
 * "data" is const RIL_CDMA_SignalInfoRecord * if CDMA
 */
#define RIL_UNSOL_CALL_RING 1018

/**
 * RIL_UNSOL_RESPONSE_SIM_STATUS_CHANGED
 *
 * Indicates that SIM state changes.
 *
 * Callee will invoke RIL_REQUEST_GET_SIM_STATUS on main thread

 * "data" is null
 */
#define RIL_UNSOL_RESPONSE_SIM_STATUS_CHANGED 1019

/**
 * RIL_UNSOL_RESPONSE_CDMA_NEW_SMS
 *
 * Called when new CDMA SMS is received
 *
 * "data" is const RIL_CDMA_SMS_Message *
 *
 * Callee will subsequently confirm the receipt of the SMS with
 * a RIL_REQUEST_CDMA_SMS_ACKNOWLEDGE
 *
 * No new RIL_UNSOL_RESPONSE_CDMA_NEW_SMS should be sent until
 * RIL_REQUEST_CDMA_SMS_ACKNOWLEDGE has been received
 *
 */
#define RIL_UNSOL_RESPONSE_CDMA_NEW_SMS 1020

/**
 * RIL_UNSOL_RESPONSE_NEW_BROADCAST_SMS
 *
 * Called when new Broadcast SMS is received
 *
 * "data" can be one of the following:
 * If received from GSM network, "data" is const char of 88 bytes
 * which indicates each page of a CBS Message sent to the MS by the
 * BTS as coded in 3GPP 23.041 Section 9.4.1.2.
 * If received from UMTS network, "data" is const char of 90 up to 1252
 * bytes which contain between 1 and 15 CBS Message pages sent as one
 * packet to the MS by the BTS as coded in 3GPP 23.041 Section 9.4.2.2.
 *
 */
#define RIL_UNSOL_RESPONSE_NEW_BROADCAST_SMS 1021

/**
 * RIL_UNSOL_CDMA_RUIM_SMS_STORAGE_FULL
 *
 * Indicates that SMS storage on the RUIM is full.  Messages
 * cannot be saved on the RUIM until space is freed.
 *
 * "data" is null
 *
 */
#define RIL_UNSOL_CDMA_RUIM_SMS_STORAGE_FULL 1022

/**
 * RIL_UNSOL_RESTRICTED_STATE_CHANGED
 *
 * Indicates a restricted state change (eg, for Domain Specific Access Control).
 *
 * Radio need send this msg after radio off/on cycle no matter it is changed or not.
 *
 * "data" is an int *
 * ((int *)data)[0] contains a bitmask of RIL_RESTRICTED_STATE_* values.
 */
#define RIL_UNSOL_RESTRICTED_STATE_CHANGED 1023

/**
 * RIL_UNSOL_ENTER_EMERGENCY_CALLBACK_MODE
 *
 * Indicates that the radio system selection module has
 * autonomously entered emergency callback mode.
 *
 * "data" is null
 *
 */
#define RIL_UNSOL_ENTER_EMERGENCY_CALLBACK_MODE 1024

/**
 * RIL_UNSOL_CDMA_CALL_WAITING
 *
 * Called when CDMA radio receives a call waiting indication.
 *
 * "data" is const RIL_CDMA_CallWaiting *
 *
 */
#define RIL_UNSOL_CDMA_CALL_WAITING 1025

/**
 * RIL_UNSOL_CDMA_OTA_PROVISION_STATUS
 *
 * Called when CDMA radio receives an update of the progress of an
 * OTASP/OTAPA call.
 *
 * "data" is const int *
 *  For CDMA this is an integer OTASP/OTAPA status listed in
 *  RIL_CDMA_OTA_ProvisionStatus.
 *
 */
#define RIL_UNSOL_CDMA_OTA_PROVISION_STATUS 1026

/**
 * RIL_UNSOL_CDMA_INFO_REC
 *
 * Called when CDMA radio receives one or more info recs.
 *
 * "data" is const RIL_CDMA_InformationRecords *
 *
 */
#define RIL_UNSOL_CDMA_INFO_REC 1027

/**
 * RIL_UNSOL_OEM_HOOK_RAW
 *
 * This is for OEM specific use.
 *
 * "data" is a byte[]
 */
#define RIL_UNSOL_OEM_HOOK_RAW 1028

/**
 * RIL_UNSOL_RINGBACK_TONE
 *
 * Indicates that nework doesn't have in-band information,  need to
 * play out-band tone.
 *
 * "data" is an int *
 * ((int *)data)[0] == 0 for stop play ringback tone.
 * ((int *)data)[0] == 1 for start play ringback tone.
 */
#define RIL_UNSOL_RINGBACK_TONE 1029

/**
 * RIL_UNSOL_RESEND_INCALL_MUTE
 *
 * Indicates that framework/application need reset the uplink mute state.
 *
 * There may be situations where the mute state becomes out of sync
 * between the application and device in some GSM infrastructures.
 *
 * "data" is null
 */
#define RIL_UNSOL_RESEND_INCALL_MUTE 1030

/**
 * RIL_UNSOL_CDMA_SUBSCRIPTION_SOURCE_CHANGED
 *
 * Called when CDMA subscription source changed.
 *
 * "data" is int *
 * ((int *)data)[0] is == RIL_CdmaSubscriptionSource
 */
#define RIL_UNSOL_CDMA_SUBSCRIPTION_SOURCE_CHANGED 1031

/**
 * RIL_UNSOL_CDMA_PRL_CHANGED
 *
 * Called when PRL (preferred roaming list) changes.
 *
 * "data" is int *
 * ((int *)data)[0] is PRL_VERSION as would be returned by RIL_REQUEST_CDMA_SUBSCRIPTION
 */
#define RIL_UNSOL_CDMA_PRL_CHANGED 1032

/**
 * RIL_UNSOL_EXIT_EMERGENCY_CALLBACK_MODE
 *
 * Called when Emergency Callback Mode Ends
 *
 * Indicates that the radio system selection module has
 * proactively exited emergency callback mode.
 *
 * "data" is NULL
 *
 */
#define RIL_UNSOL_EXIT_EMERGENCY_CALLBACK_MODE 1033

/**
 * RIL_UNSOL_RIL_CONNECTED
 *
 * Called the ril connects and returns the version
 *
 * "data" is int *
 * ((int *)data)[0] is RIL_VERSION
 */
#define RIL_UNSOL_RIL_CONNECTED 1034

/**
 * RIL_UNSOL_VOICE_RADIO_TECH_CHANGED
 *
 * Indicates that voice technology has changed. Contains new radio technology
 * as a data in the message.
 *
 * "data" is int *
 * ((int *)data)[0] is of type const RIL_RadioTechnology
 *
 */
#define RIL_UNSOL_VOICE_RADIO_TECH_CHANGED 1035

/**
 * RIL_UNSOL_CELL_INFO_LIST
 *
 * Same information as returned by RIL_REQUEST_GET_CELL_INFO_LIST, but returned
 * at the rate no greater than specified by RIL_REQUEST_SET_UNSOL_CELL_INFO_RATE.
 *
 * "data" is NULL
 *
 * "response" is an array of RIL_CellInfo_v12.
 */
#define RIL_UNSOL_CELL_INFO_LIST 1036

/**
 * RIL_UNSOL_RESPONSE_IMS_NETWORK_STATE_CHANGED
 *
 * This message is DEPRECATED and shall be removed in a future release (target: 2018);
 * instead, provide IMS registration status via an IMS Service.
 *
 * Called when IMS registration state has changed
 *
 * To get IMS registration state and IMS SMS format, callee needs to invoke the
 * following request on main thread:
 *
 * RIL_REQUEST_IMS_REGISTRATION_STATE
 *
 * "data" is NULL
 *
 */
#define RIL_UNSOL_RESPONSE_IMS_NETWORK_STATE_CHANGED 1037

/**
 * RIL_UNSOL_UICC_SUBSCRIPTION_STATUS_CHANGED
 *
 * Indicated when there is a change in subscription status.
 * This event will be sent in the following scenarios
 *  - subscription readiness at modem, which was selected by telephony layer
 *  - when subscription is deactivated by modem due to UICC card removal
 *  - When network invalidates the subscription i.e. attach reject due to authentication reject
 *
 * "data" is const int *
 * ((const int *)data)[0] == 0 for Subscription Deactivated
 * ((const int *)data)[0] == 1 for Subscription Activated
 *
 */
#define RIL_UNSOL_UICC_SUBSCRIPTION_STATUS_CHANGED 1038

/**
 * RIL_UNSOL_SRVCC_STATE_NOTIFY
 *
 * Called when Single Radio Voice Call Continuity(SRVCC)
 * progress state has changed
 *
 * "data" is int *
 * ((int *)data)[0] is of type const RIL_SrvccState
 *
 */

#define RIL_UNSOL_SRVCC_STATE_NOTIFY 1039

/**
 * RIL_UNSOL_HARDWARE_CONFIG_CHANGED
 *
 * Called when the hardware configuration associated with the RILd changes
 *
 * "data" is an array of RIL_HardwareConfig
 *
 */
#define RIL_UNSOL_HARDWARE_CONFIG_CHANGED 1040

/**
 * RIL_UNSOL_DC_RT_INFO_CHANGED
 *
 * The message is DEPRECATED, use RIL_REQUEST_GET_ACTIVITY_INFO
 * Sent when the DC_RT_STATE changes but the time
 * between these messages must not be less than the
 * value set by RIL_REQUEST_SET_DC_RT_RATE.
 *
 * "data" is the most recent RIL_DcRtInfo
 *
 */
#define RIL_UNSOL_DC_RT_INFO_CHANGED 1041

/**
 * RIL_UNSOL_RADIO_CAPABILITY
 *
 * Sent when RIL_REQUEST_SET_RADIO_CAPABILITY completes.
 * Returns the phone radio capability exactly as
 * RIL_REQUEST_GET_RADIO_CAPABILITY and should be the
 * same set as sent by RIL_REQUEST_SET_RADIO_CAPABILITY.
 *
 * "data" is the RIL_RadioCapability structure
 */
#define RIL_UNSOL_RADIO_CAPABILITY 1042

/*
 * RIL_UNSOL_ON_SS
 *
 * Called when SS response is received when DIAL/USSD/SS is changed to SS by
 * call control.
 *
 * "data" is const RIL_StkCcUnsolSsResponse *
 *
 */
#define RIL_UNSOL_ON_SS 1043

/**
 * RIL_UNSOL_STK_CC_ALPHA_NOTIFY
 *
 * Called when there is an ALPHA from UICC during Call Control.
 *
 * "data" is const char * containing ALPHA string from UICC in UTF-8 format.
 *
 */
#define RIL_UNSOL_STK_CC_ALPHA_NOTIFY 1044

/**
 * RIL_UNSOL_LCEDATA_RECV
 *
 * Called when there is an incoming Link Capacity Estimate (LCE) info report.
 *
 * "data" is the RIL_LceDataInfo structure.
 *
 */
#define RIL_UNSOL_LCEDATA_RECV 1045

 /**
  * RIL_UNSOL_PCO_DATA
  *
  * Called when there is new Carrier PCO data received for a data call.  Ideally
  * only new data will be forwarded, though this is not required.  Multiple
  * boxes of carrier PCO data for a given call should result in a series of
  * RIL_UNSOL_PCO_DATA calls.
  *
  * "data" is the RIL_PCO_Data structure.
  *
  */
#define RIL_UNSOL_PCO_DATA 1046

 /**
  * RIL_UNSOL_MODEM_RESTART
  *
  * Called when there is a modem reset.
  *
  * "reason" is "const char *" containing the reason for the reset. It
  * could be a crash signature if the restart was due to a crash or some
  * string such as "user-initiated restart" or "AT command initiated
  * restart" that explains the cause of the modem restart.
  *
  * When modem restarts, one of the following radio state transitions will happen
  * 1) RADIO_STATE_ON->RADIO_STATE_UNAVAILABLE->RADIO_STATE_ON or
  * 2) RADIO_STATE_OFF->RADIO_STATE_UNAVAILABLE->RADIO_STATE_OFF
  * This message can be sent either just before the RADIO_STATE changes to RADIO_STATE_UNAVAILABLE
  * or just after but should never be sent after the RADIO_STATE changes from UNAVAILABLE to
  * AVAILABLE(RADIO_STATE_ON/RADIO_STATE_OFF) again.
  *
  * It should NOT be sent after the RADIO_STATE changes to AVAILABLE after the
  * modem restart as that could be interpreted as a second modem reset by the
  * framework.
  */
#define RIL_UNSOL_MODEM_RESTART 1047

/**
 * RIL_UNSOL_CARRIER_INFO_IMSI_ENCRYPTION
 *
 * Called when the modem needs Carrier specific information that will
 * be used to encrypt IMSI and IMPI.
 *
 * "data" is NULL
 *
 */
#define RIL_UNSOL_CARRIER_INFO_IMSI_ENCRYPTION 1048

/**
 * RIL_UNSOL_NETWORK_SCAN_RESULT
 *
 * Returns incremental result for the network scan which is started by
 * RIL_REQUEST_START_NETWORK_SCAN, sent to report results, status, or errors.
 *
 * "data" is NULL
 * "response" is a const RIL_NetworkScanResult *
 */
#define RIL_UNSOL_NETWORK_SCAN_RESULT 1049

/**
 * RIL_UNSOL_KEEPALIVE_STATUS
 *
 * "data" is NULL
 * "response" is a const RIL_KeepaliveStatus *
 */
#define RIL_UNSOL_KEEPALIVE_STATUS 1050

/***********************************************************************/


#if defined(ANDROID_MULTI_SIM)
/**
 * RIL_Request Function pointer
 *
 * @param request is one of RIL_REQUEST_*
 * @param data is pointer to data defined for that RIL_REQUEST_*
 *        data is owned by caller, and should not be modified or freed by callee
 *        structures passed as data may contain pointers to non-contiguous memory
 * @param t should be used in subsequent call to RIL_onResponse
 * @param datalen is the length of "data" which is defined as other argument. It may or may
 *        not be equal to sizeof(data). Refer to the documentation of individual structures
 *        to find if pointers listed in the structure are contiguous and counted in the datalen
 *        length or not.
 *        (Eg: RIL_IMS_SMS_Message where we don't have datalen equal to sizeof(data))
 *
 */
typedef void (*RIL_RequestFunc) (int request, void *data,
                                    size_t datalen, RIL_Token t, RIL_SOCKET_ID socket_id);

/**
 * This function should return the current radio state synchronously
 */
typedef RIL_RadioState (*RIL_RadioStateRequest)(RIL_SOCKET_ID socket_id);

#else
/* Backward compatible */

/**
 * RIL_Request Function pointer
 *
 * @param request is one of RIL_REQUEST_*
 * @param data is pointer to data defined for that RIL_REQUEST_*
 *        data is owned by caller, and should not be modified or freed by callee
 *        structures passed as data may contain pointers to non-contiguous memory
 * @param t should be used in subsequent call to RIL_onResponse
 * @param datalen is the length of "data" which is defined as other argument. It may or may
 *        not be equal to sizeof(data). Refer to the documentation of individual structures
 *        to find if pointers listed in the structure are contiguous and counted in the datalen
 *        length or not.
 *        (Eg: RIL_IMS_SMS_Message where we don't have datalen equal to sizeof(data))
 *
 */
typedef void (*RIL_RequestFunc) (int request, void *data,
                                    size_t datalen, RIL_Token t);

/**
 * This function should return the current radio state synchronously
 */
typedef RIL_RadioState (*RIL_RadioStateRequest)();

#endif


/**
 * This function returns "1" if the specified RIL_REQUEST code is
 * supported and 0 if it is not
 *
 * @param requestCode is one of RIL_REQUEST codes
 */

typedef int (*RIL_Supports)(int requestCode);

/**
 * This function is called from a separate thread--not the
 * thread that calls RIL_RequestFunc--and indicates that a pending
 * request should be cancelled.
 *
 * On cancel, the callee should do its best to abandon the request and
 * call RIL_onRequestComplete with RIL_Errno CANCELLED at some later point.
 *
 * Subsequent calls to  RIL_onRequestComplete for this request with
 * other results will be tolerated but ignored. (That is, it is valid
 * to ignore the cancellation request)
 *
 * RIL_Cancel calls should return immediately, and not wait for cancellation
 *
 * Please see ITU v.250 5.6.1 for how one might implement this on a TS 27.007
 * interface
 *
 * @param t token wants to be canceled
 */

typedef void (*RIL_Cancel)(RIL_Token t);

typedef void (*RIL_TimedCallback) (void *param);

/**
 * Return a version string for your RIL implementation
 */
typedef const char * (*RIL_GetVersion) (void);

typedef struct {
    int version;        /* set to RIL_VERSION */
    RIL_RequestFunc onRequest;
    RIL_RadioStateRequest onStateRequest;
    RIL_Supports supports;
    RIL_Cancel onCancel;
    RIL_GetVersion getVersion;
} RIL_RadioFunctions;

typedef struct {
    char *apn;                  /* the APN to connect to */
    char *protocol;             /* one of the PDP_type values in TS 27.007 section 10.1.1 used on
                                   roaming network. For example, "IP", "IPV6", "IPV4V6", or "PPP".*/
    int authtype;               /* authentication protocol used for this PDP context
                                   (None: 0, PAP: 1, CHAP: 2, PAP&CHAP: 3) */
    char *username;             /* the username for APN, or NULL */
    char *password;             /* the password for APN, or NULL */
} RIL_InitialAttachApn;

typedef struct {
    char *apn;                  /* the APN to connect to */
    char *protocol;             /* one of the PDP_type values in TS 27.007 section 10.1.1 used on
                                   home network. For example, "IP", "IPV6", "IPV4V6", or "PPP". */
    char *roamingProtocol;      /* one of the PDP_type values in TS 27.007 section 10.1.1 used on
                                   roaming network. For example, "IP", "IPV6", "IPV4V6", or "PPP".*/
    int authtype;               /* authentication protocol used for this PDP context
                                   (None: 0, PAP: 1, CHAP: 2, PAP&CHAP: 3) */
    char *username;             /* the username for APN, or NULL */
    char *password;             /* the password for APN, or NULL */
    int supportedTypesBitmask;  /* supported APN types bitmask. See RIL_ApnTypes for the value of
                                   each bit. */
    int bearerBitmask;          /* the bearer bitmask. See RIL_RadioAccessFamily for the value of
                                   each bit. */
    int modemCognitive;         /* indicating the APN setting was sent to the modem through
                                   setDataProfile earlier. */
    int mtu;                    /* maximum transmission unit (MTU) size in bytes */
    char *mvnoType;             /* the MVNO type: possible values are "imsi", "gid", "spn" */
    char *mvnoMatchData;        /* MVNO match data. Can be anything defined by the carrier.
                                   For example,
                                     SPN like: "A MOBILE", "BEN NL", etc...
                                     IMSI like: "302720x94", "2060188", etc...
                                     GID like: "4E", "33", etc... */
} RIL_InitialAttachApn_v15;

typedef struct {
    int authContext;            /* P2 value of authentication command, see P2 parameter in
                                   3GPP TS 31.102 7.1.2 */
    char *authData;             /* the challenge string in Base64 format, see 3GPP
                                   TS 31.102 7.1.2 */
    char *aid;                  /* AID value, See ETSI 102.221 8.1 and 101.220 4,
                                   NULL if no value. */
} RIL_SimAuthentication;

typedef struct {
    int cid;                    /* Context ID, uniquely identifies this call */
    char *bearer_proto;         /* One of the PDP_type values in TS 27.007 section 10.1.1.
                                   For example, "IP", "IPV6", "IPV4V6". */
    int pco_id;                 /* The protocol ID for this box.  Note that only IDs from
                                   FF00H - FFFFH are accepted.  If more than one is included
                                   from the network, multiple calls should be made to send all
                                   of them. */
    int contents_length;        /* The number of octets in the contents. */
    char *contents;             /* Carrier-defined content.  It is binary, opaque and
                                   loosely defined in LTE Layer 3 spec 24.008 */
} RIL_PCO_Data;

typedef enum {
    NATT_IPV4 = 0,              /* Keepalive specified by RFC 3948 Sec. 2.3 using IPv4 */
    NATT_IPV6 = 1               /* Keepalive specified by RFC 3948 Sec. 2.3 using IPv6 */
} RIL_KeepaliveType;

#define MAX_INADDR_LEN 16
typedef struct {
    RIL_KeepaliveType type;                  /* Type of keepalive packet */
    char sourceAddress[MAX_INADDR_LEN];      /* Source address in network-byte order */
    int sourcePort;                          /* Source port if applicable, or 0x7FFFFFFF;
                                                the maximum value is 65535 */
    char destinationAddress[MAX_INADDR_LEN]; /* Destination address in network-byte order */
    int destinationPort;                     /* Destination port if applicable or 0x7FFFFFFF;
                                                the maximum value is 65535 */
    int maxKeepaliveIntervalMillis;          /* Maximum milliseconds between two packets */
    int cid;                                 /* Context ID, uniquely identifies this call */
} RIL_KeepaliveRequest;

typedef enum {
    KEEPALIVE_ACTIVE,                       /* Keepalive session is active */
    KEEPALIVE_INACTIVE,                     /* Keepalive session is inactive */
    KEEPALIVE_PENDING                       /* Keepalive session status not available */
} RIL_KeepaliveStatusCode;

typedef struct {
    uint32_t sessionHandle;
    RIL_KeepaliveStatusCode code;
} RIL_KeepaliveStatus;

#ifdef RIL_SHLIB
struct RIL_Env {
    /**
     * "t" is parameter passed in on previous call to RIL_Notification
     * routine.
     *
     * If "e" != SUCCESS, then response can be null/is ignored
     *
     * "response" is owned by caller, and should not be modified or
     * freed by callee
     *
     * RIL_onRequestComplete will return as soon as possible
     */
    void (*OnRequestComplete)(RIL_Token t, RIL_Errno e,
                           void *response, size_t responselen);

#if defined(ANDROID_MULTI_SIM)
    /**
     * "unsolResponse" is one of RIL_UNSOL_RESPONSE_*
     * "data" is pointer to data defined for that RIL_UNSOL_RESPONSE_*
     *
     * "data" is owned by caller, and should not be modified or freed by callee
     */
    void (*OnUnsolicitedResponse)(int unsolResponse, const void *data, size_t datalen, RIL_SOCKET_ID socket_id);
#else
    /**
     * "unsolResponse" is one of RIL_UNSOL_RESPONSE_*
     * "data" is pointer to data defined for that RIL_UNSOL_RESPONSE_*
     *
     * "data" is owned by caller, and should not be modified or freed by callee
     */
    void (*OnUnsolicitedResponse)(int unsolResponse, const void *data, size_t datalen);
#endif
    /**
     * Call user-specifed "callback" function on on the same thread that
     * RIL_RequestFunc is called. If "relativeTime" is specified, then it specifies
     * a relative time value at which the callback is invoked. If relativeTime is
     * NULL or points to a 0-filled structure, the callback will be invoked as
     * soon as possible
     */

    void (*RequestTimedCallback) (RIL_TimedCallback callback,
                                   void *param, const struct timeval *relativeTime);
   /**
    * "t" is parameter passed in on previous call RIL_Notification routine
    *
    * RIL_onRequestAck will be called by vendor when an Async RIL request was received
    * by them and an ack needs to be sent back to java ril.
    */
    void (*OnRequestAck) (RIL_Token t);
};


/**
 *  RIL implementations must defined RIL_Init
 *  argc and argv will be command line arguments intended for the RIL implementation
 *  Return NULL on error
 *
 * @param env is environment point defined as RIL_Env
 * @param argc number of arguments
 * @param argv list fo arguments
 *
 */
const RIL_RadioFunctions *RIL_Init(const struct RIL_Env *env, int argc, char **argv);

/**
 *  If BT SAP(SIM Access Profile) is supported, then RIL implementations must define RIL_SAP_Init
 *  for initializing RIL_RadioFunctions used for BT SAP communcations. It is called whenever RILD
 *  starts or modem restarts. Returns handlers for SAP related request that are made on SAP
 *  sepecific socket, analogous to the RIL_RadioFunctions returned by the call to RIL_Init
 *  and used on the general RIL socket.
 *  argc and argv will be command line arguments intended for the RIL implementation
 *  Return NULL on error.
 *
 * @param env is environment point defined as RIL_Env
 * @param argc number of arguments
 * @param argv list fo arguments
 *
 */
const RIL_RadioFunctions *RIL_SAP_Init(const struct RIL_Env *env, int argc, char **argv);

#else /* RIL_SHLIB */

/**
 * Call this once at startup to register notification routine
 *
 * @param callbacks user-specifed callback function
 */
void RIL_register (const RIL_RadioFunctions *callbacks);

void rilc_thread_pool();


/**
 *
 * RIL_onRequestComplete will return as soon as possible
 *
 * @param t is parameter passed in on previous call to RIL_Notification
 *          routine.
 * @param e error code
 *          if "e" != SUCCESS, then response can be null/is ignored
 * @param response is owned by caller, and should not be modified or
 *                 freed by callee
 * @param responselen the length of response in byte
 */
void RIL_onRequestComplete(RIL_Token t, RIL_Errno e,
                           void *response, size_t responselen);

/**
 * RIL_onRequestAck will be called by vendor when an Async RIL request was received by them and
 * an ack needs to be sent back to java ril. This doesn't mark the end of the command or it's
 * results, just that the command was received and will take a while. After sending this Ack
 * its vendor's responsibility to make sure that AP is up whenever needed while command is
 * being processed.
 *
 * @param t is parameter passed in on previous call to RIL_Notification
 *          routine.
 */
void RIL_onRequestAck(RIL_Token t);

#if defined(ANDROID_MULTI_SIM)
/**
 * @param unsolResponse is one of RIL_UNSOL_RESPONSE_*
 * @param data is pointer to data defined for that RIL_UNSOL_RESPONSE_*
 *     "data" is owned by caller, and should not be modified or freed by callee
 * @param datalen the length of data in byte
 */

void RIL_onUnsolicitedResponse(int unsolResponse, const void *data,
                                size_t datalen, RIL_SOCKET_ID socket_id);
#else
/**
 * @param unsolResponse is one of RIL_UNSOL_RESPONSE_*
 * @param data is pointer to data defined for that RIL_UNSOL_RESPONSE_*
 *     "data" is owned by caller, and should not be modified or freed by callee
 * @param datalen the length of data in byte
 */

void RIL_onUnsolicitedResponse(int unsolResponse, const void *data,
                                size_t datalen);
#endif

/**
 * Call user-specifed "callback" function on on the same thread that
 * RIL_RequestFunc is called. If "relativeTime" is specified, then it specifies
 * a relative time value at which the callback is invoked. If relativeTime is
 * NULL or points to a 0-filled structure, the callback will be invoked as
 * soon as possible
 *
 * @param callback user-specifed callback function
 * @param param parameter list
 * @param relativeTime a relative time value at which the callback is invoked
 */

void RIL_requestTimedCallback (RIL_TimedCallback callback,
                               void *param, const struct timeval *relativeTime);

#endif /* RIL_SHLIB */

#ifdef __cplusplus
}
#endif

#endif /*ANDROID_RIL_H*/<|MERGE_RESOLUTION|>--- conflicted
+++ resolved
@@ -2745,11 +2745,8 @@
  *  MODEM_ERR
  *  NOT_PROVISIONED
  *  REQUEST_NOT_SUPPORTED
-<<<<<<< HEAD
-=======
- *  NO_RESOURCES
- *  CANCELLED
->>>>>>> 3ceaacc4
+ *  NO_RESOURCES
+ *  CANCELLED
  */
 #define RIL_REQUEST_SIGNAL_STRENGTH 19
 
@@ -2789,11 +2786,8 @@
  *  MODEM_ERR
  *  NOT_PROVISIONED
  *  REQUEST_NOT_SUPPORTED
-<<<<<<< HEAD
-=======
- *  NO_RESOURCES
- *  CANCELLED
->>>>>>> 3ceaacc4
+ *  NO_RESOURCES
+ *  CANCELLED
  */
 #define RIL_REQUEST_DATA_REGISTRATION_STATE 21
 
@@ -2819,11 +2813,8 @@
  *  INTERNAL_ERR
  *  SYSTEM_ERR
  *  REQUEST_NOT_SUPPORTED
-<<<<<<< HEAD
-=======
- *  NO_RESOURCES
- *  CANCELLED
->>>>>>> 3ceaacc4
+ *  NO_RESOURCES
+ *  CANCELLED
  */
 #define RIL_REQUEST_OPERATOR 22
 
@@ -2859,11 +2850,8 @@
  *  OPERATION_NOT_ALLOWED
  *  INVALID_MODEM_STATE
  *  REQUEST_NOT_SUPPORTED
-<<<<<<< HEAD
-=======
- *  NO_RESOURCES
- *  CANCELLED
->>>>>>> 3ceaacc4
+ *  NO_RESOURCES
+ *  CANCELLED
  */
 #define RIL_REQUEST_RADIO_POWER 23
 
@@ -3062,14 +3050,9 @@
  *
  *  Other errors could include:
  *    RADIO_NOT_AVAILABLE, OP_NOT_ALLOWED_BEFORE_REG_TO_NW,
-<<<<<<< HEAD
- *    OP_NOT_ALLOWED_DURING_VOICE_CALL and REQUEST_NOT_SUPPORTED,
- *    INVALID_ARGUMENTS, SIM_ABSENT
-=======
  *    OP_NOT_ALLOWED_DURING_VOICE_CALL, REQUEST_NOT_SUPPORTED,
  *    INVALID_ARGUMENTS, INTERNAL_ERR, NO_MEMORY, NO_RESOURCES,
  *    CANCELLED and SIM_ABSENT
->>>>>>> 3ceaacc4
  *
  * See also: RIL_REQUEST_DEACTIVATE_DATA_CALL
  */
@@ -3404,11 +3387,8 @@
  *  MODEM_ERR
  *  NOT_PROVISIONED
  *  REQUEST_NOT_SUPPORTED
-<<<<<<< HEAD
-=======
- *  NO_RESOURCES
- *  CANCELLED
->>>>>>> 3ceaacc4
+ *  NO_RESOURCES
+ *  CANCELLED
  */
 
 #define RIL_REQUEST_GET_IMEI 38
@@ -3433,11 +3413,8 @@
  *  MODEM_ERR
  *  NOT_PROVISIONED
  *  REQUEST_NOT_SUPPORTED
-<<<<<<< HEAD
-=======
- *  NO_RESOURCES
- *  CANCELLED
->>>>>>> 3ceaacc4
+ *  NO_RESOURCES
+ *  CANCELLED
  */
 
 #define RIL_REQUEST_GET_IMEISV 39
@@ -3497,13 +3474,10 @@
  *  INVALID_STATE
  *  INVALID_ARGUMENTS
  *  REQUEST_NOT_SUPPORTED
-<<<<<<< HEAD
-=======
- *  INTERNAL_ERR
- *  NO_MEMORY
- *  NO_RESOURCES
- *  CANCELLED
->>>>>>> 3ceaacc4
+ *  INTERNAL_ERR
+ *  NO_MEMORY
+ *  NO_RESOURCES
+ *  CANCELLED
  *  SIM_ABSENT
  *
  * See also: RIL_REQUEST_SETUP_DATA_CALL
@@ -3644,11 +3618,8 @@
  *  INVALID_ARGUMENTS
  *  MODEM_ERR
  *  REQUEST_NOT_SUPPORTED
-<<<<<<< HEAD
-=======
- *  NO_RESOURCES
- *  CANCELLED
->>>>>>> 3ceaacc4
+ *  NO_RESOURCES
+ *  CANCELLED
  *
  */
 #define RIL_REQUEST_QUERY_NETWORK_SELECTION_MODE 45
@@ -3675,11 +3646,8 @@
  *  INVALID_ARGUMENTS
  *  MODEM_ERR
  *  REQUEST_NOT_SUPPORTED
-<<<<<<< HEAD
-=======
- *  NO_RESOURCES
- *  CANCELLED
->>>>>>> 3ceaacc4
+ *  NO_RESOURCES
+ *  CANCELLED
  *
  * Note: Returns ILLEGAL_SIM_OR_ME when the failure is permanent and
  *       no retries needed, such as illegal SIM or ME.
@@ -3710,11 +3678,8 @@
  *  INVALID_ARGUMENTS
  *  MODEM_ERR
  *  REQUEST_NOT_SUPPORTED
-<<<<<<< HEAD
-=======
- *  NO_RESOURCES
- *  CANCELLED
->>>>>>> 3ceaacc4
+ *  NO_RESOURCES
+ *  CANCELLED
  *
  * Note: Returns ILLEGAL_SIM_OR_ME when the failure is permanent and
  *       no retries needed, such as illegal SIM or ME.
@@ -3753,11 +3718,8 @@
  *  REQUEST_NOT_SUPPORTED
  *  CANCELLED
  *  OPERATION_NOT_ALLOWED
-<<<<<<< HEAD
-=======
- *  NO_RESOURCES
- *  CANCELLED
->>>>>>> 3ceaacc4
+ *  NO_RESOURCES
+ *  CANCELLED
  *
  */
 #define RIL_REQUEST_QUERY_AVAILABLE_NETWORKS 48
@@ -3839,11 +3801,8 @@
  *  MODEM_ERR
  *  NOT_PROVISIONED
  *  REQUEST_NOT_SUPPORTED
-<<<<<<< HEAD
-=======
- *  NO_RESOURCES
- *  CANCELLED
->>>>>>> 3ceaacc4
+ *  NO_RESOURCES
+ *  CANCELLED
  *
  */
 #define RIL_REQUEST_BASEBAND_VERSION 51
@@ -4126,11 +4085,8 @@
  *  INTERNAL_ERR
  *  SYSTEM_ERR
  *  INVALID_ARGUMENTS
-<<<<<<< HEAD
-=======
- *  NO_RESOURCES
- *  CANCELLED
->>>>>>> 3ceaacc4
+ *  NO_RESOURCES
+ *  CANCELLED
  *  REQUEST_NOT_SUPPORTED
  */
 #define RIL_REQUEST_SCREEN_STATE 61
@@ -4247,11 +4203,8 @@
  *  INVALID_ARGUMENTS
  *  MODEM_ERR
  *  REQUEST_NOT_SUPPORTED
-<<<<<<< HEAD
-=======
- *  NO_RESOURCES
- *  CANCELLED
->>>>>>> 3ceaacc4
+ *  NO_RESOURCES
+ *  CANCELLED
  *
  * See also: RIL_REQUEST_QUERY_AVAILABLE_BAND_MODE
  */
@@ -4276,11 +4229,8 @@
  *  SYSTEM_ERR
  *  MODEM_ERR
  *  REQUEST_NOT_SUPPORTED
-<<<<<<< HEAD
-=======
- *  NO_RESOURCES
- *  CANCELLED
->>>>>>> 3ceaacc4
+ *  NO_RESOURCES
+ *  CANCELLED
  *
  * See also: RIL_REQUEST_SET_BAND_MODE
  */
@@ -4457,11 +4407,8 @@
  *  INVALID_ARGUMENTS
  *  MODEM_ERR
  *  REQUEST_NOT_SUPPORTED
-<<<<<<< HEAD
-=======
- *  NO_RESOURCES
- *  CANCELLED
->>>>>>> 3ceaacc4
+ *  NO_RESOURCES
+ *  CANCELLED
  */
 #define RIL_REQUEST_SET_PREFERRED_NETWORK_TYPE 73
 
@@ -4485,11 +4432,8 @@
  *  INVALID_ARGUMENTS
  *  MODEM_ERR
  *  REQUEST_NOT_SUPPORTED
-<<<<<<< HEAD
-=======
- *  NO_RESOURCES
- *  CANCELLED
->>>>>>> 3ceaacc4
+ *  NO_RESOURCES
+ *  CANCELLED
  *
  * See also: RIL_REQUEST_SET_PREFERRED_NETWORK_TYPE
  */
@@ -4512,11 +4456,8 @@
  *  MODEM_ERR
  *  NO_NETWORK_FOUND
  *  REQUEST_NOT_SUPPORTED
-<<<<<<< HEAD
-=======
- *  NO_RESOURCES
- *  CANCELLED
->>>>>>> 3ceaacc4
+ *  NO_RESOURCES
+ *  CANCELLED
  */
 #define RIL_REQUEST_GET_NEIGHBORING_CELL_IDS 75
 
@@ -4545,11 +4486,8 @@
  *  INVALID_ARGUMENTS
  *  MODEM_ERR
  *  REQUEST_NOT_SUPPORTED
-<<<<<<< HEAD
-=======
- *  NO_RESOURCES
- *  CANCELLED
->>>>>>> 3ceaacc4
+ *  NO_RESOURCES
+ *  CANCELLED
  *
  * See also: RIL_REQUEST_SCREEN_STATE, RIL_UNSOL_RESPONSE_NETWORK_STATE_CHANGED
  */
@@ -4603,11 +4541,8 @@
  *  MODEM_ERR
  *  REQUEST_NOT_SUPPORTED
  *  OPERATION_NOT_ALLOWED
-<<<<<<< HEAD
-=======
- *  NO_RESOURCES
- *  CANCELLED
->>>>>>> 3ceaacc4
+ *  NO_RESOURCES
+ *  CANCELLED
  */
 #define RIL_REQUEST_CDMA_SET_ROAMING_PREFERENCE 78
 
@@ -4634,11 +4569,8 @@
  *  INVALID_ARGUMENTS
  *  MODEM_ERR
  *  REQUEST_NOT_SUPPORTED
-<<<<<<< HEAD
-=======
- *  NO_RESOURCES
- *  CANCELLED
->>>>>>> 3ceaacc4
+ *  NO_RESOURCES
+ *  CANCELLED
  */
 #define RIL_REQUEST_CDMA_QUERY_ROAMING_PREFERENCE 79
 
@@ -4836,11 +4768,8 @@
  *  INVALID_ARGUMENTS
  *  MODEM_ERR
  *  REQUEST_NOT_SUPPORTED
-<<<<<<< HEAD
-=======
- *  NO_RESOURCES
- *  CANCELLED
->>>>>>> 3ceaacc4
+ *  NO_RESOURCES
+ *  CANCELLED
  *
  */
 #define RIL_REQUEST_CDMA_VALIDATE_AND_WRITE_AKEY 86
@@ -5119,12 +5048,9 @@
  *  MODEM_ERR
  *  NOT_PROVISIONED
  *  REQUEST_NOT_SUPPORTED
-<<<<<<< HEAD
-=======
- *  INTERNAL_ERR
- *  NO_RESOURCES
- *  CANCELLED
->>>>>>> 3ceaacc4
+ *  INTERNAL_ERR
+ *  NO_RESOURCES
+ *  CANCELLED
  *
  */
 
@@ -5222,11 +5148,8 @@
  *  MODEM_ERR
  *  NOT_PROVISIONED
  *  REQUEST_NOT_SUPPORTED
-<<<<<<< HEAD
-=======
- *  NO_RESOURCES
- *  CANCELLED
->>>>>>> 3ceaacc4
+ *  NO_RESOURCES
+ *  CANCELLED
  *
  */
 #define RIL_REQUEST_DEVICE_IDENTITY 98
@@ -5252,11 +5175,8 @@
  *  INVALID_ARGUMENTS
  *  MODEM_ERR
  *  REQUEST_NOT_SUPPORTED
-<<<<<<< HEAD
-=======
- *  NO_RESOURCES
- *  CANCELLED
->>>>>>> 3ceaacc4
+ *  NO_RESOURCES
+ *  CANCELLED
  *
  */
 #define RIL_REQUEST_EXIT_EMERGENCY_CALLBACK_MODE 99
@@ -5510,11 +5430,8 @@
  *  MODEM_ERR
  *  NO_NETWORK_FOUND
  *  REQUEST_NOT_SUPPORTED
-<<<<<<< HEAD
-=======
- *  NO_RESOURCES
- *  CANCELLED
->>>>>>> 3ceaacc4
+ *  NO_RESOURCES
+ *  CANCELLED
  *
  */
 #define RIL_REQUEST_GET_CELL_INFO_LIST 109
@@ -5540,11 +5457,8 @@
  *  SYSTEM_ERR
  *  INVALID_ARGUMENTS
  *  REQUEST_NOT_SUPPORTED
-<<<<<<< HEAD
-=======
- *  NO_RESOURCES
- *  CANCELLED
->>>>>>> 3ceaacc4
+ *  NO_RESOURCES
+ *  CANCELLED
  */
 #define RIL_REQUEST_SET_UNSOL_CELL_INFO_LIST_RATE 110
 
@@ -5579,11 +5493,8 @@
  *  MODEM_ERR
  *  NOT_PROVISIONED
  *  REQUEST_NOT_SUPPORTED
-<<<<<<< HEAD
-=======
- *  NO_RESOURCES
- *  CANCELLED
->>>>>>> 3ceaacc4
+ *  NO_RESOURCES
+ *  CANCELLED
  *
  */
 #define RIL_REQUEST_SET_INITIAL_ATTACH_APN 111
@@ -5847,11 +5758,8 @@
  *  INVALID_ARGUMENTS
  *  MODEM_ERR
  *  REQUEST_NOT_SUPPORTED
-<<<<<<< HEAD
-=======
- *  NO_RESOURCES
- *  CANCELLED
->>>>>>> 3ceaacc4
+ *  NO_RESOURCES
+ *  CANCELLED
  *
  */
 #define RIL_REQUEST_SET_UICC_SUBSCRIPTION  122
@@ -5880,11 +5788,8 @@
  *  DEVICE_IN_USE
  *  INVALID_MODEM_STATE
  *  REQUEST_NOT_SUPPORTED
-<<<<<<< HEAD
-=======
- *  NO_RESOURCES
- *  CANCELLED
->>>>>>> 3ceaacc4
+ *  NO_RESOURCES
+ *  CANCELLED
  *
  */
 #define RIL_REQUEST_ALLOW_DATA  123
@@ -5951,13 +5856,10 @@
  *  SUCCESS
  *  RADIO_NOT_AVAILABLE
  *  REQUEST_NOT_SUPPORTED
-<<<<<<< HEAD
-=======
- *  INTERNAL_ERR
- *  NO_MEMORY
- *  NO_RESOURCES
- *  CANCELLED
->>>>>>> 3ceaacc4
+ *  INTERNAL_ERR
+ *  NO_MEMORY
+ *  NO_RESOURCES
+ *  CANCELLED
  *
  * See also: RIL_UNSOL_DC_RT_INFO_CHANGED
  */
@@ -6020,11 +5922,8 @@
  *  INTERNAL_ERR
  *  SYSTEM_ERR
  *  REQUEST_NOT_SUPPORTED
-<<<<<<< HEAD
-=======
- *  NO_RESOURCES
- *  CANCELLED
->>>>>>> 3ceaacc4
+ *  NO_RESOURCES
+ *  CANCELLED
  */
 #define RIL_REQUEST_SHUTDOWN 129
 
@@ -6041,13 +5940,10 @@
  *  OPERATION_NOT_ALLOWED
  *  INVALID_STATE
  *  REQUEST_NOT_SUPPORTED
-<<<<<<< HEAD
-=======
- *  INTERNAL_ERR
- *  NO_MEMORY
- *  NO_RESOURCES
- *  CANCELLED
->>>>>>> 3ceaacc4
+ *  INTERNAL_ERR
+ *  NO_MEMORY
+ *  NO_RESOURCES
+ *  CANCELLED
  */
 #define RIL_REQUEST_GET_RADIO_CAPABILITY 130
 
@@ -6074,11 +5970,8 @@
  *  MODEM_ERR
  *  INVALID_STATE
  *  REQUEST_NOT_SUPPORTED
-<<<<<<< HEAD
-=======
- *  NO_RESOURCES
- *  CANCELLED
->>>>>>> 3ceaacc4
+ *  NO_RESOURCES
+ *  CANCELLED
  */
 #define RIL_REQUEST_SET_RADIO_CAPABILITY 131
 
@@ -6099,12 +5992,9 @@
  * LCE_NOT_SUPPORTED
  * INTERNAL_ERR
  * REQUEST_NOT_SUPPORTED
-<<<<<<< HEAD
-=======
  * NO_MEMORY
  * NO_RESOURCES
  * CANCELLED
->>>>>>> 3ceaacc4
  * SIM_ABSENT
  */
 #define RIL_REQUEST_START_LCE 132
@@ -6172,10 +6062,7 @@
  * MODEM_ERR
  * NOT_PROVISIONED
  * REQUEST_NOT_SUPPORTED
-<<<<<<< HEAD
-=======
  * NO_RESOURCES CANCELLED
->>>>>>> 3ceaacc4
  */
 #define RIL_REQUEST_GET_ACTIVITY_INFO 135
 
@@ -6259,11 +6146,8 @@
  *  SYSTEM_ERR
  *  INVALID_ARGUMENTS
  *  REQUEST_NOT_SUPPORTED
-<<<<<<< HEAD
-=======
- *  NO_RESOURCES
- *  CANCELLED
->>>>>>> 3ceaacc4
+ *  NO_RESOURCES
+ *  CANCELLED
  */
 #define RIL_REQUEST_SEND_DEVICE_STATE 138
 
@@ -6289,11 +6173,8 @@
  *  INTERNAL_ERR
  *  SYSTEM_ERR
  *  REQUEST_NOT_SUPPORTED
-<<<<<<< HEAD
-=======
- *  NO_RESOURCES
- *  CANCELLED
->>>>>>> 3ceaacc4
+ *  NO_RESOURCES
+ *  CANCELLED
  */
 #define RIL_REQUEST_SET_UNSOLICITED_RESPONSE_FILTER 139
 
