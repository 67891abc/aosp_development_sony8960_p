/*
 * Copyright (C) 2006 The Android Open Source Project
 *
 * Licensed under the Apache License, Version 2.0 (the "License");
 * you may not use this file except in compliance with the License.
 * You may obtain a copy of the License at
 *
 *      http://www.apache.org/licenses/LICENSE-2.0
 *
 * Unless required by applicable law or agreed to in writing, software
 * distributed under the License is distributed on an "AS IS" BASIS,
 * WITHOUT WARRANTIES OR CONDITIONS OF ANY KIND, either express or implied.
 * See the License for the specific language governing permissions and
 * limitations under the License.
 */

#ifndef ANDROID_RIL_H
#define ANDROID_RIL_H 1

#include <stdlib.h>
#include <stdint.h>
#include <telephony/ril_cdma_sms.h>
#include <telephony/ril_nv_items.h>
#include <telephony/ril_msim.h>

#ifndef FEATURE_UNIT_TEST
#include <sys/time.h>
#endif /* !FEATURE_UNIT_TEST */

#ifdef __cplusplus
extern "C" {
#endif

#ifndef SIM_COUNT
#if defined(ANDROID_SIM_COUNT_2)
#define SIM_COUNT 2
#elif defined(ANDROID_SIM_COUNT_3)
#define SIM_COUNT 3
#elif defined(ANDROID_SIM_COUNT_4)
#define SIM_COUNT 4
#else
#define SIM_COUNT 1
#endif

#ifndef ANDROID_MULTI_SIM
#define SIM_COUNT 1
#endif
#endif

/*
 * RIL version.
 * Value of RIL_VERSION should not be changed in future. Here onwards,
 * when a new change is supposed to be introduced  which could involve new
 * schemes added like Wakelocks, data structures added/updated, etc, we would
 * just document RIL version associated with that change below. When OEM updates its
 * RIL with those changes, they would return that new RIL version during RIL_REGISTER.
 * We should make use of the returned version by vendor to identify appropriate scheme
 * or data structure version to use.
 *
 * Documentation of RIL version and associated changes
 * RIL_VERSION = 12 : This version corresponds to updated data structures namely
 *                    RIL_Data_Call_Response_v11, RIL_SIM_IO_v6, RIL_CardStatus_v6,
 *                    RIL_SimRefreshResponse_v7, RIL_CDMA_CallWaiting_v6,
 *                    RIL_LTE_SignalStrength_v8, RIL_SignalStrength_v10, RIL_CellIdentityGsm_v12
 *                    RIL_CellIdentityWcdma_v12, RIL_CellIdentityLte_v12,RIL_CellInfoGsm_v12,
 *                    RIL_CellInfoWcdma_v12, RIL_CellInfoLte_v12, RIL_CellInfo_v12.
 *
 * RIL_VERSION = 13 : This version includes new wakelock semantics and as the first
 *                    strongly versioned version it enforces structure use.
 *
 * RIL_VERSION = 14 : New data structures are added, namely RIL_CarrierMatchType,
 *                    RIL_Carrier, RIL_CarrierRestrictions and RIL_PCO_Data.
 *                    New commands added: RIL_REQUEST_SET_CARRIER_RESTRICTIONS,
 *                    RIL_REQUEST_SET_CARRIER_RESTRICTIONS and RIL_UNSOL_PCO_DATA.
 *
 * RIL_VERSION = 15 : New commands added:
 *                    RIL_UNSOL_MODEM_RESTART,
 *                    RIL_REQUEST_SEND_DEVICE_STATE,
 *                    RIL_REQUEST_SET_UNSOLICITED_RESPONSE_FILTER,
 *                    RIL_REQUEST_SET_SIM_CARD_POWER,
 *                    RIL_REQUEST_SET_CARRIER_INFO_IMSI_ENCRYPTION,
 *                    RIL_UNSOL_CARRIER_INFO_IMSI_ENCRYPTION
 *                    The new parameters for RIL_REQUEST_SETUP_DATA_CALL,
 *                    Updated data structures: RIL_DataProfileInfo_v15, RIL_InitialAttachApn_v15
 *                    New data structure RIL_DataRegistrationStateResponse,
 *                    RIL_VoiceRegistrationStateResponse same is
 *                    used in RIL_REQUEST_DATA_REGISTRATION_STATE and
 *                    RIL_REQUEST_VOICE_REGISTRATION_STATE respectively.
 *                    New data structure RIL_OpenChannelParams.
 *                    RIL_REQUEST_START_NETWORK_SCAN
 *                    RIL_REQUEST_STOP_NETWORK_SCAN
 *                    RIL_UNSOL_NETWORK_SCAN_RESULT
 */
#define RIL_VERSION 12
#define LAST_IMPRECISE_RIL_VERSION 12 // Better self-documented name
#define RIL_VERSION_MIN 6 /* Minimum RIL_VERSION supported */

#define CDMA_ALPHA_INFO_BUFFER_LENGTH 64
#define CDMA_NUMBER_INFO_BUFFER_LENGTH 81

#define MAX_RILDS 3
#define MAX_SERVICE_NAME_LENGTH 6
#define MAX_CLIENT_ID_LENGTH 2
#define MAX_DEBUG_SOCKET_NAME_LENGTH 12
#define MAX_QEMU_PIPE_NAME_LENGTH  11
#define MAX_UUID_LENGTH 64
#define MAX_BANDS 8
#define MAX_CHANNELS 32
#define MAX_RADIO_ACCESS_NETWORKS 8


typedef void * RIL_Token;

typedef enum {
    RIL_SOCKET_1,
#if (SIM_COUNT >= 2)
    RIL_SOCKET_2,
#if (SIM_COUNT >= 3)
    RIL_SOCKET_3,
#endif
#if (SIM_COUNT >= 4)
    RIL_SOCKET_4,
#endif
#endif
    RIL_SOCKET_NUM
} RIL_SOCKET_ID;


typedef enum {
    RIL_E_SUCCESS = 0,
    RIL_E_RADIO_NOT_AVAILABLE = 1,     /* If radio did not start or is resetting */
    RIL_E_GENERIC_FAILURE = 2,
    RIL_E_PASSWORD_INCORRECT = 3,      /* for PIN/PIN2 methods only! */
    RIL_E_SIM_PIN2 = 4,                /* Operation requires SIM PIN2 to be entered */
    RIL_E_SIM_PUK2 = 5,                /* Operation requires SIM PIN2 to be entered */
    RIL_E_REQUEST_NOT_SUPPORTED = 6,
    RIL_E_CANCELLED = 7,
    RIL_E_OP_NOT_ALLOWED_DURING_VOICE_CALL = 8, /* data ops are not allowed during voice
                                                   call on a Class C GPRS device */
    RIL_E_OP_NOT_ALLOWED_BEFORE_REG_TO_NW = 9,  /* data ops are not allowed before device
                                                   registers in network */
    RIL_E_SMS_SEND_FAIL_RETRY = 10,             /* fail to send sms and need retry */
    RIL_E_SIM_ABSENT = 11,                      /* fail to set the location where CDMA subscription
                                                   shall be retrieved because of SIM or RUIM
                                                   card absent */
    RIL_E_SUBSCRIPTION_NOT_AVAILABLE = 12,      /* fail to find CDMA subscription from specified
                                                   location */
    RIL_E_MODE_NOT_SUPPORTED = 13,              /* HW does not support preferred network type */
    RIL_E_FDN_CHECK_FAILURE = 14,               /* command failed because recipient is not on FDN list */
    RIL_E_ILLEGAL_SIM_OR_ME = 15,               /* network selection failed due to
                                                   illegal SIM or ME */
    RIL_E_MISSING_RESOURCE = 16,                /* no logical channel available */
    RIL_E_NO_SUCH_ELEMENT = 17,                  /* application not found on SIM */
    RIL_E_DIAL_MODIFIED_TO_USSD = 18,           /* DIAL request modified to USSD */
    RIL_E_DIAL_MODIFIED_TO_SS = 19,             /* DIAL request modified to SS */
    RIL_E_DIAL_MODIFIED_TO_DIAL = 20,           /* DIAL request modified to DIAL with different
                                                   data */
    RIL_E_USSD_MODIFIED_TO_DIAL = 21,           /* USSD request modified to DIAL */
    RIL_E_USSD_MODIFIED_TO_SS = 22,             /* USSD request modified to SS */
    RIL_E_USSD_MODIFIED_TO_USSD = 23,           /* USSD request modified to different USSD
                                                   request */
    RIL_E_SS_MODIFIED_TO_DIAL = 24,             /* SS request modified to DIAL */
    RIL_E_SS_MODIFIED_TO_USSD = 25,             /* SS request modified to USSD */
    RIL_E_SUBSCRIPTION_NOT_SUPPORTED = 26,      /* Subscription not supported by RIL */
    RIL_E_SS_MODIFIED_TO_SS = 27,               /* SS request modified to different SS request */
    RIL_E_LCE_NOT_SUPPORTED = 36,               /* LCE service not supported(36 in RILConstants.java) */
    RIL_E_NO_MEMORY = 37,                       /* Not sufficient memory to process the request */
    RIL_E_INTERNAL_ERR = 38,                    /* Modem hit unexpected error scenario while handling
                                                   this request */
    RIL_E_SYSTEM_ERR = 39,                      /* Hit platform or system error */
    RIL_E_MODEM_ERR = 40,                       /* Vendor RIL got unexpected or incorrect response
                                                   from modem for this request */
    RIL_E_INVALID_STATE = 41,                   /* Unexpected request for the current state */
    RIL_E_NO_RESOURCES = 42,                    /* Not sufficient resource to process the request */
    RIL_E_SIM_ERR = 43,                         /* Received error from SIM card */
    RIL_E_INVALID_ARGUMENTS = 44,               /* Received invalid arguments in request */
    RIL_E_INVALID_SIM_STATE = 45,               /* Can not process the request in current SIM state */
    RIL_E_INVALID_MODEM_STATE = 46,             /* Can not process the request in current Modem state */
    RIL_E_INVALID_CALL_ID = 47,                 /* Received invalid call id in request */
    RIL_E_NO_SMS_TO_ACK = 48,                   /* ACK received when there is no SMS to ack */
    RIL_E_NETWORK_ERR = 49,                     /* Received error from network */
    RIL_E_REQUEST_RATE_LIMITED = 50,            /* Operation denied due to overly-frequent requests */
    RIL_E_SIM_BUSY = 51,                        /* SIM is busy */
    RIL_E_SIM_FULL = 52,                        /* The target EF is full */
    RIL_E_NETWORK_REJECT = 53,                  /* Request is rejected by network */
    RIL_E_OPERATION_NOT_ALLOWED = 54,           /* Not allowed the request now */
    RIL_E_EMPTY_RECORD = 55,                    /* The request record is empty */
    RIL_E_INVALID_SMS_FORMAT = 56,              /* Invalid sms format */
    RIL_E_ENCODING_ERR = 57,                    /* Message not encoded properly */
    RIL_E_INVALID_SMSC_ADDRESS = 58,            /* SMSC address specified is invalid */
    RIL_E_NO_SUCH_ENTRY = 59,                   /* No such entry present to perform the request */
    RIL_E_NETWORK_NOT_READY = 60,               /* Network is not ready to perform the request */
    RIL_E_NOT_PROVISIONED = 61,                 /* Device doesnot have this value provisioned */
    RIL_E_NO_SUBSCRIPTION = 62,                 /* Device doesnot have subscription */
    RIL_E_NO_NETWORK_FOUND = 63,                /* Network cannot be found */
    RIL_E_DEVICE_IN_USE = 64,                   /* Operation cannot be performed because the device
                                                   is currently in use */
    RIL_E_ABORTED = 65,                         /* Operation aborted */
    RIL_E_INVALID_RESPONSE = 66,                /* Invalid response sent by vendor code */
    // OEM specific error codes. To be used by OEM when they don't want to reveal
    // specific error codes which would be replaced by Generic failure.
    RIL_E_OEM_ERROR_1 = 501,
    RIL_E_OEM_ERROR_2 = 502,
    RIL_E_OEM_ERROR_3 = 503,
    RIL_E_OEM_ERROR_4 = 504,
    RIL_E_OEM_ERROR_5 = 505,
    RIL_E_OEM_ERROR_6 = 506,
    RIL_E_OEM_ERROR_7 = 507,
    RIL_E_OEM_ERROR_8 = 508,
    RIL_E_OEM_ERROR_9 = 509,
    RIL_E_OEM_ERROR_10 = 510,
    RIL_E_OEM_ERROR_11 = 511,
    RIL_E_OEM_ERROR_12 = 512,
    RIL_E_OEM_ERROR_13 = 513,
    RIL_E_OEM_ERROR_14 = 514,
    RIL_E_OEM_ERROR_15 = 515,
    RIL_E_OEM_ERROR_16 = 516,
    RIL_E_OEM_ERROR_17 = 517,
    RIL_E_OEM_ERROR_18 = 518,
    RIL_E_OEM_ERROR_19 = 519,
    RIL_E_OEM_ERROR_20 = 520,
    RIL_E_OEM_ERROR_21 = 521,
    RIL_E_OEM_ERROR_22 = 522,
    RIL_E_OEM_ERROR_23 = 523,
    RIL_E_OEM_ERROR_24 = 524,
    RIL_E_OEM_ERROR_25 = 525
} RIL_Errno;

typedef enum {
    RIL_CALL_ACTIVE = 0,
    RIL_CALL_HOLDING = 1,
    RIL_CALL_DIALING = 2,    /* MO call only */
    RIL_CALL_ALERTING = 3,   /* MO call only */
    RIL_CALL_INCOMING = 4,   /* MT call only */
    RIL_CALL_WAITING = 5     /* MT call only */
} RIL_CallState;

typedef enum {
    RADIO_STATE_OFF = 0,                   /* Radio explictly powered off (eg CFUN=0) */
    RADIO_STATE_UNAVAILABLE = 1,           /* Radio unavailable (eg, resetting or not booted) */
    RADIO_STATE_ON = 10                    /* Radio is on */
} RIL_RadioState;

typedef enum {
    RADIO_TECH_UNKNOWN = 0,
    RADIO_TECH_GPRS = 1,
    RADIO_TECH_EDGE = 2,
    RADIO_TECH_UMTS = 3,
    RADIO_TECH_IS95A = 4,
    RADIO_TECH_IS95B = 5,
    RADIO_TECH_1xRTT =  6,
    RADIO_TECH_EVDO_0 = 7,
    RADIO_TECH_EVDO_A = 8,
    RADIO_TECH_HSDPA = 9,
    RADIO_TECH_HSUPA = 10,
    RADIO_TECH_HSPA = 11,
    RADIO_TECH_EVDO_B = 12,
    RADIO_TECH_EHRPD = 13,
    RADIO_TECH_LTE = 14,
    RADIO_TECH_HSPAP = 15, // HSPA+
    RADIO_TECH_GSM = 16, // Only supports voice
    RADIO_TECH_TD_SCDMA = 17,
    RADIO_TECH_IWLAN = 18,
    RADIO_TECH_LTE_CA = 19
} RIL_RadioTechnology;

typedef enum {
    RAF_UNKNOWN =  (1 <<  RADIO_TECH_UNKNOWN),
    RAF_GPRS = (1 << RADIO_TECH_GPRS),
    RAF_EDGE = (1 << RADIO_TECH_EDGE),
    RAF_UMTS = (1 << RADIO_TECH_UMTS),
    RAF_IS95A = (1 << RADIO_TECH_IS95A),
    RAF_IS95B = (1 << RADIO_TECH_IS95B),
    RAF_1xRTT = (1 << RADIO_TECH_1xRTT),
    RAF_EVDO_0 = (1 << RADIO_TECH_EVDO_0),
    RAF_EVDO_A = (1 << RADIO_TECH_EVDO_A),
    RAF_HSDPA = (1 << RADIO_TECH_HSDPA),
    RAF_HSUPA = (1 << RADIO_TECH_HSUPA),
    RAF_HSPA = (1 << RADIO_TECH_HSPA),
    RAF_EVDO_B = (1 << RADIO_TECH_EVDO_B),
    RAF_EHRPD = (1 << RADIO_TECH_EHRPD),
    RAF_LTE = (1 << RADIO_TECH_LTE),
    RAF_HSPAP = (1 << RADIO_TECH_HSPAP),
    RAF_GSM = (1 << RADIO_TECH_GSM),
    RAF_TD_SCDMA = (1 << RADIO_TECH_TD_SCDMA),
    RAF_LTE_CA = (1 << RADIO_TECH_LTE_CA)
} RIL_RadioAccessFamily;

typedef enum {
    BAND_MODE_UNSPECIFIED = 0,      //"unspecified" (selected by baseband automatically)
    BAND_MODE_EURO = 1,             //"EURO band" (GSM-900 / DCS-1800 / WCDMA-IMT-2000)
    BAND_MODE_USA = 2,              //"US band" (GSM-850 / PCS-1900 / WCDMA-850 / WCDMA-PCS-1900)
    BAND_MODE_JPN = 3,              //"JPN band" (WCDMA-800 / WCDMA-IMT-2000)
    BAND_MODE_AUS = 4,              //"AUS band" (GSM-900 / DCS-1800 / WCDMA-850 / WCDMA-IMT-2000)
    BAND_MODE_AUS_2 = 5,            //"AUS band 2" (GSM-900 / DCS-1800 / WCDMA-850)
    BAND_MODE_CELL_800 = 6,         //"Cellular" (800-MHz Band)
    BAND_MODE_PCS = 7,              //"PCS" (1900-MHz Band)
    BAND_MODE_JTACS = 8,            //"Band Class 3" (JTACS Band)
    BAND_MODE_KOREA_PCS = 9,        //"Band Class 4" (Korean PCS Band)
    BAND_MODE_5_450M = 10,          //"Band Class 5" (450-MHz Band)
    BAND_MODE_IMT2000 = 11,         //"Band Class 6" (2-GMHz IMT2000 Band)
    BAND_MODE_7_700M_2 = 12,        //"Band Class 7" (Upper 700-MHz Band)
    BAND_MODE_8_1800M = 13,         //"Band Class 8" (1800-MHz Band)
    BAND_MODE_9_900M = 14,          //"Band Class 9" (900-MHz Band)
    BAND_MODE_10_800M_2 = 15,       //"Band Class 10" (Secondary 800-MHz Band)
    BAND_MODE_EURO_PAMR_400M = 16,  //"Band Class 11" (400-MHz European PAMR Band)
    BAND_MODE_AWS = 17,             //"Band Class 15" (AWS Band)
    BAND_MODE_USA_2500M = 18        //"Band Class 16" (US 2.5-GHz Band)
} RIL_RadioBandMode;

typedef enum {
    RC_PHASE_CONFIGURED = 0,  // LM is configured is initial value and value after FINISH completes
    RC_PHASE_START      = 1,  // START is sent before Apply and indicates that an APPLY will be
                              // forthcoming with these same parameters
    RC_PHASE_APPLY      = 2,  // APPLY is sent after all LM's receive START and returned
                              // RIL_RadioCapability.status = 0, if any START's fail no
                              // APPLY will be sent
    RC_PHASE_UNSOL_RSP  = 3,  // UNSOL_RSP is sent with RIL_UNSOL_RADIO_CAPABILITY
    RC_PHASE_FINISH     = 4   // FINISH is sent after all commands have completed. If an error
                              // occurs in any previous command the RIL_RadioAccessesFamily and
                              // logicalModemUuid fields will be the prior configuration thus
                              // restoring the configuration to the previous value. An error
                              // returned by this command will generally be ignored or may
                              // cause that logical modem to be removed from service.
} RadioCapabilityPhase;

typedef enum {
    RC_STATUS_NONE       = 0, // This parameter has no meaning with RC_PHASE_START,
                              // RC_PHASE_APPLY
    RC_STATUS_SUCCESS    = 1, // Tell modem the action transaction of set radio
                              // capability was success with RC_PHASE_FINISH
    RC_STATUS_FAIL       = 2, // Tell modem the action transaction of set radio
                              // capability is fail with RC_PHASE_FINISH.
} RadioCapabilityStatus;

#define RIL_RADIO_CAPABILITY_VERSION 1
typedef struct {
    int version;            // Version of structure, RIL_RADIO_CAPABILITY_VERSION
    int session;            // Unique session value defined by framework returned in all "responses/unsol"
    int phase;              // CONFIGURED, START, APPLY, FINISH
    int rat;                // RIL_RadioAccessFamily for the radio
    char logicalModemUuid[MAX_UUID_LENGTH]; // A UUID typically "com.xxxx.lmX where X is the logical modem.
    int status;             // Return status and an input parameter for RC_PHASE_FINISH
} RIL_RadioCapability;

// Do we want to split Data from Voice and the use
// RIL_RadioTechnology for get/setPreferredVoice/Data ?
typedef enum {
    PREF_NET_TYPE_GSM_WCDMA                = 0, /* GSM/WCDMA (WCDMA preferred) */
    PREF_NET_TYPE_GSM_ONLY                 = 1, /* GSM only */
    PREF_NET_TYPE_WCDMA                    = 2, /* WCDMA  */
    PREF_NET_TYPE_GSM_WCDMA_AUTO           = 3, /* GSM/WCDMA (auto mode, according to PRL) */
    PREF_NET_TYPE_CDMA_EVDO_AUTO           = 4, /* CDMA and EvDo (auto mode, according to PRL) */
    PREF_NET_TYPE_CDMA_ONLY                = 5, /* CDMA only */
    PREF_NET_TYPE_EVDO_ONLY                = 6, /* EvDo only */
    PREF_NET_TYPE_GSM_WCDMA_CDMA_EVDO_AUTO = 7, /* GSM/WCDMA, CDMA, and EvDo (auto mode, according to PRL) */
    PREF_NET_TYPE_LTE_CDMA_EVDO            = 8, /* LTE, CDMA and EvDo */
    PREF_NET_TYPE_LTE_GSM_WCDMA            = 9, /* LTE, GSM/WCDMA */
    PREF_NET_TYPE_LTE_CMDA_EVDO_GSM_WCDMA  = 10, /* LTE, CDMA, EvDo, GSM/WCDMA */
    PREF_NET_TYPE_LTE_ONLY                 = 11, /* LTE only */
    PREF_NET_TYPE_LTE_WCDMA                = 12,  /* LTE/WCDMA */
    PREF_NET_TYPE_TD_SCDMA_ONLY            = 13, /* TD-SCDMA only */
    PREF_NET_TYPE_TD_SCDMA_WCDMA           = 14, /* TD-SCDMA and WCDMA */
    PREF_NET_TYPE_TD_SCDMA_LTE             = 15, /* TD-SCDMA and LTE */
    PREF_NET_TYPE_TD_SCDMA_GSM             = 16, /* TD-SCDMA and GSM */
    PREF_NET_TYPE_TD_SCDMA_GSM_LTE         = 17, /* TD-SCDMA,GSM and LTE */
    PREF_NET_TYPE_TD_SCDMA_GSM_WCDMA       = 18, /* TD-SCDMA, GSM/WCDMA */
    PREF_NET_TYPE_TD_SCDMA_WCDMA_LTE       = 19, /* TD-SCDMA, WCDMA and LTE */
    PREF_NET_TYPE_TD_SCDMA_GSM_WCDMA_LTE   = 20, /* TD-SCDMA, GSM/WCDMA and LTE */
    PREF_NET_TYPE_TD_SCDMA_GSM_WCDMA_CDMA_EVDO_AUTO  = 21, /* TD-SCDMA, GSM/WCDMA, CDMA and EvDo */
    PREF_NET_TYPE_TD_SCDMA_LTE_CDMA_EVDO_GSM_WCDMA   = 22  /* TD-SCDMA, LTE, CDMA, EvDo GSM/WCDMA */
} RIL_PreferredNetworkType;

/* Source for cdma subscription */
typedef enum {
   CDMA_SUBSCRIPTION_SOURCE_RUIM_SIM = 0,
   CDMA_SUBSCRIPTION_SOURCE_NV = 1
} RIL_CdmaSubscriptionSource;

/* User-to-User signaling Info activation types derived from 3GPP 23.087 v8.0 */
typedef enum {
    RIL_UUS_TYPE1_IMPLICIT = 0,
    RIL_UUS_TYPE1_REQUIRED = 1,
    RIL_UUS_TYPE1_NOT_REQUIRED = 2,
    RIL_UUS_TYPE2_REQUIRED = 3,
    RIL_UUS_TYPE2_NOT_REQUIRED = 4,
    RIL_UUS_TYPE3_REQUIRED = 5,
    RIL_UUS_TYPE3_NOT_REQUIRED = 6
} RIL_UUS_Type;

/* User-to-User Signaling Information data coding schemes. Possible values for
 * Octet 3 (Protocol Discriminator field) in the UUIE. The values have been
 * specified in section 10.5.4.25 of 3GPP TS 24.008 */
typedef enum {
    RIL_UUS_DCS_USP = 0,          /* User specified protocol */
    RIL_UUS_DCS_OSIHLP = 1,       /* OSI higher layer protocol */
    RIL_UUS_DCS_X244 = 2,         /* X.244 */
    RIL_UUS_DCS_RMCF = 3,         /* Reserved for system mangement
                                     convergence function */
    RIL_UUS_DCS_IA5c = 4          /* IA5 characters */
} RIL_UUS_DCS;

/* User-to-User Signaling Information defined in 3GPP 23.087 v8.0
 * This data is passed in RIL_ExtensionRecord and rec contains this
 * structure when type is RIL_UUS_INFO_EXT_REC */
typedef struct {
  RIL_UUS_Type    uusType;    /* UUS Type */
  RIL_UUS_DCS     uusDcs;     /* UUS Data Coding Scheme */
  int             uusLength;  /* Length of UUS Data */
  char *          uusData;    /* UUS Data */
} RIL_UUS_Info;

/* CDMA Signal Information Record as defined in C.S0005 section 3.7.5.5 */
typedef struct {
  char isPresent;    /* non-zero if signal information record is present */
  char signalType;   /* as defined 3.7.5.5-1 */
  char alertPitch;   /* as defined 3.7.5.5-2 */
  char signal;       /* as defined 3.7.5.5-3, 3.7.5.5-4 or 3.7.5.5-5 */
} RIL_CDMA_SignalInfoRecord;

typedef struct {
    RIL_CallState   state;
    int             index;      /* Connection Index for use with, eg, AT+CHLD */
    int             toa;        /* type of address, eg 145 = intl */
    char            isMpty;     /* nonzero if is mpty call */
    char            isMT;       /* nonzero if call is mobile terminated */
    char            als;        /* ALS line indicator if available
                                   (0 = line 1) */
    char            isVoice;    /* nonzero if this is is a voice call */
    char            isVoicePrivacy;     /* nonzero if CDMA voice privacy mode is active */
    char *          number;     /* Remote party number */
    int             numberPresentation; /* 0=Allowed, 1=Restricted, 2=Not Specified/Unknown 3=Payphone */
    char *          name;       /* Remote party name */
    int             namePresentation; /* 0=Allowed, 1=Restricted, 2=Not Specified/Unknown 3=Payphone */
    RIL_UUS_Info *  uusInfo;    /* NULL or Pointer to User-User Signaling Information */
} RIL_Call;

/* Deprecated, use RIL_Data_Call_Response_v6 */
typedef struct {
    int             cid;        /* Context ID, uniquely identifies this call */
    int             active;     /* 0=inactive, 1=active/physical link down, 2=active/physical link up */
    char *          type;       /* One of the PDP_type values in TS 27.007 section 10.1.1.
                                   For example, "IP", "IPV6", "IPV4V6", or "PPP". */
    char *          apn;        /* ignored */
    char *          address;    /* An address, e.g., "192.0.1.3" or "2001:db8::1". */
} RIL_Data_Call_Response_v4;

/*
 * Returned by RIL_REQUEST_SETUP_DATA_CALL, RIL_REQUEST_DATA_CALL_LIST
 * and RIL_UNSOL_DATA_CALL_LIST_CHANGED, on error status != 0.
 */
typedef struct {
    int             status;     /* A RIL_DataCallFailCause, 0 which is PDP_FAIL_NONE if no error */
    int             suggestedRetryTime; /* If status != 0, this fields indicates the suggested retry
                                           back-off timer value RIL wants to override the one
                                           pre-configured in FW.
                                           The unit is miliseconds.
                                           The value < 0 means no value is suggested.
                                           The value 0 means retry should be done ASAP.
                                           The value of INT_MAX(0x7fffffff) means no retry. */
    int             cid;        /* Context ID, uniquely identifies this call */
    int             active;     /* 0=inactive, 1=active/physical link down, 2=active/physical link up */
    char *          type;       /* One of the PDP_type values in TS 27.007 section 10.1.1.
                                   For example, "IP", "IPV6", "IPV4V6", or "PPP". If status is
                                   PDP_FAIL_ONLY_SINGLE_BEARER_ALLOWED this is the type supported
                                   such as "IP" or "IPV6" */
    char *          ifname;     /* The network interface name */
    char *          addresses;  /* A space-delimited list of addresses with optional "/" prefix length,
                                   e.g., "192.0.1.3" or "192.0.1.11/16 2001:db8::1/64".
                                   May not be empty, typically 1 IPv4 or 1 IPv6 or
                                   one of each. If the prefix length is absent the addresses
                                   are assumed to be point to point with IPv4 having a prefix
                                   length of 32 and IPv6 128. */
    char *          dnses;      /* A space-delimited list of DNS server addresses,
                                   e.g., "192.0.1.3" or "192.0.1.11 2001:db8::1".
                                   May be empty. */
    char *          gateways;   /* A space-delimited list of default gateway addresses,
                                   e.g., "192.0.1.3" or "192.0.1.11 2001:db8::1".
                                   May be empty in which case the addresses represent point
                                   to point connections. */
} RIL_Data_Call_Response_v6;

typedef struct {
    int             status;     /* A RIL_DataCallFailCause, 0 which is PDP_FAIL_NONE if no error */
    int             suggestedRetryTime; /* If status != 0, this fields indicates the suggested retry
                                           back-off timer value RIL wants to override the one
                                           pre-configured in FW.
                                           The unit is miliseconds.
                                           The value < 0 means no value is suggested.
                                           The value 0 means retry should be done ASAP.
                                           The value of INT_MAX(0x7fffffff) means no retry. */
    int             cid;        /* Context ID, uniquely identifies this call */
    int             active;     /* 0=inactive, 1=active/physical link down, 2=active/physical link up */
    char *          type;       /* One of the PDP_type values in TS 27.007 section 10.1.1.
                                   For example, "IP", "IPV6", "IPV4V6", or "PPP". If status is
                                   PDP_FAIL_ONLY_SINGLE_BEARER_ALLOWED this is the type supported
                                   such as "IP" or "IPV6" */
    char *          ifname;     /* The network interface name */
    char *          addresses;  /* A space-delimited list of addresses with optional "/" prefix length,
                                   e.g., "192.0.1.3" or "192.0.1.11/16 2001:db8::1/64".
                                   May not be empty, typically 1 IPv4 or 1 IPv6 or
                                   one of each. If the prefix length is absent the addresses
                                   are assumed to be point to point with IPv4 having a prefix
                                   length of 32 and IPv6 128. */
    char *          dnses;      /* A space-delimited list of DNS server addresses,
                                   e.g., "192.0.1.3" or "192.0.1.11 2001:db8::1".
                                   May be empty. */
    char *          gateways;   /* A space-delimited list of default gateway addresses,
                                   e.g., "192.0.1.3" or "192.0.1.11 2001:db8::1".
                                   May be empty in which case the addresses represent point
                                   to point connections. */
    char *          pcscf;    /* the Proxy Call State Control Function address
                                 via PCO(Protocol Configuration Option) for IMS client. */
} RIL_Data_Call_Response_v9;

typedef struct {
    int             status;     /* A RIL_DataCallFailCause, 0 which is PDP_FAIL_NONE if no error */
    int             suggestedRetryTime; /* If status != 0, this fields indicates the suggested retry
                                           back-off timer value RIL wants to override the one
                                           pre-configured in FW.
                                           The unit is miliseconds.
                                           The value < 0 means no value is suggested.
                                           The value 0 means retry should be done ASAP.
                                           The value of INT_MAX(0x7fffffff) means no retry. */
    int             cid;        /* Context ID, uniquely identifies this call */
    int             active;     /* 0=inactive, 1=active/physical link down, 2=active/physical link up */
    char *          type;       /* One of the PDP_type values in TS 27.007 section 10.1.1.
                                   For example, "IP", "IPV6", "IPV4V6", or "PPP". If status is
                                   PDP_FAIL_ONLY_SINGLE_BEARER_ALLOWED this is the type supported
                                   such as "IP" or "IPV6" */
    char *          ifname;     /* The network interface name */
    char *          addresses;  /* A space-delimited list of addresses with optional "/" prefix length,
                                   e.g., "192.0.1.3" or "192.0.1.11/16 2001:db8::1/64".
                                   May not be empty, typically 1 IPv4 or 1 IPv6 or
                                   one of each. If the prefix length is absent the addresses
                                   are assumed to be point to point with IPv4 having a prefix
                                   length of 32 and IPv6 128. */
    char *          dnses;      /* A space-delimited list of DNS server addresses,
                                   e.g., "192.0.1.3" or "192.0.1.11 2001:db8::1".
                                   May be empty. */
    char *          gateways;   /* A space-delimited list of default gateway addresses,
                                   e.g., "192.0.1.3" or "192.0.1.11 2001:db8::1".
                                   May be empty in which case the addresses represent point
                                   to point connections. */
    char *          pcscf;    /* the Proxy Call State Control Function address
                                 via PCO(Protocol Configuration Option) for IMS client. */
    int             mtu;        /* MTU received from network
                                   Value <= 0 means network has either not sent a value or
                                   sent an invalid value */
} RIL_Data_Call_Response_v11;

typedef enum {
    RADIO_TECH_3GPP = 1, /* 3GPP Technologies - GSM, WCDMA */
    RADIO_TECH_3GPP2 = 2 /* 3GPP2 Technologies - CDMA */
} RIL_RadioTechnologyFamily;

typedef struct {
    RIL_RadioTechnologyFamily tech;
    unsigned char             retry;       /* 0 == not retry, nonzero == retry */
    int                       messageRef;  /* Valid field if retry is set to nonzero.
                                              Contains messageRef from RIL_SMS_Response
                                              corresponding to failed MO SMS.
                                            */

    union {
        /* Valid field if tech is RADIO_TECH_3GPP2. See RIL_REQUEST_CDMA_SEND_SMS */
        RIL_CDMA_SMS_Message* cdmaMessage;

        /* Valid field if tech is RADIO_TECH_3GPP. See RIL_REQUEST_SEND_SMS */
        char**                gsmMessage;   /* This is an array of pointers where pointers
                                               are contiguous but elements pointed by those pointers
                                               are not contiguous
                                            */
    } message;
} RIL_IMS_SMS_Message;

typedef struct {
    int messageRef;   /* TP-Message-Reference for GSM,
                         and BearerData MessageId for CDMA
                         (See 3GPP2 C.S0015-B, v2.0, table 4.5-1). */
    char *ackPDU;     /* or NULL if n/a */
    int errorCode;    /* See 3GPP 27.005, 3.2.5 for GSM/UMTS,
                         3GPP2 N.S0005 (IS-41C) Table 171 for CDMA,
                         -1 if unknown or not applicable*/
} RIL_SMS_Response;

/** Used by RIL_REQUEST_WRITE_SMS_TO_SIM */
typedef struct {
    int status;     /* Status of message.  See TS 27.005 3.1, "<stat>": */
                    /*      0 = "REC UNREAD"    */
                    /*      1 = "REC READ"      */
                    /*      2 = "STO UNSENT"    */
                    /*      3 = "STO SENT"      */
    char * pdu;     /* PDU of message to write, as an ASCII hex string less the SMSC address,
                       the TP-layer length is "strlen(pdu)/2". */
    char * smsc;    /* SMSC address in GSM BCD format prefixed by a length byte
                       (as expected by TS 27.005) or NULL for default SMSC */
} RIL_SMS_WriteArgs;

/** Used by RIL_REQUEST_DIAL */
typedef struct {
    char * address;
    int clir;
            /* (same as 'n' paremeter in TS 27.007 7.7 "+CLIR"
             * clir == 0 on "use subscription default value"
             * clir == 1 on "CLIR invocation" (restrict CLI presentation)
             * clir == 2 on "CLIR suppression" (allow CLI presentation)
             */
    RIL_UUS_Info *  uusInfo;    /* NULL or Pointer to User-User Signaling Information */
} RIL_Dial;

typedef struct {
    int command;    /* one of the commands listed for TS 27.007 +CRSM*/
    int fileid;     /* EF id */
    char *path;     /* "pathid" from TS 27.007 +CRSM command.
                       Path is in hex asciii format eg "7f205f70"
                       Path must always be provided.
                     */
    int p1;
    int p2;
    int p3;
    char *data;     /* May be NULL*/
    char *pin2;     /* May be NULL*/
} RIL_SIM_IO_v5;

typedef struct {
    int command;    /* one of the commands listed for TS 27.007 +CRSM*/
    int fileid;     /* EF id */
    char *path;     /* "pathid" from TS 27.007 +CRSM command.
                       Path is in hex asciii format eg "7f205f70"
                       Path must always be provided.
                     */
    int p1;
    int p2;
    int p3;
    char *data;     /* May be NULL*/
    char *pin2;     /* May be NULL*/
    char *aidPtr;   /* AID value, See ETSI 102.221 8.1 and 101.220 4, NULL if no value. */
} RIL_SIM_IO_v6;

/* Used by RIL_REQUEST_SIM_TRANSMIT_APDU_CHANNEL and
 * RIL_REQUEST_SIM_TRANSMIT_APDU_BASIC. */
typedef struct {
    int sessionid;  /* "sessionid" from TS 27.007 +CGLA command. Should be
                       ignored for +CSIM command. */

    /* Following fields are used to derive the APDU ("command" and "length"
       values in TS 27.007 +CSIM and +CGLA commands). */
    int cla;
    int instruction;
    int p1;
    int p2;
    int p3;         /* A negative P3 implies a 4 byte APDU. */
    char *data;     /* May be NULL. In hex string format. */
} RIL_SIM_APDU;

typedef struct {
    int sw1;
    int sw2;
    char *simResponse;  /* In hex string format ([a-fA-F0-9]*), except for SIM_AUTHENTICATION
                           response for which it is in Base64 format, see 3GPP TS 31.102 7.1.2 */
} RIL_SIM_IO_Response;

/* See also com.android.internal.telephony.gsm.CallForwardInfo */

typedef struct {
    int             status;     /*
                                 * For RIL_REQUEST_QUERY_CALL_FORWARD_STATUS
                                 * status 1 = active, 0 = not active
                                 *
                                 * For RIL_REQUEST_SET_CALL_FORWARD:
                                 * status is:
                                 * 0 = disable
                                 * 1 = enable
                                 * 2 = interrogate
                                 * 3 = registeration
                                 * 4 = erasure
                                 */

    int             reason;      /* from TS 27.007 7.11 "reason" */
    int             serviceClass;/* From 27.007 +CCFC/+CLCK "class"
                                    See table for Android mapping from
                                    MMI service code
                                    0 means user doesn't input class */
    int             toa;         /* "type" from TS 27.007 7.11 */
    char *          number;      /* "number" from TS 27.007 7.11. May be NULL */
    int             timeSeconds; /* for CF no reply only */
}RIL_CallForwardInfo;

typedef struct {
   char * cid;         /* Combination of LAC and Cell Id in 32 bits in GSM.
                        * Upper 16 bits is LAC and lower 16 bits
                        * is CID (as described in TS 27.005)
                        * Primary Scrambling Code (as described in TS 25.331)
                        *         in 9 bits in UMTS
                        * Valid values are hexadecimal 0x0000 - 0xffffffff.
                        */
   int    rssi;        /* Received RSSI in GSM,
                        * Level index of CPICH Received Signal Code Power in UMTS
                        */
} RIL_NeighboringCell;

typedef struct {
  char lce_status;                 /* LCE service status:
                                    * -1 = not supported;
                                    * 0 = stopped;
                                    * 1 = active.
                                    */
  unsigned int actual_interval_ms; /* actual LCE reporting interval,
                                    * meaningful only if LCEStatus = 1.
                                    */
} RIL_LceStatusInfo;

typedef struct {
  unsigned int last_hop_capacity_kbps; /* last-hop cellular capacity: kilobits/second. */
  unsigned char confidence_level;      /* capacity estimate confidence: 0-100 */
  unsigned char lce_suspended;         /* LCE report going to be suspended? (e.g., radio
                                        * moves to inactive state or network type change)
                                        * 1 = suspended;
                                        * 0 = not suspended.
                                        */
} RIL_LceDataInfo;

typedef enum {
    RIL_MATCH_ALL = 0,          /* Apply to all carriers with the same mcc/mnc */
    RIL_MATCH_SPN = 1,          /* Use SPN and mcc/mnc to identify the carrier */
    RIL_MATCH_IMSI_PREFIX = 2,  /* Use IMSI prefix and mcc/mnc to identify the carrier */
    RIL_MATCH_GID1 = 3,         /* Use GID1 and mcc/mnc to identify the carrier */
    RIL_MATCH_GID2 = 4,         /* Use GID2 and mcc/mnc to identify the carrier */
} RIL_CarrierMatchType;

typedef struct {
    const char * mcc;
    const char * mnc;
    RIL_CarrierMatchType match_type;   /* Specify match type for the carrier.
                                        * If it’s RIL_MATCH_ALL, match_data is null;
                                        * otherwise, match_data is the value for the match type.
                                        */
    const char * match_data;
} RIL_Carrier;

typedef struct {
  int32_t len_allowed_carriers;         /* length of array allowed_carriers */
  int32_t len_excluded_carriers;        /* length of array excluded_carriers */
  RIL_Carrier * allowed_carriers;       /* whitelist for allowed carriers */
  RIL_Carrier * excluded_carriers;      /* blacklist for explicitly excluded carriers
                                         * which match allowed_carriers. Eg. allowed_carriers match
                                         * mcc/mnc, excluded_carriers has same mcc/mnc and gid1
                                         * is ABCD. It means except the carrier whose gid1 is ABCD,
                                         * all carriers with the same mcc/mnc are allowed.
                                         */
} RIL_CarrierRestrictions;

typedef struct {
  char * mcc;                         /* MCC of the Carrier. */
  char * mnc ;                        /* MNC of the Carrier. */
  uint8_t * carrierKey;               /* Public Key from the Carrier used to encrypt the
                                       * IMSI/IMPI.
                                       */
  char * keyIdentifier;               /* The keyIdentifier Attribute value pair that helps
                                       * a server locate the private key to decrypt the
                                       * permanent identity.
                                       */
  int64_t expirationTime;             /* Date-Time (in UTC) when the key will expire. */

} RIL_CarrierInfoForImsiEncryption;

/* See RIL_REQUEST_LAST_CALL_FAIL_CAUSE */
typedef enum {
    CALL_FAIL_UNOBTAINABLE_NUMBER = 1,
    CALL_FAIL_NO_ROUTE_TO_DESTINATION = 3,
    CALL_FAIL_CHANNEL_UNACCEPTABLE = 6,
    CALL_FAIL_OPERATOR_DETERMINED_BARRING = 8,
    CALL_FAIL_NORMAL = 16,
    CALL_FAIL_BUSY = 17,
    CALL_FAIL_NO_USER_RESPONDING = 18,
    CALL_FAIL_NO_ANSWER_FROM_USER = 19,
    CALL_FAIL_CALL_REJECTED = 21,
    CALL_FAIL_NUMBER_CHANGED = 22,
    CALL_FAIL_PREEMPTION = 25,
    CALL_FAIL_DESTINATION_OUT_OF_ORDER = 27,
    CALL_FAIL_INVALID_NUMBER_FORMAT = 28,
    CALL_FAIL_FACILITY_REJECTED = 29,
    CALL_FAIL_RESP_TO_STATUS_ENQUIRY = 30,
    CALL_FAIL_NORMAL_UNSPECIFIED = 31,
    CALL_FAIL_CONGESTION = 34,
    CALL_FAIL_NETWORK_OUT_OF_ORDER = 38,
    CALL_FAIL_TEMPORARY_FAILURE = 41,
    CALL_FAIL_SWITCHING_EQUIPMENT_CONGESTION = 42,
    CALL_FAIL_ACCESS_INFORMATION_DISCARDED = 43,
    CALL_FAIL_REQUESTED_CIRCUIT_OR_CHANNEL_NOT_AVAILABLE = 44,
    CALL_FAIL_RESOURCES_UNAVAILABLE_OR_UNSPECIFIED = 47,
    CALL_FAIL_QOS_UNAVAILABLE = 49,
    CALL_FAIL_REQUESTED_FACILITY_NOT_SUBSCRIBED = 50,
    CALL_FAIL_INCOMING_CALLS_BARRED_WITHIN_CUG = 55,
    CALL_FAIL_BEARER_CAPABILITY_NOT_AUTHORIZED = 57,
    CALL_FAIL_BEARER_CAPABILITY_UNAVAILABLE = 58,
    CALL_FAIL_SERVICE_OPTION_NOT_AVAILABLE = 63,
    CALL_FAIL_BEARER_SERVICE_NOT_IMPLEMENTED = 65,
    CALL_FAIL_ACM_LIMIT_EXCEEDED = 68,
    CALL_FAIL_REQUESTED_FACILITY_NOT_IMPLEMENTED = 69,
    CALL_FAIL_ONLY_DIGITAL_INFORMATION_BEARER_AVAILABLE = 70,
    CALL_FAIL_SERVICE_OR_OPTION_NOT_IMPLEMENTED = 79,
    CALL_FAIL_INVALID_TRANSACTION_IDENTIFIER = 81,
    CALL_FAIL_USER_NOT_MEMBER_OF_CUG = 87,
    CALL_FAIL_INCOMPATIBLE_DESTINATION = 88,
    CALL_FAIL_INVALID_TRANSIT_NW_SELECTION = 91,
    CALL_FAIL_SEMANTICALLY_INCORRECT_MESSAGE = 95,
    CALL_FAIL_INVALID_MANDATORY_INFORMATION = 96,
    CALL_FAIL_MESSAGE_TYPE_NON_IMPLEMENTED = 97,
    CALL_FAIL_MESSAGE_TYPE_NOT_COMPATIBLE_WITH_PROTOCOL_STATE = 98,
    CALL_FAIL_INFORMATION_ELEMENT_NON_EXISTENT = 99,
    CALL_FAIL_CONDITIONAL_IE_ERROR = 100,
    CALL_FAIL_MESSAGE_NOT_COMPATIBLE_WITH_PROTOCOL_STATE = 101,
    CALL_FAIL_RECOVERY_ON_TIMER_EXPIRED = 102,
    CALL_FAIL_PROTOCOL_ERROR_UNSPECIFIED = 111,
    CALL_FAIL_INTERWORKING_UNSPECIFIED = 127,
    CALL_FAIL_CALL_BARRED = 240,
    CALL_FAIL_FDN_BLOCKED = 241,
    CALL_FAIL_IMSI_UNKNOWN_IN_VLR = 242,
    CALL_FAIL_IMEI_NOT_ACCEPTED = 243,
    CALL_FAIL_DIAL_MODIFIED_TO_USSD = 244, /* STK Call Control */
    CALL_FAIL_DIAL_MODIFIED_TO_SS = 245,
    CALL_FAIL_DIAL_MODIFIED_TO_DIAL = 246,
    CALL_FAIL_RADIO_OFF = 247, /* Radio is OFF */
    CALL_FAIL_OUT_OF_SERVICE = 248, /* No cellular coverage */
    CALL_FAIL_NO_VALID_SIM = 249, /* No valid SIM is present */
    CALL_FAIL_RADIO_INTERNAL_ERROR = 250, /* Internal error at Modem */
    CALL_FAIL_NETWORK_RESP_TIMEOUT = 251, /* No response from network */
    CALL_FAIL_NETWORK_REJECT = 252, /* Explicit network reject */
    CALL_FAIL_RADIO_ACCESS_FAILURE = 253, /* RRC connection failure. Eg.RACH */
    CALL_FAIL_RADIO_LINK_FAILURE = 254, /* Radio Link Failure */
    CALL_FAIL_RADIO_LINK_LOST = 255, /* Radio link lost due to poor coverage */
    CALL_FAIL_RADIO_UPLINK_FAILURE = 256, /* Radio uplink failure */
    CALL_FAIL_RADIO_SETUP_FAILURE = 257, /* RRC connection setup failure */
    CALL_FAIL_RADIO_RELEASE_NORMAL = 258, /* RRC connection release, normal */
    CALL_FAIL_RADIO_RELEASE_ABNORMAL = 259, /* RRC connection release, abnormal */
    CALL_FAIL_ACCESS_CLASS_BLOCKED = 260, /* Access class barring */
    CALL_FAIL_NETWORK_DETACH = 261, /* Explicit network detach */
    CALL_FAIL_CDMA_LOCKED_UNTIL_POWER_CYCLE = 1000,
    CALL_FAIL_CDMA_DROP = 1001,
    CALL_FAIL_CDMA_INTERCEPT = 1002,
    CALL_FAIL_CDMA_REORDER = 1003,
    CALL_FAIL_CDMA_SO_REJECT = 1004,
    CALL_FAIL_CDMA_RETRY_ORDER = 1005,
    CALL_FAIL_CDMA_ACCESS_FAILURE = 1006,
    CALL_FAIL_CDMA_PREEMPTED = 1007,
    CALL_FAIL_CDMA_NOT_EMERGENCY = 1008, /* For non-emergency number dialed
                                            during emergency callback mode */
    CALL_FAIL_CDMA_ACCESS_BLOCKED = 1009, /* CDMA network access probes blocked */

    /* OEM specific error codes. Used to distinguish error from
     * CALL_FAIL_ERROR_UNSPECIFIED and help assist debugging */
    CALL_FAIL_OEM_CAUSE_1 = 0xf001,
    CALL_FAIL_OEM_CAUSE_2 = 0xf002,
    CALL_FAIL_OEM_CAUSE_3 = 0xf003,
    CALL_FAIL_OEM_CAUSE_4 = 0xf004,
    CALL_FAIL_OEM_CAUSE_5 = 0xf005,
    CALL_FAIL_OEM_CAUSE_6 = 0xf006,
    CALL_FAIL_OEM_CAUSE_7 = 0xf007,
    CALL_FAIL_OEM_CAUSE_8 = 0xf008,
    CALL_FAIL_OEM_CAUSE_9 = 0xf009,
    CALL_FAIL_OEM_CAUSE_10 = 0xf00a,
    CALL_FAIL_OEM_CAUSE_11 = 0xf00b,
    CALL_FAIL_OEM_CAUSE_12 = 0xf00c,
    CALL_FAIL_OEM_CAUSE_13 = 0xf00d,
    CALL_FAIL_OEM_CAUSE_14 = 0xf00e,
    CALL_FAIL_OEM_CAUSE_15 = 0xf00f,

    CALL_FAIL_ERROR_UNSPECIFIED = 0xffff /* This error will be deprecated soon,
                                            vendor code should make sure to map error
                                            code to specific error */
} RIL_LastCallFailCause;

typedef struct {
  RIL_LastCallFailCause cause_code;
  char *                vendor_cause;
} RIL_LastCallFailCauseInfo;

/* See RIL_REQUEST_LAST_DATA_CALL_FAIL_CAUSE */
typedef enum {
    PDP_FAIL_NONE = 0, /* No error, connection ok */

    /* an integer cause code defined in TS 24.008
       section 6.1.3.1.3 or TS 24.301 Release 8+ Annex B.
       If the implementation does not have access to the exact cause codes,
       then it should return one of the following values,
       as the UI layer needs to distinguish these
       cases for error notification and potential retries. */
    PDP_FAIL_OPERATOR_BARRED = 0x08,               /* no retry */
    PDP_FAIL_NAS_SIGNALLING = 0x0E,
    PDP_FAIL_LLC_SNDCP = 0x19,
    PDP_FAIL_INSUFFICIENT_RESOURCES = 0x1A,
    PDP_FAIL_MISSING_UKNOWN_APN = 0x1B,            /* no retry */
    PDP_FAIL_UNKNOWN_PDP_ADDRESS_TYPE = 0x1C,      /* no retry */
    PDP_FAIL_USER_AUTHENTICATION = 0x1D,           /* no retry */
    PDP_FAIL_ACTIVATION_REJECT_GGSN = 0x1E,        /* no retry */
    PDP_FAIL_ACTIVATION_REJECT_UNSPECIFIED = 0x1F,
    PDP_FAIL_SERVICE_OPTION_NOT_SUPPORTED = 0x20,  /* no retry */
    PDP_FAIL_SERVICE_OPTION_NOT_SUBSCRIBED = 0x21, /* no retry */
    PDP_FAIL_SERVICE_OPTION_OUT_OF_ORDER = 0x22,
    PDP_FAIL_NSAPI_IN_USE = 0x23,                  /* no retry */
    PDP_FAIL_REGULAR_DEACTIVATION = 0x24,          /* possibly restart radio,
                                                      based on framework config */
    PDP_FAIL_QOS_NOT_ACCEPTED = 0x25,
    PDP_FAIL_NETWORK_FAILURE = 0x26,
    PDP_FAIL_UMTS_REACTIVATION_REQ = 0x27,
    PDP_FAIL_FEATURE_NOT_SUPP = 0x28,
    PDP_FAIL_TFT_SEMANTIC_ERROR = 0x29,
    PDP_FAIL_TFT_SYTAX_ERROR = 0x2A,
    PDP_FAIL_UNKNOWN_PDP_CONTEXT = 0x2B,
    PDP_FAIL_FILTER_SEMANTIC_ERROR = 0x2C,
    PDP_FAIL_FILTER_SYTAX_ERROR = 0x2D,
    PDP_FAIL_PDP_WITHOUT_ACTIVE_TFT = 0x2E,
    PDP_FAIL_ONLY_IPV4_ALLOWED = 0x32,             /* no retry */
    PDP_FAIL_ONLY_IPV6_ALLOWED = 0x33,             /* no retry */
    PDP_FAIL_ONLY_SINGLE_BEARER_ALLOWED = 0x34,
    PDP_FAIL_ESM_INFO_NOT_RECEIVED = 0x35,
    PDP_FAIL_PDN_CONN_DOES_NOT_EXIST = 0x36,
    PDP_FAIL_MULTI_CONN_TO_SAME_PDN_NOT_ALLOWED = 0x37,
    PDP_FAIL_MAX_ACTIVE_PDP_CONTEXT_REACHED = 0x41,
    PDP_FAIL_UNSUPPORTED_APN_IN_CURRENT_PLMN = 0x42,
    PDP_FAIL_INVALID_TRANSACTION_ID = 0x51,
    PDP_FAIL_MESSAGE_INCORRECT_SEMANTIC = 0x5F,
    PDP_FAIL_INVALID_MANDATORY_INFO = 0x60,
    PDP_FAIL_MESSAGE_TYPE_UNSUPPORTED = 0x61,
    PDP_FAIL_MSG_TYPE_NONCOMPATIBLE_STATE = 0x62,
    PDP_FAIL_UNKNOWN_INFO_ELEMENT = 0x63,
    PDP_FAIL_CONDITIONAL_IE_ERROR = 0x64,
    PDP_FAIL_MSG_AND_PROTOCOL_STATE_UNCOMPATIBLE = 0x65,
    PDP_FAIL_PROTOCOL_ERRORS = 0x6F,             /* no retry */
    PDP_FAIL_APN_TYPE_CONFLICT = 0x70,
    PDP_FAIL_INVALID_PCSCF_ADDR = 0x71,
    PDP_FAIL_INTERNAL_CALL_PREEMPT_BY_HIGH_PRIO_APN = 0x72,
    PDP_FAIL_EMM_ACCESS_BARRED = 0x73,
    PDP_FAIL_EMERGENCY_IFACE_ONLY = 0x74,
    PDP_FAIL_IFACE_MISMATCH = 0x75,
    PDP_FAIL_COMPANION_IFACE_IN_USE = 0x76,
    PDP_FAIL_IP_ADDRESS_MISMATCH = 0x77,
    PDP_FAIL_IFACE_AND_POL_FAMILY_MISMATCH = 0x78,
    PDP_FAIL_EMM_ACCESS_BARRED_INFINITE_RETRY = 0x79,
    PDP_FAIL_AUTH_FAILURE_ON_EMERGENCY_CALL = 0x7A,

    // OEM specific error codes. To be used by OEMs when they don't want to
    // reveal error code which would be replaced by PDP_FAIL_ERROR_UNSPECIFIED
    PDP_FAIL_OEM_DCFAILCAUSE_1 = 0x1001,
    PDP_FAIL_OEM_DCFAILCAUSE_2 = 0x1002,
    PDP_FAIL_OEM_DCFAILCAUSE_3 = 0x1003,
    PDP_FAIL_OEM_DCFAILCAUSE_4 = 0x1004,
    PDP_FAIL_OEM_DCFAILCAUSE_5 = 0x1005,
    PDP_FAIL_OEM_DCFAILCAUSE_6 = 0x1006,
    PDP_FAIL_OEM_DCFAILCAUSE_7 = 0x1007,
    PDP_FAIL_OEM_DCFAILCAUSE_8 = 0x1008,
    PDP_FAIL_OEM_DCFAILCAUSE_9 = 0x1009,
    PDP_FAIL_OEM_DCFAILCAUSE_10 = 0x100A,
    PDP_FAIL_OEM_DCFAILCAUSE_11 = 0x100B,
    PDP_FAIL_OEM_DCFAILCAUSE_12 = 0x100C,
    PDP_FAIL_OEM_DCFAILCAUSE_13 = 0x100D,
    PDP_FAIL_OEM_DCFAILCAUSE_14 = 0x100E,
    PDP_FAIL_OEM_DCFAILCAUSE_15 = 0x100F,

    /* Not mentioned in the specification */
    PDP_FAIL_VOICE_REGISTRATION_FAIL = -1,
    PDP_FAIL_DATA_REGISTRATION_FAIL = -2,

   /* reasons for data call drop - network/modem disconnect */
    PDP_FAIL_SIGNAL_LOST = -3,
    PDP_FAIL_PREF_RADIO_TECH_CHANGED = -4,/* preferred technology has changed, should retry
                                             with parameters appropriate for new technology */
    PDP_FAIL_RADIO_POWER_OFF = -5,        /* data call was disconnected because radio was resetting,
                                             powered off - no retry */
    PDP_FAIL_TETHERED_CALL_ACTIVE = -6,   /* data call was disconnected by modem because tethered
                                             mode was up on same APN/data profile - no retry until
                                             tethered call is off */

    PDP_FAIL_ERROR_UNSPECIFIED = 0xffff,  /* retry silently. Will be deprecated soon as
                                             new error codes are added making this unnecessary */
} RIL_DataCallFailCause;

/* See RIL_REQUEST_SETUP_DATA_CALL */
typedef enum {
    RIL_DATA_PROFILE_DEFAULT    = 0,
    RIL_DATA_PROFILE_TETHERED   = 1,
    RIL_DATA_PROFILE_IMS        = 2,
    RIL_DATA_PROFILE_FOTA       = 3,
    RIL_DATA_PROFILE_CBS        = 4,
    RIL_DATA_PROFILE_OEM_BASE   = 1000,    /* Start of OEM-specific profiles */
    RIL_DATA_PROFILE_INVALID    = 0xFFFFFFFF
} RIL_DataProfile;

/* Used by RIL_UNSOL_SUPP_SVC_NOTIFICATION */
typedef struct {
    int     notificationType;   /*
                                 * 0 = MO intermediate result code
                                 * 1 = MT unsolicited result code
                                 */
    int     code;               /* See 27.007 7.17
                                   "code1" for MO
                                   "code2" for MT. */
    int     index;              /* CUG index. See 27.007 7.17. */
    int     type;               /* "type" from 27.007 7.17 (MT only). */
    char *  number;             /* "number" from 27.007 7.17
                                   (MT only, may be NULL). */
} RIL_SuppSvcNotification;

#define RIL_CARD_MAX_APPS     8

typedef enum {
    RIL_CARDSTATE_ABSENT     = 0,
    RIL_CARDSTATE_PRESENT    = 1,
    RIL_CARDSTATE_ERROR      = 2,
    RIL_CARDSTATE_RESTRICTED = 3  /* card is present but not usable due to carrier restrictions.*/
} RIL_CardState;

typedef enum {
    RIL_PERSOSUBSTATE_UNKNOWN                   = 0, /* initial state */
    RIL_PERSOSUBSTATE_IN_PROGRESS               = 1, /* in between each lock transition */
    RIL_PERSOSUBSTATE_READY                     = 2, /* when either SIM or RUIM Perso is finished
                                                        since each app can only have 1 active perso
                                                        involved */
    RIL_PERSOSUBSTATE_SIM_NETWORK               = 3,
    RIL_PERSOSUBSTATE_SIM_NETWORK_SUBSET        = 4,
    RIL_PERSOSUBSTATE_SIM_CORPORATE             = 5,
    RIL_PERSOSUBSTATE_SIM_SERVICE_PROVIDER      = 6,
    RIL_PERSOSUBSTATE_SIM_SIM                   = 7,
    RIL_PERSOSUBSTATE_SIM_NETWORK_PUK           = 8, /* The corresponding perso lock is blocked */
    RIL_PERSOSUBSTATE_SIM_NETWORK_SUBSET_PUK    = 9,
    RIL_PERSOSUBSTATE_SIM_CORPORATE_PUK         = 10,
    RIL_PERSOSUBSTATE_SIM_SERVICE_PROVIDER_PUK  = 11,
    RIL_PERSOSUBSTATE_SIM_SIM_PUK               = 12,
    RIL_PERSOSUBSTATE_RUIM_NETWORK1             = 13,
    RIL_PERSOSUBSTATE_RUIM_NETWORK2             = 14,
    RIL_PERSOSUBSTATE_RUIM_HRPD                 = 15,
    RIL_PERSOSUBSTATE_RUIM_CORPORATE            = 16,
    RIL_PERSOSUBSTATE_RUIM_SERVICE_PROVIDER     = 17,
    RIL_PERSOSUBSTATE_RUIM_RUIM                 = 18,
    RIL_PERSOSUBSTATE_RUIM_NETWORK1_PUK         = 19, /* The corresponding perso lock is blocked */
    RIL_PERSOSUBSTATE_RUIM_NETWORK2_PUK         = 20,
    RIL_PERSOSUBSTATE_RUIM_HRPD_PUK             = 21,
    RIL_PERSOSUBSTATE_RUIM_CORPORATE_PUK        = 22,
    RIL_PERSOSUBSTATE_RUIM_SERVICE_PROVIDER_PUK = 23,
    RIL_PERSOSUBSTATE_RUIM_RUIM_PUK             = 24
} RIL_PersoSubstate;

typedef enum {
    RIL_APPSTATE_UNKNOWN               = 0,
    RIL_APPSTATE_DETECTED              = 1,
    RIL_APPSTATE_PIN                   = 2, /* If PIN1 or UPin is required */
    RIL_APPSTATE_PUK                   = 3, /* If PUK1 or Puk for UPin is required */
    RIL_APPSTATE_SUBSCRIPTION_PERSO    = 4, /* perso_substate should be look at
                                               when app_state is assigned to this value */
    RIL_APPSTATE_READY                 = 5
} RIL_AppState;

typedef enum {
    RIL_PINSTATE_UNKNOWN              = 0,
    RIL_PINSTATE_ENABLED_NOT_VERIFIED = 1,
    RIL_PINSTATE_ENABLED_VERIFIED     = 2,
    RIL_PINSTATE_DISABLED             = 3,
    RIL_PINSTATE_ENABLED_BLOCKED      = 4,
    RIL_PINSTATE_ENABLED_PERM_BLOCKED = 5
} RIL_PinState;

typedef enum {
  RIL_APPTYPE_UNKNOWN = 0,
  RIL_APPTYPE_SIM     = 1,
  RIL_APPTYPE_USIM    = 2,
  RIL_APPTYPE_RUIM    = 3,
  RIL_APPTYPE_CSIM    = 4,
  RIL_APPTYPE_ISIM    = 5
} RIL_AppType;

/*
 * Please note that registration state UNKNOWN is
 * treated as "out of service" in the Android telephony.
 * Registration state REG_DENIED must be returned if Location Update
 * Reject (with cause 17 - Network Failure) is received
 * repeatedly from the network, to facilitate
 * "managed roaming"
 */
typedef enum {
    RIL_NOT_REG_AND_NOT_SEARCHING = 0,           // Not registered, MT is not currently searching
                                                 // a new operator to register
    RIL_REG_HOME = 1,                            // Registered, home network
    RIL_NOT_REG_AND_SEARCHING = 2,               // Not registered, but MT is currently searching
                                                 // a new operator to register
    RIL_REG_DENIED = 3,                          // Registration denied
    RIL_UNKNOWN = 4,                             // Unknown
    RIL_REG_ROAMING = 5,                         // Registered, roaming
    RIL_NOT_REG_AND_EMERGENCY_AVAILABLE_AND_NOT_SEARCHING = 10,   // Same as
                                                 // RIL_NOT_REG_AND_NOT_SEARCHING but indicates that
                                                 // emergency calls are enabled.
    RIL_NOT_REG_AND_EMERGENCY_AVAILABLE_AND_SEARCHING = 12,  // Same as RIL_NOT_REG_AND_SEARCHING
                                                 // but indicates that
                                                 // emergency calls are enabled.
    RIL_REG_DENIED_AND_EMERGENCY_AVAILABLE = 13, // Same as REG_DENIED but indicates that
                                                 // emergency calls are enabled.
    RIL_UNKNOWN_AND_EMERGENCY_AVAILABLE = 14,    // Same as UNKNOWN but indicates that
                                                 // emergency calls are enabled.
} RIL_RegState;

typedef struct
{
  RIL_AppType      app_type;
  RIL_AppState     app_state;
  RIL_PersoSubstate perso_substate; /* applicable only if app_state ==
                                       RIL_APPSTATE_SUBSCRIPTION_PERSO */
  char             *aid_ptr;        /* null terminated string, e.g., from 0xA0, 0x00 -> 0x41,
                                       0x30, 0x30, 0x30 */
  char             *app_label_ptr;  /* null terminated string */
  int              pin1_replaced;   /* applicable to USIM, CSIM & ISIM */
  RIL_PinState     pin1;
  RIL_PinState     pin2;
} RIL_AppStatus;

/* Deprecated, use RIL_CardStatus_v6 */
typedef struct
{
  RIL_CardState card_state;
  RIL_PinState  universal_pin_state;             /* applicable to USIM and CSIM: RIL_PINSTATE_xxx */
  int           gsm_umts_subscription_app_index; /* value < RIL_CARD_MAX_APPS, -1 if none */
  int           cdma_subscription_app_index;     /* value < RIL_CARD_MAX_APPS, -1 if none */
  int           num_applications;                /* value <= RIL_CARD_MAX_APPS */
  RIL_AppStatus applications[RIL_CARD_MAX_APPS];
} RIL_CardStatus_v5;

typedef struct
{
  RIL_CardState card_state;
  RIL_PinState  universal_pin_state;             /* applicable to USIM and CSIM: RIL_PINSTATE_xxx */
  int           gsm_umts_subscription_app_index; /* value < RIL_CARD_MAX_APPS, -1 if none */
  int           cdma_subscription_app_index;     /* value < RIL_CARD_MAX_APPS, -1 if none */
  int           ims_subscription_app_index;      /* value < RIL_CARD_MAX_APPS, -1 if none */
  int           num_applications;                /* value <= RIL_CARD_MAX_APPS */
  RIL_AppStatus applications[RIL_CARD_MAX_APPS];
} RIL_CardStatus_v6;

/** The result of a SIM refresh, returned in data[0] of RIL_UNSOL_SIM_REFRESH
 *      or as part of RIL_SimRefreshResponse_v7
 */
typedef enum {
    /* A file on SIM has been updated.  data[1] contains the EFID. */
    SIM_FILE_UPDATE = 0,
    /* SIM initialized.  All files should be re-read. */
    SIM_INIT = 1,
    /* SIM reset.  SIM power required, SIM may be locked and all files should be re-read. */
    SIM_RESET = 2
} RIL_SimRefreshResult;

typedef struct {
    RIL_SimRefreshResult result;
    int                  ef_id; /* is the EFID of the updated file if the result is */
                                /* SIM_FILE_UPDATE or 0 for any other result. */
    char *               aid;   /* is AID(application ID) of the card application */
                                /* See ETSI 102.221 8.1 and 101.220 4 */
                                /*     For SIM_FILE_UPDATE result it can be set to AID of */
                                /*         application in which updated EF resides or it can be */
                                /*         NULL if EF is outside of an application. */
                                /*     For SIM_INIT result this field is set to AID of */
                                /*         application that caused REFRESH */
                                /*     For SIM_RESET result it is NULL. */
} RIL_SimRefreshResponse_v7;

/* Deprecated, use RIL_CDMA_CallWaiting_v6 */
typedef struct {
    char *          number;             /* Remote party number */
    int             numberPresentation; /* 0=Allowed, 1=Restricted, 2=Not Specified/Unknown */
    char *          name;               /* Remote party name */
    RIL_CDMA_SignalInfoRecord signalInfoRecord;
} RIL_CDMA_CallWaiting_v5;

typedef struct {
    char *          number;             /* Remote party number */
    int             numberPresentation; /* 0=Allowed, 1=Restricted, 2=Not Specified/Unknown */
    char *          name;               /* Remote party name */
    RIL_CDMA_SignalInfoRecord signalInfoRecord;
    /* Number type/Number plan required to support International Call Waiting */
    int             number_type;        /* 0=Unknown, 1=International, 2=National,
                                           3=Network specific, 4=subscriber */
    int             number_plan;        /* 0=Unknown, 1=ISDN, 3=Data, 4=Telex, 8=Nat'l, 9=Private */
} RIL_CDMA_CallWaiting_v6;

/**
 * Which types of Cell Broadcast Message (CBM) are to be received by the ME
 *
 * uFromServiceID - uToServiceID defines a range of CBM message identifiers
 * whose value is 0x0000 - 0xFFFF as defined in TS 23.041 9.4.1.2.2 for GMS
 * and 9.4.4.2.2 for UMTS. All other values can be treated as empty
 * CBM message ID.
 *
 * uFromCodeScheme - uToCodeScheme defines a range of CBM data coding schemes
 * whose value is 0x00 - 0xFF as defined in TS 23.041 9.4.1.2.3 for GMS
 * and 9.4.4.2.3 for UMTS.
 * All other values can be treated as empty CBM data coding scheme.
 *
 * selected 0 means message types specified in <fromServiceId, toServiceId>
 * and <fromCodeScheme, toCodeScheme>are not accepted, while 1 means accepted.
 *
 * Used by RIL_REQUEST_GSM_GET_BROADCAST_CONFIG and
 * RIL_REQUEST_GSM_SET_BROADCAST_CONFIG.
 */
typedef struct {
    int fromServiceId;
    int toServiceId;
    int fromCodeScheme;
    int toCodeScheme;
    unsigned char selected;
} RIL_GSM_BroadcastSmsConfigInfo;

/* No restriction at all including voice/SMS/USSD/SS/AV64 and packet data. */
#define RIL_RESTRICTED_STATE_NONE           0x00
/* Block emergency call due to restriction. But allow all normal voice/SMS/USSD/SS/AV64. */
#define RIL_RESTRICTED_STATE_CS_EMERGENCY   0x01
/* Block all normal voice/SMS/USSD/SS/AV64 due to restriction. Only Emergency call allowed. */
#define RIL_RESTRICTED_STATE_CS_NORMAL      0x02
/* Block all voice/SMS/USSD/SS/AV64 including emergency call due to restriction.*/
#define RIL_RESTRICTED_STATE_CS_ALL         0x04
/* Block packet data access due to restriction. */
#define RIL_RESTRICTED_STATE_PS_ALL         0x10

/* The status for an OTASP/OTAPA session */
typedef enum {
    CDMA_OTA_PROVISION_STATUS_SPL_UNLOCKED,
    CDMA_OTA_PROVISION_STATUS_SPC_RETRIES_EXCEEDED,
    CDMA_OTA_PROVISION_STATUS_A_KEY_EXCHANGED,
    CDMA_OTA_PROVISION_STATUS_SSD_UPDATED,
    CDMA_OTA_PROVISION_STATUS_NAM_DOWNLOADED,
    CDMA_OTA_PROVISION_STATUS_MDN_DOWNLOADED,
    CDMA_OTA_PROVISION_STATUS_IMSI_DOWNLOADED,
    CDMA_OTA_PROVISION_STATUS_PRL_DOWNLOADED,
    CDMA_OTA_PROVISION_STATUS_COMMITTED,
    CDMA_OTA_PROVISION_STATUS_OTAPA_STARTED,
    CDMA_OTA_PROVISION_STATUS_OTAPA_STOPPED,
    CDMA_OTA_PROVISION_STATUS_OTAPA_ABORTED
} RIL_CDMA_OTA_ProvisionStatus;

typedef struct {
    int signalStrength;  /* Valid values are (0-31, 99) as defined in TS 27.007 8.5 */
    int bitErrorRate;    /* bit error rate (0-7, 99) as defined in TS 27.007 8.5 */
} RIL_GW_SignalStrength;

typedef struct {
    int signalStrength;  /* Valid values are (0-31, 99) as defined in TS 27.007 8.5 */
    int bitErrorRate;    /* bit error rate (0-7, 99) as defined in TS 27.007 8.5 */
    int timingAdvance;   /* Timing Advance in bit periods. 1 bit period = 48/13 us.
                          * INT_MAX denotes invalid value */
} RIL_GSM_SignalStrength_v12;

typedef struct {
    int signalStrength;  /* Valid values are (0-31, 99) as defined in TS 27.007 8.5 */
    int bitErrorRate;    /* bit error rate (0-7, 99) as defined in TS 27.007 8.5 */
} RIL_SignalStrengthWcdma;

typedef struct {
    int dbm;  /* Valid values are positive integers.  This value is the actual RSSI value
               * multiplied by -1.  Example: If the actual RSSI is -75, then this response
               * value will be 75.
               */
    int ecio; /* Valid values are positive integers.  This value is the actual Ec/Io multiplied
               * by -10.  Example: If the actual Ec/Io is -12.5 dB, then this response value
               * will be 125.
               */
} RIL_CDMA_SignalStrength;


typedef struct {
    int dbm;  /* Valid values are positive integers.  This value is the actual RSSI value
               * multiplied by -1.  Example: If the actual RSSI is -75, then this response
               * value will be 75.
               */
    int ecio; /* Valid values are positive integers.  This value is the actual Ec/Io multiplied
               * by -10.  Example: If the actual Ec/Io is -12.5 dB, then this response value
               * will be 125.
               */
    int signalNoiseRatio; /* Valid values are 0-8.  8 is the highest signal to noise ratio. */
} RIL_EVDO_SignalStrength;

typedef struct {
    int signalStrength;  /* Valid values are (0-31, 99) as defined in TS 27.007 8.5 */
    int rsrp;            /* The current Reference Signal Receive Power in dBm multipled by -1.
                          * Range: 44 to 140 dBm
                          * INT_MAX: 0x7FFFFFFF denotes invalid value.
                          * Reference: 3GPP TS 36.133 9.1.4 */
    int rsrq;            /* The current Reference Signal Receive Quality in dB multiplied by -1.
                          * Range: 20 to 3 dB.
                          * INT_MAX: 0x7FFFFFFF denotes invalid value.
                          * Reference: 3GPP TS 36.133 9.1.7 */
    int rssnr;           /* The current reference signal signal-to-noise ratio in 0.1 dB units.
                          * Range: -200 to +300 (-200 = -20.0 dB, +300 = 30dB).
                          * INT_MAX : 0x7FFFFFFF denotes invalid value.
                          * Reference: 3GPP TS 36.101 8.1.1 */
    int cqi;             /* The current Channel Quality Indicator.
                          * Range: 0 to 15.
                          * INT_MAX : 0x7FFFFFFF denotes invalid value.
                          * Reference: 3GPP TS 36.101 9.2, 9.3, A.4 */
} RIL_LTE_SignalStrength;

typedef struct {
    int signalStrength;  /* Valid values are (0-31, 99) as defined in TS 27.007 8.5 */
    int rsrp;            /* The current Reference Signal Receive Power in dBm multipled by -1.
                          * Range: 44 to 140 dBm
                          * INT_MAX: 0x7FFFFFFF denotes invalid value.
                          * Reference: 3GPP TS 36.133 9.1.4 */
    int rsrq;            /* The current Reference Signal Receive Quality in dB multiplied by -1.
                          * Range: 20 to 3 dB.
                          * INT_MAX: 0x7FFFFFFF denotes invalid value.
                          * Reference: 3GPP TS 36.133 9.1.7 */
    int rssnr;           /* The current reference signal signal-to-noise ratio in 0.1 dB units.
                          * Range: -200 to +300 (-200 = -20.0 dB, +300 = 30dB).
                          * INT_MAX : 0x7FFFFFFF denotes invalid value.
                          * Reference: 3GPP TS 36.101 8.1.1 */
    int cqi;             /* The current Channel Quality Indicator.
                          * Range: 0 to 15.
                          * INT_MAX : 0x7FFFFFFF denotes invalid value.
                          * Reference: 3GPP TS 36.101 9.2, 9.3, A.4 */
    int timingAdvance;   /* timing advance in micro seconds for a one way trip from cell to device.
                          * Approximate distance can be calculated using 300m/us * timingAdvance.
                          * Range: 0 to 0x7FFFFFFE
                          * INT_MAX : 0x7FFFFFFF denotes invalid value.
                          * Reference: 3GPP 36.321 section 6.1.3.5
                          * also: http://www.cellular-planningoptimization.com/2010/02/timing-advance-with-calculation.html */
} RIL_LTE_SignalStrength_v8;

typedef struct {
    int rscp;    /* The Received Signal Code Power in dBm multipled by -1.
                  * Range : 25 to 120
                  * INT_MAX: 0x7FFFFFFF denotes invalid value.
                  * Reference: 3GPP TS 25.123, section 9.1.1.1 */
} RIL_TD_SCDMA_SignalStrength;

/* Deprecated, use RIL_SignalStrength_v6 */
typedef struct {
    RIL_GW_SignalStrength   GW_SignalStrength;
    RIL_CDMA_SignalStrength CDMA_SignalStrength;
    RIL_EVDO_SignalStrength EVDO_SignalStrength;
} RIL_SignalStrength_v5;

typedef struct {
    RIL_GW_SignalStrength   GW_SignalStrength;
    RIL_CDMA_SignalStrength CDMA_SignalStrength;
    RIL_EVDO_SignalStrength EVDO_SignalStrength;
    RIL_LTE_SignalStrength  LTE_SignalStrength;
} RIL_SignalStrength_v6;

typedef struct {
    RIL_GW_SignalStrength       GW_SignalStrength;
    RIL_CDMA_SignalStrength     CDMA_SignalStrength;
    RIL_EVDO_SignalStrength     EVDO_SignalStrength;
    RIL_LTE_SignalStrength_v8   LTE_SignalStrength;
} RIL_SignalStrength_v8;

typedef struct {
    RIL_GW_SignalStrength       GW_SignalStrength;
    RIL_CDMA_SignalStrength     CDMA_SignalStrength;
    RIL_EVDO_SignalStrength     EVDO_SignalStrength;
    RIL_LTE_SignalStrength_v8   LTE_SignalStrength;
    RIL_TD_SCDMA_SignalStrength TD_SCDMA_SignalStrength;
} RIL_SignalStrength_v10;

typedef struct {
    int mcc;    /* 3-digit Mobile Country Code, 0..999, INT_MAX if unknown */
    int mnc;    /* 2 or 3-digit Mobile Network Code, 0..999, INT_MAX if unknown */
    int lac;    /* 16-bit Location Area Code, 0..65535, INT_MAX if unknown  */
    int cid;    /* 16-bit GSM Cell Identity described in TS 27.007, 0..65535, INT_MAX if unknown  */
} RIL_CellIdentityGsm;

typedef struct {
    int mcc;    /* 3-digit Mobile Country Code, 0..999, INT_MAX if unknown */
    int mnc;    /* 2 or 3-digit Mobile Network Code, 0..999, INT_MAX if unknown */
    int lac;    /* 16-bit Location Area Code, 0..65535, INT_MAX if unknown  */
    int cid;    /* 16-bit GSM Cell Identity described in TS 27.007, 0..65535, INT_MAX if unknown  */
    int arfcn;  /* 16-bit GSM Absolute RF channel number, INT_MAX if unknown */
    uint8_t bsic;/* 6-bit Base Station Identity Code, 0xFF if unknown */
} RIL_CellIdentityGsm_v12;

typedef struct {
    int mcc;    /* 3-digit Mobile Country Code, 0..999, INT_MAX if unknown  */
    int mnc;    /* 2 or 3-digit Mobile Network Code, 0..999, INT_MAX if unknown  */
    int lac;    /* 16-bit Location Area Code, 0..65535, INT_MAX if unknown  */
    int cid;    /* 28-bit UMTS Cell Identity described in TS 25.331, 0..268435455, INT_MAX if unknown  */
    int psc;    /* 9-bit UMTS Primary Scrambling Code described in TS 25.331, 0..511, INT_MAX if unknown */
} RIL_CellIdentityWcdma;

typedef struct {
    int mcc;    /* 3-digit Mobile Country Code, 0..999, INT_MAX if unknown  */
    int mnc;    /* 2 or 3-digit Mobile Network Code, 0..999, INT_MAX if unknown  */
    int lac;    /* 16-bit Location Area Code, 0..65535, INT_MAX if unknown  */
    int cid;    /* 28-bit UMTS Cell Identity described in TS 25.331, 0..268435455, INT_MAX if unknown  */
    int psc;    /* 9-bit UMTS Primary Scrambling Code described in TS 25.331, 0..511, INT_MAX if unknown */
    int uarfcn; /* 16-bit UMTS Absolute RF Channel Number, INT_MAX if unknown */
} RIL_CellIdentityWcdma_v12;

typedef struct {
    int networkId;      /* Network Id 0..65535, INT_MAX if unknown */
    int systemId;       /* CDMA System Id 0..32767, INT_MAX if unknown  */
    int basestationId;  /* Base Station Id 0..65535, INT_MAX if unknown  */
    int longitude;      /* Longitude is a decimal number as specified in 3GPP2 C.S0005-A v6.0.
                         * It is represented in units of 0.25 seconds and ranges from -2592000
                         * to 2592000, both values inclusive (corresponding to a range of -180
                         * to +180 degrees). INT_MAX if unknown */

    int latitude;       /* Latitude is a decimal number as specified in 3GPP2 C.S0005-A v6.0.
                         * It is represented in units of 0.25 seconds and ranges from -1296000
                         * to 1296000, both values inclusive (corresponding to a range of -90
                         * to +90 degrees). INT_MAX if unknown */
} RIL_CellIdentityCdma;

typedef struct {
    int mcc;    /* 3-digit Mobile Country Code, 0..999, INT_MAX if unknown  */
    int mnc;    /* 2 or 3-digit Mobile Network Code, 0..999, INT_MAX if unknown  */
    int ci;     /* 28-bit Cell Identity described in TS ???, INT_MAX if unknown */
    int pci;    /* physical cell id 0..503, INT_MAX if unknown  */
    int tac;    /* 16-bit tracking area code, INT_MAX if unknown  */
} RIL_CellIdentityLte;

typedef struct {
    int mcc;    /* 3-digit Mobile Country Code, 0..999, INT_MAX if unknown  */
    int mnc;    /* 2 or 3-digit Mobile Network Code, 0..999, INT_MAX if unknown  */
    int ci;     /* 28-bit Cell Identity described in TS ???, INT_MAX if unknown */
    int pci;    /* physical cell id 0..503, INT_MAX if unknown  */
    int tac;    /* 16-bit tracking area code, INT_MAX if unknown  */
    int earfcn; /* 18-bit LTE Absolute RC Channel Number, INT_MAX if unknown */
} RIL_CellIdentityLte_v12;

typedef struct {
    int mcc;    /* 3-digit Mobile Country Code, 0..999, INT_MAX if unknown  */
    int mnc;    /* 2 or 3-digit Mobile Network Code, 0..999, INT_MAX if unknown  */
    int lac;    /* 16-bit Location Area Code, 0..65535, INT_MAX if unknown  */
    int cid;    /* 28-bit UMTS Cell Identity described in TS 25.331, 0..268435455, INT_MAX if unknown  */
    int cpid;    /* 8-bit Cell Parameters ID described in TS 25.331, 0..127, INT_MAX if unknown */
} RIL_CellIdentityTdscdma;

typedef struct {
  RIL_CellIdentityGsm   cellIdentityGsm;
  RIL_GW_SignalStrength signalStrengthGsm;
} RIL_CellInfoGsm;

typedef struct {
  RIL_CellIdentityGsm_v12   cellIdentityGsm;
  RIL_GSM_SignalStrength_v12 signalStrengthGsm;
} RIL_CellInfoGsm_v12;

typedef struct {
  RIL_CellIdentityWcdma cellIdentityWcdma;
  RIL_SignalStrengthWcdma signalStrengthWcdma;
} RIL_CellInfoWcdma;

typedef struct {
  RIL_CellIdentityWcdma_v12 cellIdentityWcdma;
  RIL_SignalStrengthWcdma signalStrengthWcdma;
} RIL_CellInfoWcdma_v12;

typedef struct {
  RIL_CellIdentityCdma      cellIdentityCdma;
  RIL_CDMA_SignalStrength   signalStrengthCdma;
  RIL_EVDO_SignalStrength   signalStrengthEvdo;
} RIL_CellInfoCdma;

typedef struct {
  RIL_CellIdentityLte        cellIdentityLte;
  RIL_LTE_SignalStrength_v8  signalStrengthLte;
} RIL_CellInfoLte;

typedef struct {
  RIL_CellIdentityLte_v12    cellIdentityLte;
  RIL_LTE_SignalStrength_v8  signalStrengthLte;
} RIL_CellInfoLte_v12;

typedef struct {
  RIL_CellIdentityTdscdma cellIdentityTdscdma;
  RIL_TD_SCDMA_SignalStrength signalStrengthTdscdma;
} RIL_CellInfoTdscdma;

// Must be the same as CellInfo.TYPE_XXX
typedef enum {
  RIL_CELL_INFO_TYPE_NONE   = 0, /* indicates no cell information */
  RIL_CELL_INFO_TYPE_GSM    = 1,
  RIL_CELL_INFO_TYPE_CDMA   = 2,
  RIL_CELL_INFO_TYPE_LTE    = 3,
  RIL_CELL_INFO_TYPE_WCDMA  = 4,
  RIL_CELL_INFO_TYPE_TD_SCDMA  = 5
} RIL_CellInfoType;

// Must be the same as CellInfo.TIMESTAMP_TYPE_XXX
typedef enum {
    RIL_TIMESTAMP_TYPE_UNKNOWN = 0,
    RIL_TIMESTAMP_TYPE_ANTENNA = 1,
    RIL_TIMESTAMP_TYPE_MODEM = 2,
    RIL_TIMESTAMP_TYPE_OEM_RIL = 3,
    RIL_TIMESTAMP_TYPE_JAVA_RIL = 4,
} RIL_TimeStampType;

typedef struct {
  RIL_CellInfoType  cellInfoType;   /* cell type for selecting from union CellInfo */
  int               registered;     /* !0 if this cell is registered 0 if not registered */
  RIL_TimeStampType timeStampType;  /* type of time stamp represented by timeStamp */
  uint64_t          timeStamp;      /* Time in nanos as returned by ril_nano_time */
  union {
    RIL_CellInfoGsm     gsm;
    RIL_CellInfoCdma    cdma;
    RIL_CellInfoLte     lte;
    RIL_CellInfoWcdma   wcdma;
    RIL_CellInfoTdscdma tdscdma;
  } CellInfo;
} RIL_CellInfo;

typedef struct {
  RIL_CellInfoType  cellInfoType;   /* cell type for selecting from union CellInfo */
  int               registered;     /* !0 if this cell is registered 0 if not registered */
  RIL_TimeStampType timeStampType;  /* type of time stamp represented by timeStamp */
  uint64_t          timeStamp;      /* Time in nanos as returned by ril_nano_time */
  union {
    RIL_CellInfoGsm_v12     gsm;
    RIL_CellInfoCdma        cdma;
    RIL_CellInfoLte_v12     lte;
    RIL_CellInfoWcdma_v12   wcdma;
    RIL_CellInfoTdscdma     tdscdma;
  } CellInfo;
} RIL_CellInfo_v12;

typedef struct {
  RIL_CellInfoType  cellInfoType;   /* cell type for selecting from union CellInfo */
  union {
    RIL_CellIdentityGsm_v12 cellIdentityGsm;
    RIL_CellIdentityWcdma_v12 cellIdentityWcdma;
    RIL_CellIdentityLte_v12 cellIdentityLte;
    RIL_CellIdentityTdscdma cellIdentityTdscdma;
    RIL_CellIdentityCdma cellIdentityCdma;
  };
}RIL_CellIdentity_v16;

typedef struct {
    RIL_RegState regState;                // Valid reg states are RIL_NOT_REG_AND_NOT_SEARCHING,
                                          // REG_HOME, RIL_NOT_REG_AND_SEARCHING, REG_DENIED,
                                          // UNKNOWN, REG_ROAMING defined in RegState
    RIL_RadioTechnology rat;              // indicates the available voice radio technology,
                                          // valid values as defined by RadioTechnology.
    int32_t cssSupported;                 // concurrent services support indicator. if
                                          // registered on a CDMA system.
                                          // 0 - Concurrent services not supported,
                                          // 1 - Concurrent services supported
    int32_t roamingIndicator;             // TSB-58 Roaming Indicator if registered
                                          // on a CDMA or EVDO system or -1 if not.
                                          // Valid values are 0-255.
    int32_t systemIsInPrl;                // indicates whether the current system is in the
                                          // PRL if registered on a CDMA or EVDO system or -1 if
                                          // not. 0=not in the PRL, 1=in the PRL
    int32_t defaultRoamingIndicator;      // default Roaming Indicator from the PRL,
                                          // if registered on a CDMA or EVDO system or -1 if not.
                                          // Valid values are 0-255.
    int32_t reasonForDenial;              // reasonForDenial if registration state is 3
                                          // (Registration denied) this is an enumerated reason why
                                          // registration was denied. See 3GPP TS 24.008,
                                          // 10.5.3.6 and Annex G.
                                          // 0 - General
                                          // 1 - Authentication Failure
                                          // 2 - IMSI unknown in HLR
                                          // 3 - Illegal MS
                                          // 4 - Illegal ME
                                          // 5 - PLMN not allowed
                                          // 6 - Location area not allowed
                                          // 7 - Roaming not allowed
                                          // 8 - No Suitable Cells in this Location Area
                                          // 9 - Network failure
                                          // 10 - Persistent location update reject
                                          // 11 - PLMN not allowed
                                          // 12 - Location area not allowed
                                          // 13 - Roaming not allowed in this Location Area
                                          // 15 - No Suitable Cells in this Location Area
                                          // 17 - Network Failure
                                          // 20 - MAC Failure
                                          // 21 - Sync Failure
                                          // 22 - Congestion
                                          // 23 - GSM Authentication unacceptable
                                          // 25 - Not Authorized for this CSG
                                          // 32 - Service option not supported
                                          // 33 - Requested service option not subscribed
                                          // 34 - Service option temporarily out of order
                                          // 38 - Call cannot be identified
                                          // 48-63 - Retry upon entry into a new cell
                                          // 95 - Semantically incorrect message
                                          // 96 - Invalid mandatory information
                                          // 97 - Message type non-existent or not implemented
                                          // 98 - Message type not compatible with protocol state
                                          // 99 - Information element non-existent or
                                          //      not implemented
                                          // 100 - Conditional IE error
                                          // 101 - Message not compatible with protocol state;
    RIL_CellIdentity_v16 cellIdentity;    // current cell information
}RIL_VoiceRegistrationStateResponse;


typedef struct {
    RIL_RegState regState;                // Valid reg states are RIL_NOT_REG_AND_NOT_SEARCHING,
                                          // REG_HOME, RIL_NOT_REG_AND_SEARCHING, REG_DENIED,
                                          // UNKNOWN, REG_ROAMING defined in RegState
    RIL_RadioTechnology rat;              // indicates the available data radio technology,
                                          // valid values as defined by RadioTechnology.
    int32_t reasonDataDenied;             // if registration state is 3 (Registration
                                          // denied) this is an enumerated reason why
                                          // registration was denied. See 3GPP TS 24.008,
                                          // Annex G.6 "Additional cause codes for GMM".
                                          // 7 == GPRS services not allowed
                                          // 8 == GPRS services and non-GPRS services not allowed
                                          // 9 == MS identity cannot be derived by the network
                                          // 10 == Implicitly detached
                                          // 14 == GPRS services not allowed in this PLMN
                                          // 16 == MSC temporarily not reachable
                                          // 40 == No PDP context activated
    int32_t maxDataCalls;                 // The maximum number of simultaneous Data Calls that
                                          // must be established using setupDataCall().
    RIL_CellIdentity_v16 cellIdentity;    // Current cell information
}RIL_DataRegistrationStateResponse;

/* Names of the CDMA info records (C.S0005 section 3.7.5) */
typedef enum {
  RIL_CDMA_DISPLAY_INFO_REC,
  RIL_CDMA_CALLED_PARTY_NUMBER_INFO_REC,
  RIL_CDMA_CALLING_PARTY_NUMBER_INFO_REC,
  RIL_CDMA_CONNECTED_NUMBER_INFO_REC,
  RIL_CDMA_SIGNAL_INFO_REC,
  RIL_CDMA_REDIRECTING_NUMBER_INFO_REC,
  RIL_CDMA_LINE_CONTROL_INFO_REC,
  RIL_CDMA_EXTENDED_DISPLAY_INFO_REC,
  RIL_CDMA_T53_CLIR_INFO_REC,
  RIL_CDMA_T53_RELEASE_INFO_REC,
  RIL_CDMA_T53_AUDIO_CONTROL_INFO_REC
} RIL_CDMA_InfoRecName;

/* Display Info Rec as defined in C.S0005 section 3.7.5.1
   Extended Display Info Rec as defined in C.S0005 section 3.7.5.16
   Note: the Extended Display info rec contains multiple records of the
   form: display_tag, display_len, and display_len occurrences of the
   chari field if the display_tag is not 10000000 or 10000001.
   To save space, the records are stored consecutively in a byte buffer.
   The display_tag, display_len and chari fields are all 1 byte.
*/

typedef struct {
  char alpha_len;
  char alpha_buf[CDMA_ALPHA_INFO_BUFFER_LENGTH];
} RIL_CDMA_DisplayInfoRecord;

/* Called Party Number Info Rec as defined in C.S0005 section 3.7.5.2
   Calling Party Number Info Rec as defined in C.S0005 section 3.7.5.3
   Connected Number Info Rec as defined in C.S0005 section 3.7.5.4
*/

typedef struct {
  char len;
  char buf[CDMA_NUMBER_INFO_BUFFER_LENGTH];
  char number_type;
  char number_plan;
  char pi;
  char si;
} RIL_CDMA_NumberInfoRecord;

/* Redirecting Number Information Record as defined in C.S0005 section 3.7.5.11 */
typedef enum {
  RIL_REDIRECTING_REASON_UNKNOWN = 0,
  RIL_REDIRECTING_REASON_CALL_FORWARDING_BUSY = 1,
  RIL_REDIRECTING_REASON_CALL_FORWARDING_NO_REPLY = 2,
  RIL_REDIRECTING_REASON_CALLED_DTE_OUT_OF_ORDER = 9,
  RIL_REDIRECTING_REASON_CALL_FORWARDING_BY_THE_CALLED_DTE = 10,
  RIL_REDIRECTING_REASON_CALL_FORWARDING_UNCONDITIONAL = 15,
  RIL_REDIRECTING_REASON_RESERVED
} RIL_CDMA_RedirectingReason;

typedef struct {
  RIL_CDMA_NumberInfoRecord redirectingNumber;
  /* redirectingReason is set to RIL_REDIRECTING_REASON_UNKNOWN if not included */
  RIL_CDMA_RedirectingReason redirectingReason;
} RIL_CDMA_RedirectingNumberInfoRecord;

/* Line Control Information Record as defined in C.S0005 section 3.7.5.15 */
typedef struct {
  char lineCtrlPolarityIncluded;
  char lineCtrlToggle;
  char lineCtrlReverse;
  char lineCtrlPowerDenial;
} RIL_CDMA_LineControlInfoRecord;

/* T53 CLIR Information Record */
typedef struct {
  char cause;
} RIL_CDMA_T53_CLIRInfoRecord;

/* T53 Audio Control Information Record */
typedef struct {
  char upLink;
  char downLink;
} RIL_CDMA_T53_AudioControlInfoRecord;

typedef struct {

  RIL_CDMA_InfoRecName name;

  union {
    /* Display and Extended Display Info Rec */
    RIL_CDMA_DisplayInfoRecord           display;

    /* Called Party Number, Calling Party Number, Connected Number Info Rec */
    RIL_CDMA_NumberInfoRecord            number;

    /* Signal Info Rec */
    RIL_CDMA_SignalInfoRecord            signal;

    /* Redirecting Number Info Rec */
    RIL_CDMA_RedirectingNumberInfoRecord redir;

    /* Line Control Info Rec */
    RIL_CDMA_LineControlInfoRecord       lineCtrl;

    /* T53 CLIR Info Rec */
    RIL_CDMA_T53_CLIRInfoRecord          clir;

    /* T53 Audio Control Info Rec */
    RIL_CDMA_T53_AudioControlInfoRecord  audioCtrl;
  } rec;
} RIL_CDMA_InformationRecord;

#define RIL_CDMA_MAX_NUMBER_OF_INFO_RECS 10

typedef struct {
  char numberOfInfoRecs;
  RIL_CDMA_InformationRecord infoRec[RIL_CDMA_MAX_NUMBER_OF_INFO_RECS];
} RIL_CDMA_InformationRecords;

/* See RIL_REQUEST_NV_READ_ITEM */
typedef struct {
  RIL_NV_Item itemID;
} RIL_NV_ReadItem;

/* See RIL_REQUEST_NV_WRITE_ITEM */
typedef struct {
  RIL_NV_Item   itemID;
  char *        value;
} RIL_NV_WriteItem;

typedef enum {
    HANDOVER_STARTED = 0,
    HANDOVER_COMPLETED = 1,
    HANDOVER_FAILED = 2,
    HANDOVER_CANCELED = 3
} RIL_SrvccState;

/* hardware configuration reported to RILJ. */
typedef enum {
   RIL_HARDWARE_CONFIG_MODEM = 0,
   RIL_HARDWARE_CONFIG_SIM = 1,
} RIL_HardwareConfig_Type;

typedef enum {
   RIL_HARDWARE_CONFIG_STATE_ENABLED = 0,
   RIL_HARDWARE_CONFIG_STATE_STANDBY = 1,
   RIL_HARDWARE_CONFIG_STATE_DISABLED = 2,
} RIL_HardwareConfig_State;

typedef struct {
   int rilModel;
   uint32_t rat; /* bitset - ref. RIL_RadioTechnology. */
   int maxVoice;
   int maxData;
   int maxStandby;
} RIL_HardwareConfig_Modem;

typedef struct {
   char modemUuid[MAX_UUID_LENGTH];
} RIL_HardwareConfig_Sim;

typedef struct {
  RIL_HardwareConfig_Type type;
  char uuid[MAX_UUID_LENGTH];
  RIL_HardwareConfig_State state;
  union {
     RIL_HardwareConfig_Modem modem;
     RIL_HardwareConfig_Sim sim;
  } cfg;
} RIL_HardwareConfig;

typedef enum {
  SS_CFU,
  SS_CF_BUSY,
  SS_CF_NO_REPLY,
  SS_CF_NOT_REACHABLE,
  SS_CF_ALL,
  SS_CF_ALL_CONDITIONAL,
  SS_CLIP,
  SS_CLIR,
  SS_COLP,
  SS_COLR,
  SS_WAIT,
  SS_BAOC,
  SS_BAOIC,
  SS_BAOIC_EXC_HOME,
  SS_BAIC,
  SS_BAIC_ROAMING,
  SS_ALL_BARRING,
  SS_OUTGOING_BARRING,
  SS_INCOMING_BARRING
} RIL_SsServiceType;

typedef enum {
  SS_ACTIVATION,
  SS_DEACTIVATION,
  SS_INTERROGATION,
  SS_REGISTRATION,
  SS_ERASURE
} RIL_SsRequestType;

typedef enum {
  SS_ALL_TELE_AND_BEARER_SERVICES,
  SS_ALL_TELESEVICES,
  SS_TELEPHONY,
  SS_ALL_DATA_TELESERVICES,
  SS_SMS_SERVICES,
  SS_ALL_TELESERVICES_EXCEPT_SMS
} RIL_SsTeleserviceType;

#define SS_INFO_MAX 4
#define NUM_SERVICE_CLASSES 7

typedef struct {
  int numValidIndexes; /* This gives the number of valid values in cfInfo.
                       For example if voice is forwarded to one number and data
                       is forwarded to a different one then numValidIndexes will be
                       2 indicating total number of valid values in cfInfo.
                       Similarly if all the services are forwarded to the same
                       number then the value of numValidIndexes will be 1. */

  RIL_CallForwardInfo cfInfo[NUM_SERVICE_CLASSES]; /* This is the response data
                                                      for SS request to query call
                                                      forward status. see
                                                      RIL_REQUEST_QUERY_CALL_FORWARD_STATUS */
} RIL_CfData;

typedef struct {
  RIL_SsServiceType serviceType;
  RIL_SsRequestType requestType;
  RIL_SsTeleserviceType teleserviceType;
  int serviceClass;
  RIL_Errno result;

  union {
    int ssInfo[SS_INFO_MAX]; /* This is the response data for most of the SS GET/SET
                                RIL requests. E.g. RIL_REQUSET_GET_CLIR returns
                                two ints, so first two values of ssInfo[] will be
                                used for response if serviceType is SS_CLIR and
                                requestType is SS_INTERROGATION */

    RIL_CfData cfData;
  };
} RIL_StkCcUnsolSsResponse;

/**
 * Data connection power state
 */
typedef enum {
    RIL_DC_POWER_STATE_LOW      = 1,        // Low power state
    RIL_DC_POWER_STATE_MEDIUM   = 2,        // Medium power state
    RIL_DC_POWER_STATE_HIGH     = 3,        // High power state
    RIL_DC_POWER_STATE_UNKNOWN  = INT32_MAX // Unknown state
} RIL_DcPowerStates;

/**
 * Data connection real time info
 */
typedef struct {
    uint64_t                    time;       // Time in nanos as returned by ril_nano_time
    RIL_DcPowerStates           powerState; // Current power state
} RIL_DcRtInfo;

/**
 * Data profile to modem
 */
typedef struct {
    /* id of the data profile */
    int profileId;
    /* the APN to connect to */
    char* apn;
    /** one of the PDP_type values in TS 27.007 section 10.1.1.
     * For example, "IP", "IPV6", "IPV4V6", or "PPP".
     */
    char* protocol;
    /** authentication protocol used for this PDP context
     * (None: 0, PAP: 1, CHAP: 2, PAP&CHAP: 3)
     */
    int authType;
    /* the username for APN, or NULL */
    char* user;
    /* the password for APN, or NULL */
    char* password;
    /* the profile type, TYPE_COMMON-0, TYPE_3GPP-1, TYPE_3GPP2-2 */
    int type;
    /* the period in seconds to limit the maximum connections */
    int maxConnsTime;
    /* the maximum connections during maxConnsTime */
    int maxConns;
    /** the required wait time in seconds after a successful UE initiated
     * disconnect of a given PDN connection before the device can send
     * a new PDN connection request for that given PDN
     */
    int waitTime;
    /* true to enable the profile, 0 to disable, 1 to enable */
    int enabled;
} RIL_DataProfileInfo;

typedef struct {
    /* id of the data profile */
    int profileId;
    /* the APN to connect to */
    char* apn;
    /** one of the PDP_type values in TS 27.007 section 10.1.1.
     * For example, "IP", "IPV6", "IPV4V6", or "PPP".
     */
    char* protocol;
    /** one of the PDP_type values in TS 27.007 section 10.1.1 used on roaming network.
     * For example, "IP", "IPV6", "IPV4V6", or "PPP".
     */
    char *roamingProtocol;
    /** authentication protocol used for this PDP context
     * (None: 0, PAP: 1, CHAP: 2, PAP&CHAP: 3)
     */
    int authType;
    /* the username for APN, or NULL */
    char* user;
    /* the password for APN, or NULL */
    char* password;
    /* the profile type, TYPE_COMMON-0, TYPE_3GPP-1, TYPE_3GPP2-2 */
    int type;
    /* the period in seconds to limit the maximum connections */
    int maxConnsTime;
    /* the maximum connections during maxConnsTime */
    int maxConns;
    /** the required wait time in seconds after a successful UE initiated
     * disconnect of a given PDN connection before the device can send
     * a new PDN connection request for that given PDN
     */
    int waitTime;
    /* true to enable the profile, 0 to disable, 1 to enable */
    int enabled;
    /* supported APN types bitmask. See RIL_ApnTypes for the value of each bit. */
    int supportedTypesBitmask;
    /** the bearer bitmask. See RIL_RadioAccessFamily for the value of each bit. */
    int bearerBitmask;
    /** maximum transmission unit (MTU) size in bytes */
    int mtu;
    /** the MVNO type: possible values are "imsi", "gid", "spn" */
    char *mvnoType;
    /** MVNO match data. Can be anything defined by the carrier. For example,
     *        SPN like: "A MOBILE", "BEN NL", etc...
     *        IMSI like: "302720x94", "2060188", etc...
     *        GID like: "4E", "33", etc...
     */
    char *mvnoMatchData;
} RIL_DataProfileInfo_v15;

/* Tx Power Levels */
#define RIL_NUM_TX_POWER_LEVELS     5

/**
 * Aggregate modem activity information
 */
typedef struct {

  /* total time (in ms) when modem is in a low power or
   * sleep state
   */
  uint32_t sleep_mode_time_ms;

  /* total time (in ms) when modem is awake but neither
   * the transmitter nor receiver are active/awake */
  uint32_t idle_mode_time_ms;

  /* total time (in ms) during which the transmitter is active/awake,
   * subdivided by manufacturer-defined device-specific
   * contiguous increasing ranges of transmit power between
   * 0 and the transmitter's maximum transmit power.
   */
  uint32_t tx_mode_time_ms[RIL_NUM_TX_POWER_LEVELS];

  /* total time (in ms) for which receiver is active/awake and
   * the transmitter is inactive */
  uint32_t rx_mode_time_ms;
} RIL_ActivityStatsInfo;

typedef enum {
    RIL_APN_TYPE_UNKNOWN      = 0x0,          // Unknown
    RIL_APN_TYPE_DEFAULT      = 0x1,          // APN type for default data traffic
    RIL_APN_TYPE_MMS          = 0x2,          // APN type for MMS traffic
    RIL_APN_TYPE_SUPL         = 0x4,          // APN type for SUPL assisted GPS
    RIL_APN_TYPE_DUN          = 0x8,          // APN type for DUN traffic
    RIL_APN_TYPE_HIPRI        = 0x10,         // APN type for HiPri traffic
    RIL_APN_TYPE_FOTA         = 0x20,         // APN type for FOTA
    RIL_APN_TYPE_IMS          = 0x40,         // APN type for IMS
    RIL_APN_TYPE_CBS          = 0x80,         // APN type for CBS
    RIL_APN_TYPE_IA           = 0x100,        // APN type for IA Initial Attach APN
    RIL_APN_TYPE_EMERGENCY    = 0x200,        // APN type for Emergency PDN. This is not an IA apn,
                                              // but is used for access to carrier services in an
                                              // emergency call situation.
    RIL_APN_TYPE_ALL          = 0xFFFFFFFF    // All APN types
} RIL_ApnTypes;

typedef enum {
    RIL_DST_POWER_SAVE_MODE,        // Device power save mode (provided by PowerManager)
                                    // True indicates the device is in power save mode.
    RIL_DST_CHARGING_STATE,         // Device charging state (provided by BatteryManager)
                                    // True indicates the device is charging.
    RIL_DST_LOW_DATA_EXPECTED       // Low data expected mode. True indicates low data traffic
                                    // is expected, for example, when the device is idle
                                    // (e.g. not doing tethering in the background). Note
                                    // this doesn't mean no data is expected.
} RIL_DeviceStateType;

typedef enum {
    RIL_UR_SIGNAL_STRENGTH            = 0x01, // When this bit is set, modem should always send the
                                              // signal strength update through
                                              // RIL_UNSOL_SIGNAL_STRENGTH, otherwise suppress it.
    RIL_UR_FULL_NETWORK_STATE         = 0x02, // When this bit is set, modem should always send
                                              // RIL_UNSOL_RESPONSE_VOICE_NETWORK_STATE_CHANGED
                                              // when any field in
                                              // RIL_REQUEST_VOICE_REGISTRATION_STATE or
                                              // RIL_REQUEST_DATA_REGISTRATION_STATE changes. When
                                              // this bit is not set, modem should suppress
                                              // RIL_UNSOL_RESPONSE_VOICE_NETWORK_STATE_CHANGED
                                              // only when insignificant fields change
                                              // (e.g. cell info).
                                              // Modem should continue sending
                                              // RIL_UNSOL_RESPONSE_VOICE_NETWORK_STATE_CHANGED
                                              // when significant fields are updated even when this
                                              // bit is not set. The following fields are
                                              // considered significant, registration state and
                                              // radio technology.
    RIL_UR_DATA_CALL_DORMANCY_CHANGED = 0x04  // When this bit is set, modem should send the data
                                              // call list changed unsolicited response
                                              // RIL_UNSOL_DATA_CALL_LIST_CHANGED whenever any
                                              // field in RIL_Data_Call_Response changes.
                                              // Otherwise modem should suppress the unsolicited
                                              // response when the only changed field is 'active'
                                              // (for data dormancy). For all other fields change,
                                              // modem should continue sending
                                              // RIL_UNSOL_DATA_CALL_LIST_CHANGED regardless this
                                              // bit is set or not.
} RIL_UnsolicitedResponseFilter;

typedef struct {
    char * aidPtr; /* AID value, See ETSI 102.221 and 101.220*/
    int p2;        /* P2 parameter (described in ISO 7816-4)
                      P2Constants:NO_P2 if to be ignored */
} RIL_OpenChannelParams;

typedef enum {
    RIL_ONE_SHOT = 0x01, // Performs the scan only once
    RIL_PERIODIC = 0x02  // Performs the scan periodically until cancelled
} RIL_ScanType;

typedef enum {
    GERAN = 0x01,   // GSM EDGE Radio Access Network
    UTRAN = 0x02,   // Universal Terrestrial Radio Access Network
    EUTRAN = 0x03,  // Evolved Universal Terrestrial Radio Access Network
} RIL_RadioAccessNetworks;

typedef enum {
    GERAN_BAND_T380 = 1,
    GERAN_BAND_T410 = 2,
    GERAN_BAND_450 = 3,
    GERAN_BAND_480 = 4,
    GERAN_BAND_710 = 5,
    GERAN_BAND_750 = 6,
    GERAN_BAND_T810 = 7,
    GERAN_BAND_850 = 8,
    GERAN_BAND_P900 = 9,
    GERAN_BAND_E900 = 10,
    GERAN_BAND_R900 = 11,
    GERAN_BAND_DCS1800 = 12,
    GERAN_BAND_PCS1900 = 13,
    GERAN_BAND_ER900 = 14,
} RIL_GeranBands;

typedef enum {
    UTRAN_BAND_1 = 1,
    UTRAN_BAND_2 = 2,
    UTRAN_BAND_3 = 3,
    UTRAN_BAND_4 = 4,
    UTRAN_BAND_5 = 5,
    UTRAN_BAND_6 = 6,
    UTRAN_BAND_7 = 7,
    UTRAN_BAND_8 = 8,
    UTRAN_BAND_9 = 9,
    UTRAN_BAND_10 = 10,
    UTRAN_BAND_11 = 11,
    UTRAN_BAND_12 = 12,
    UTRAN_BAND_13 = 13,
    UTRAN_BAND_14 = 14,
    UTRAN_BAND_19 = 19,
    UTRAN_BAND_20 = 20,
    UTRAN_BAND_21 = 21,
    UTRAN_BAND_22 = 22,
    UTRAN_BAND_25 = 25,
    UTRAN_BAND_26 = 26,
} RIL_UtranBands;

typedef enum {
    EUTRAN_BAND_1 = 1,
    EUTRAN_BAND_2 = 2,
    EUTRAN_BAND_3 = 3,
    EUTRAN_BAND_4 = 4,
    EUTRAN_BAND_5 = 5,
    EUTRAN_BAND_6 = 6,
    EUTRAN_BAND_7 = 7,
    EUTRAN_BAND_8 = 8,
    EUTRAN_BAND_9 = 9,
    EUTRAN_BAND_10 = 10,
    EUTRAN_BAND_11 = 11,
    EUTRAN_BAND_12 = 12,
    EUTRAN_BAND_13 = 13,
    EUTRAN_BAND_14 = 14,
    EUTRAN_BAND_17 = 17,
    EUTRAN_BAND_18 = 18,
    EUTRAN_BAND_19 = 19,
    EUTRAN_BAND_20 = 20,
    EUTRAN_BAND_21 = 21,
    EUTRAN_BAND_22 = 22,
    EUTRAN_BAND_23 = 23,
    EUTRAN_BAND_24 = 24,
    EUTRAN_BAND_25 = 25,
    EUTRAN_BAND_26 = 26,
    EUTRAN_BAND_27 = 27,
    EUTRAN_BAND_28 = 28,
    EUTRAN_BAND_30 = 30,
    EUTRAN_BAND_31 = 31,
    EUTRAN_BAND_33 = 33,
    EUTRAN_BAND_34 = 34,
    EUTRAN_BAND_35 = 35,
    EUTRAN_BAND_36 = 36,
    EUTRAN_BAND_37 = 37,
    EUTRAN_BAND_38 = 38,
    EUTRAN_BAND_39 = 39,
    EUTRAN_BAND_40 = 40,
    EUTRAN_BAND_41 = 41,
    EUTRAN_BAND_42 = 42,
    EUTRAN_BAND_43 = 43,
    EUTRAN_BAND_44 = 44,
    EUTRAN_BAND_45 = 45,
    EUTRAN_BAND_46 = 46,
    EUTRAN_BAND_47 = 47,
    EUTRAN_BAND_48 = 48,
    EUTRAN_BAND_65 = 65,
    EUTRAN_BAND_66 = 66,
    EUTRAN_BAND_68 = 68,
    EUTRAN_BAND_70 = 70,
} RIL_EutranBands;

typedef struct {
    RIL_RadioAccessNetworks radio_access_network; // The type of network to scan.
    uint32_t bands_length;                        // Length of bands
    union {
        RIL_GeranBands geran_bands[MAX_BANDS];
        RIL_UtranBands utran_bands[MAX_BANDS];
        RIL_EutranBands eutran_bands[MAX_BANDS];
    } bands;
    uint32_t channels_length;                     // Length of channels
    uint32_t channels[MAX_CHANNELS];              // Frequency channels to scan
} RIL_RadioAccessSpecifier;

typedef struct {
    RIL_ScanType type;                                              // Type of the scan
    int32_t interval;                                               // Time interval in seconds
                                                                    // between periodic scans, only
                                                                    // valid when type=RIL_PERIODIC
    uint32_t specifiers_length;                                     // Length of specifiers
    RIL_RadioAccessSpecifier specifiers[MAX_RADIO_ACCESS_NETWORKS]; // Radio access networks
                                                                    // with bands/channels.
} RIL_NetworkScanRequest;

typedef enum {
    PARTIAL = 0x01,   // The result contains a part of the scan results
    COMPLETE = 0x02,  // The result contains the last part of the scan results
} RIL_ScanStatus;

typedef struct {
    RIL_ScanStatus status;              // The status of the scan
    uint32_t network_infos_length;      // Total length of RIL_CellInfo
    RIL_CellInfo_v12* network_infos;    // List of network information
} RIL_NetworkScanResult;

/**
 * RIL_REQUEST_GET_SIM_STATUS
 *
 * Requests status of the SIM interface and the SIM card
 *
 * "data" is NULL
 *
 * "response" is const RIL_CardStatus_v6 *
 *
 * Valid errors:
 *  Must never fail
 */
#define RIL_REQUEST_GET_SIM_STATUS 1

/**
 * RIL_REQUEST_ENTER_SIM_PIN
 *
 * Supplies SIM PIN. Only called if RIL_CardStatus has RIL_APPSTATE_PIN state
 *
 * "data" is const char **
 * ((const char **)data)[0] is PIN value
 * ((const char **)data)[1] is AID value, See ETSI 102.221 8.1 and 101.220 4, NULL if no value.
 *
 * "response" is int *
 * ((int *)response)[0] is the number of retries remaining, or -1 if unknown
 *
 * Valid errors:
 *
 * SUCCESS
 * RADIO_NOT_AVAILABLE (radio resetting)
 * PASSWORD_INCORRECT
 */

#define RIL_REQUEST_ENTER_SIM_PIN 2

/**
 * RIL_REQUEST_ENTER_SIM_PUK
 *
 * Supplies SIM PUK and new PIN.
 *
 * "data" is const char **
 * ((const char **)data)[0] is PUK value
 * ((const char **)data)[1] is new PIN value
 * ((const char **)data)[2] is AID value, See ETSI 102.221 8.1 and 101.220 4, NULL if no value.
 *
 * "response" is int *
 * ((int *)response)[0] is the number of retries remaining, or -1 if unknown
 *
 * Valid errors:
 *
 *  SUCCESS
 *  RADIO_NOT_AVAILABLE (radio resetting)
 *  PASSWORD_INCORRECT
 *     (PUK is invalid)
 */

#define RIL_REQUEST_ENTER_SIM_PUK 3

/**
 * RIL_REQUEST_ENTER_SIM_PIN2
 *
 * Supplies SIM PIN2. Only called following operation where SIM_PIN2 was
 * returned as a a failure from a previous operation.
 *
 * "data" is const char **
 * ((const char **)data)[0] is PIN2 value
 * ((const char **)data)[1] is AID value, See ETSI 102.221 8.1 and 101.220 4, NULL if no value.
 *
 * "response" is int *
 * ((int *)response)[0] is the number of retries remaining, or -1 if unknown
 *
 * Valid errors:
 *
 *  SUCCESS
 *  RADIO_NOT_AVAILABLE (radio resetting)
 *  PASSWORD_INCORRECT
 */

#define RIL_REQUEST_ENTER_SIM_PIN2 4

/**
 * RIL_REQUEST_ENTER_SIM_PUK2
 *
 * Supplies SIM PUK2 and new PIN2.
 *
 * "data" is const char **
 * ((const char **)data)[0] is PUK2 value
 * ((const char **)data)[1] is new PIN2 value
 * ((const char **)data)[2] is AID value, See ETSI 102.221 8.1 and 101.220 4, NULL if no value.
 *
 * "response" is int *
 * ((int *)response)[0] is the number of retries remaining, or -1 if unknown
 *
 * Valid errors:
 *
 *  SUCCESS
 *  RADIO_NOT_AVAILABLE (radio resetting)
 *  PASSWORD_INCORRECT
 *     (PUK2 is invalid)
 */

#define RIL_REQUEST_ENTER_SIM_PUK2 5

/**
 * RIL_REQUEST_CHANGE_SIM_PIN
 *
 * Supplies old SIM PIN and new PIN.
 *
 * "data" is const char **
 * ((const char **)data)[0] is old PIN value
 * ((const char **)data)[1] is new PIN value
 * ((const char **)data)[2] is AID value, See ETSI 102.221 8.1 and 101.220 4, NULL if no value.
 *
 * "response" is int *
 * ((int *)response)[0] is the number of retries remaining, or -1 if unknown
 *
 * Valid errors:
 *
 *  SUCCESS
 *  RADIO_NOT_AVAILABLE (radio resetting)
 *  PASSWORD_INCORRECT
 *     (old PIN is invalid)
 *
 */

#define RIL_REQUEST_CHANGE_SIM_PIN 6


/**
 * RIL_REQUEST_CHANGE_SIM_PIN2
 *
 * Supplies old SIM PIN2 and new PIN2.
 *
 * "data" is const char **
 * ((const char **)data)[0] is old PIN2 value
 * ((const char **)data)[1] is new PIN2 value
 * ((const char **)data)[2] is AID value, See ETSI 102.221 8.1 and 101.220 4, NULL if no value.
 *
 * "response" is int *
 * ((int *)response)[0] is the number of retries remaining, or -1 if unknown
 *
 * Valid errors:
 *
 *  SUCCESS
 *  RADIO_NOT_AVAILABLE (radio resetting)
 *  PASSWORD_INCORRECT
 *     (old PIN2 is invalid)
 *
 */

#define RIL_REQUEST_CHANGE_SIM_PIN2 7

/**
 * RIL_REQUEST_ENTER_NETWORK_DEPERSONALIZATION
 *
 * Requests that network personlization be deactivated
 *
 * "data" is const char **
 * ((const char **)(data))[0]] is network depersonlization code
 *
 * "response" is int *
 * ((int *)response)[0] is the number of retries remaining, or -1 if unknown
 *
 * Valid errors:
 *
 *  SUCCESS
 *  RADIO_NOT_AVAILABLE (radio resetting)
 *  PASSWORD_INCORRECT
 *  SIM_ABSENT
 *     (code is invalid)
 */

#define RIL_REQUEST_ENTER_NETWORK_DEPERSONALIZATION 8

/**
 * RIL_REQUEST_GET_CURRENT_CALLS
 *
 * Requests current call list
 *
 * "data" is NULL
 *
 * "response" must be a "const RIL_Call **"
 *
 * Valid errors:
 *
 *  SUCCESS
 *  RADIO_NOT_AVAILABLE (radio resetting)
 *  NO_MEMORY
 *      (request will be made again in a few hundred msec)
 */

#define RIL_REQUEST_GET_CURRENT_CALLS 9


/**
 * RIL_REQUEST_DIAL
 *
 * Initiate voice call
 *
 * "data" is const RIL_Dial *
 * "response" is NULL
 *
 * This method is never used for supplementary service codes
 *
 * Valid errors:
 *  SUCCESS
 *  RADIO_NOT_AVAILABLE (radio resetting)
 *  DIAL_MODIFIED_TO_USSD
 *  DIAL_MODIFIED_TO_SS
 *  DIAL_MODIFIED_TO_DIAL
 *  INVALID_ARGUMENTS
 *  NO_MEMORY
 *  INVALID_STATE
 *  NO_RESOURCES
 *  INTERNAL_ERR
 *  FDN_CHECK_FAILURE
 *  MODEM_ERR
 *  NO_SUBSCRIPTION
 *  NO_NETWORK_FOUND
 *  INVALID_CALL_ID
 *  DEVICE_IN_USE
 *  MODE_NOT_SUPPORTED
 *  ABORTED
 */
#define RIL_REQUEST_DIAL 10

/**
 * RIL_REQUEST_GET_IMSI
 *
 * Get the SIM IMSI
 *
 * Only valid when radio state is "RADIO_STATE_ON"
 *
 * "data" is const char **
 * ((const char **)data)[0] is AID value, See ETSI 102.221 8.1 and 101.220 4, NULL if no value.
 * "response" is a const char * containing the IMSI
 *
 * Valid errors:
 *  SUCCESS
 *  RADIO_NOT_AVAILABLE (radio resetting)
 */

#define RIL_REQUEST_GET_IMSI 11

/**
 * RIL_REQUEST_HANGUP
 *
 * Hang up a specific line (like AT+CHLD=1x)
 *
 * After this HANGUP request returns, RIL should show the connection is NOT
 * active anymore in next RIL_REQUEST_GET_CURRENT_CALLS query.
 *
 * "data" is an int *
 * (int *)data)[0] contains Connection index (value of 'x' in CHLD above)
 *
 * "response" is NULL
 *
 * Valid errors:
 *  SUCCESS
 *  RADIO_NOT_AVAILABLE (radio resetting)
 *  INVALID_ARGUMENTS
 *  NO_MEMORY
 *  INVALID_STATE
 *  MODEM_ERR
 *  INTERNAL_ERR
 *  NO_MEMORY
 *  INVALID_CALL_ID
 *  INVALID_ARGUMENTS
 */

#define RIL_REQUEST_HANGUP 12

/**
 * RIL_REQUEST_HANGUP_WAITING_OR_BACKGROUND
 *
 * Hang up waiting or held (like AT+CHLD=0)
 *
 * After this HANGUP request returns, RIL should show the connection is NOT
 * active anymore in next RIL_REQUEST_GET_CURRENT_CALLS query.
 *
 * "data" is NULL
 * "response" is NULL
 *
 * Valid errors:
 *  SUCCESS
 *  RADIO_NOT_AVAILABLE (radio resetting)
 *  INVALID_STATE
 *  NO_MEMORY
 *  MODEM_ERR
 *  INTERNAL_ERR
 *  NO_MEMORY
 *  INVALID_CALL_ID
 *  NO_RESOURCES
 *  OPERATION_NOT_ALLOWED
 *  INVALID_ARGUMENTS
 */

#define RIL_REQUEST_HANGUP_WAITING_OR_BACKGROUND 13

/**
 * RIL_REQUEST_HANGUP_FOREGROUND_RESUME_BACKGROUND
 *
 * Hang up waiting or held (like AT+CHLD=1)
 *
 * After this HANGUP request returns, RIL should show the connection is NOT
 * active anymore in next RIL_REQUEST_GET_CURRENT_CALLS query.
 *
 * "data" is NULL
 * "response" is NULL
 *
 * Valid errors:
 *  SUCCESS
 *  RADIO_NOT_AVAILABLE (radio resetting)
 *  INVALID_STATE
 *  NO_MEMORY
 *  MODEM_ERR
 *  INTERNAL_ERR
 *  INVALID_CALL_ID
 *  OPERATION_NOT_ALLOWED
 *  INVALID_ARGUMENTS
 *  NO_RESOURCES
 */

#define RIL_REQUEST_HANGUP_FOREGROUND_RESUME_BACKGROUND 14

/**
 * RIL_REQUEST_SWITCH_WAITING_OR_HOLDING_AND_ACTIVE
 *
 * Switch waiting or holding call and active call (like AT+CHLD=2)
 *
 * State transitions should be is follows:
 *
 * If call 1 is waiting and call 2 is active, then if this re
 *
 *   BEFORE                               AFTER
 * Call 1   Call 2                 Call 1       Call 2
 * ACTIVE   HOLDING                HOLDING     ACTIVE
 * ACTIVE   WAITING                HOLDING     ACTIVE
 * HOLDING  WAITING                HOLDING     ACTIVE
 * ACTIVE   IDLE                   HOLDING     IDLE
 * IDLE     IDLE                   IDLE        IDLE
 *
 * "data" is NULL
 * "response" is NULL
 *
 * Valid errors:
 *  SUCCESS
 *  RADIO_NOT_AVAILABLE (radio resetting)
 *  INVALID_STATE
 *  NO_MEMORY
 *  MODEM_ERR
 *  INTERNAL_ERR
 *  INVALID_STATE
 *  INVALID_ARGUMENTS
 *  INVALID_CALL_ID
 *  OPERATION_NOT_ALLOWED
 */

#define RIL_REQUEST_SWITCH_WAITING_OR_HOLDING_AND_ACTIVE 15
#define RIL_REQUEST_SWITCH_HOLDING_AND_ACTIVE 15

/**
 * RIL_REQUEST_CONFERENCE
 *
 * Conference holding and active (like AT+CHLD=3)

 * "data" is NULL
 * "response" is NULL
 *
 * Valid errors:
 *  SUCCESS
 *  RADIO_NOT_AVAILABLE (radio resetting)
 *  NO_MEMORY
 *  MODEM_ERR
 *  INTERNAL_ERR
 *  INVALID_STATE
 *  INVALID_CALL_ID
 *  INVALID_ARGUMENTS
 *  OPERATION_NOT_ALLOWED
 */
#define RIL_REQUEST_CONFERENCE 16

/**
 * RIL_REQUEST_UDUB
 *
 * Send UDUB (user determined used busy) to ringing or
 * waiting call answer)(RIL_BasicRequest r);
 *
 * "data" is NULL
 * "response" is NULL
 *
 * Valid errors:
 *  SUCCESS
 *  RADIO_NOT_AVAILABLE (radio resetting)
 *  INVALID_STATE
 *  NO_RESOURCES
 *  NO_MEMORY
 *  MODEM_ERR
 *  INTERNAL_ERR
 *  INVALID_CALL_ID
 *  OPERATION_NOT_ALLOWED
 *  INVALID_ARGUMENTS
 */
#define RIL_REQUEST_UDUB 17

/**
 * RIL_REQUEST_LAST_CALL_FAIL_CAUSE
 *
 * Requests the failure cause code for the most recently terminated call
 *
 * "data" is NULL
 * "response" is a const RIL_LastCallFailCauseInfo *
 * RIL_LastCallFailCauseInfo contains LastCallFailCause and vendor cause.
 * The vendor cause code must be used for debugging purpose only.
 * The implementation must return one of the values of LastCallFailCause
 * as mentioned below.
 *
 * GSM failure reasons codes for the cause codes defined in TS 24.008 Annex H
 * where possible.
 * CDMA failure reasons codes for the possible call failure scenarios
 * described in the "CDMA IS-2000 Release A (C.S0005-A v6.0)" standard.
 * Any of the following reason codes if the call is failed or dropped due to reason
 * mentioned with in the braces.
 *
 *      CALL_FAIL_RADIO_OFF (Radio is OFF)
 *      CALL_FAIL_OUT_OF_SERVICE (No cell coverage)
 *      CALL_FAIL_NO_VALID_SIM (No valid SIM)
 *      CALL_FAIL_RADIO_INTERNAL_ERROR (Modem hit unexpected error scenario)
 *      CALL_FAIL_NETWORK_RESP_TIMEOUT (No response from network)
 *      CALL_FAIL_NETWORK_REJECT (Explicit network reject)
 *      CALL_FAIL_RADIO_ACCESS_FAILURE (RRC connection failure. Eg.RACH)
 *      CALL_FAIL_RADIO_LINK_FAILURE (Radio Link Failure)
 *      CALL_FAIL_RADIO_LINK_LOST (Radio link lost due to poor coverage)
 *      CALL_FAIL_RADIO_UPLINK_FAILURE (Radio uplink failure)
 *      CALL_FAIL_RADIO_SETUP_FAILURE (RRC connection setup failure)
 *      CALL_FAIL_RADIO_RELEASE_NORMAL (RRC connection release, normal)
 *      CALL_FAIL_RADIO_RELEASE_ABNORMAL (RRC connection release, abnormal)
 *      CALL_FAIL_ACCESS_CLASS_BLOCKED (Access class barring)
 *      CALL_FAIL_NETWORK_DETACH (Explicit network detach)
 *
 * OEM causes (CALL_FAIL_OEM_CAUSE_XX) must be used for debug purpose only
 *
 * If the implementation does not have access to the exact cause codes,
 * then it should return one of the values listed in RIL_LastCallFailCause,
 * as the UI layer needs to distinguish these cases for tone generation or
 * error notification.
 *
 * Valid errors:
 *  SUCCESS
 *  RADIO_NOT_AVAILABLE
 *  NO_MEMORY
 *
 * See also: RIL_REQUEST_LAST_DATA_CALL_FAIL_CAUSE
 */
#define RIL_REQUEST_LAST_CALL_FAIL_CAUSE 18

/**
 * RIL_REQUEST_SIGNAL_STRENGTH
 *
 * Requests current signal strength and associated information
 *
 * Must succeed if radio is on.
 *
 * "data" is NULL
 *
 * "response" is a const RIL_SignalStrength *
 *
 * Valid errors:
 *  SUCCESS
 *  RADIO_NOT_AVAILABLE
 *  NO_MEMORY
 *  INTERNAL_ERR
 *  SYSTEM_ERR
 *  MODEM_ERR
 *  NOT_PROVISIONED
 *  REQUEST_NOT_SUPPORTED
 */
#define RIL_REQUEST_SIGNAL_STRENGTH 19

/**
 * RIL_REQUEST_VOICE_REGISTRATION_STATE
 *
 * Request current registration state
 *
 * "data" is NULL
 * "response" is a const RIL_VoiceRegistrationStateResponse *
 *
 * Valid errors:
 *  SUCCESS
 *  RADIO_NOT_AVAILABLE
 */
#define RIL_REQUEST_VOICE_REGISTRATION_STATE 20

/**
 * RIL_REQUEST_DATA_REGISTRATION_STATE
 *
 * Request current DATA registration state
 *
 * "data" is NULL
 * "response" is a const RIL_DataRegistrationStateResponse *
 *
 * Valid errors:
 *  SUCCESS
 *  RADIO_NOT_AVAILABLE
 *  NO_MEMORY
 *  INTERNAL_ERR
 *  SYSTEM_ERR
 *  MODEM_ERR
 *  NOT_PROVISIONED
 *  REQUEST_NOT_SUPPORTED
 */
#define RIL_REQUEST_DATA_REGISTRATION_STATE 21

/**
 * RIL_REQUEST_OPERATOR
 *
 * Request current operator ONS or EONS
 *
 * "data" is NULL
 * "response" is a "const char **"
 * ((const char **)response)[0] is long alpha ONS or EONS
 *                                  or NULL if unregistered
 *
 * ((const char **)response)[1] is short alpha ONS or EONS
 *                                  or NULL if unregistered
 * ((const char **)response)[2] is 5 or 6 digit numeric code (MCC + MNC)
 *                                  or NULL if unregistered
 *
 * Valid errors:
 *  SUCCESS
 *  RADIO_NOT_AVAILABLE
 *  NO_MEMORY
 *  INTERNAL_ERR
 *  SYSTEM_ERR
 *  REQUEST_NOT_SUPPORTED
 */
#define RIL_REQUEST_OPERATOR 22

/**
 * RIL_REQUEST_RADIO_POWER
 *
 * Toggle radio on and off (for "airplane" mode)
 * If the radio is is turned off/on the radio modem subsystem
 * is expected return to an initialized state. For instance,
 * any voice and data calls will be terminated and all associated
 * lists emptied.
 *
 * "data" is int *
 * ((int *)data)[0] is > 0 for "Radio On"
 * ((int *)data)[0] is == 0 for "Radio Off"
 *
 * "response" is NULL
 *
 * Turn radio on if "on" > 0
 * Turn radio off if "on" == 0
 *
 * Valid errors:
 *  SUCCESS
 *  RADIO_NOT_AVAILABLE
 *  OPERATION_NOT_ALLOWED
 *  INVALID_STATE
 *  NO_MEMORY
 *  INTERNAL_ERR
 *  SYSTEM_ERR
 *  INVALID_ARGUMENTS
 *  MODEM_ERR
 *  DEVICE_IN_USE
 *  OPERATION_NOT_ALLOWED
 *  INVALID_MODEM_STATE
 *  REQUEST_NOT_SUPPORTED
 */
#define RIL_REQUEST_RADIO_POWER 23

/**
 * RIL_REQUEST_DTMF
 *
 * Send a DTMF tone
 *
 * If the implementation is currently playing a tone requested via
 * RIL_REQUEST_DTMF_START, that tone should be cancelled and the new tone
 * should be played instead
 *
 * "data" is a char * containing a single character with one of 12 values: 0-9,*,#
 * "response" is NULL
 *
 * FIXME should this block/mute microphone?
 * How does this interact with local DTMF feedback?
 *
 * Valid errors:
 *  SUCCESS
 *  RADIO_NOT_AVAILABLE
 *  INVALID_ARGUMENTS
 *  NO_RESOURCES
 *  NO_MEMORY
 *  MODEM_ERR
 *  INTERNAL_ERR
 *  INVALID_CALL_ID
 *
 * See also: RIL_REQUEST_DTMF_STOP, RIL_REQUEST_DTMF_START
 *
 */
#define RIL_REQUEST_DTMF 24

/**
 * RIL_REQUEST_SEND_SMS
 *
 * Send an SMS message
 *
 * "data" is const char **
 * ((const char **)data)[0] is SMSC address in GSM BCD format prefixed
 *      by a length byte (as expected by TS 27.005) or NULL for default SMSC
 * ((const char **)data)[1] is SMS in PDU format as an ASCII hex string
 *      less the SMSC address
 *      TP-Layer-Length is be "strlen(((const char **)data)[1])/2"
 *
 * "response" is a const RIL_SMS_Response *
 *
 * Based on the return error, caller decides to resend if sending sms
 * fails. SMS_SEND_FAIL_RETRY means retry (i.e. error cause is 332)
 *
 * Valid errors:
 *  SUCCESS
 *  RADIO_NOT_AVAILABLE
 *  SMS_SEND_FAIL_RETRY
 *  FDN_CHECK_FAILURE
 *  NETWORK_REJECT
 *  INVALID_STATE
 *  INVALID_ARGUMENTS
 *  NO_MEMORY
 *  REQUEST_RATE_LIMITED
 *  INVALID_SMS_FORMAT
 *  SYSTEM_ERR
 *  ENCODING_ERR
 *  INVALID_SMSC_ADDRESS
 *  MODEM_ERR
 *  NETWORK_ERR
 *  MODE_NOT_SUPPORTED
 *  SIM_ABSENT
 *
 * FIXME how do we specify TP-Message-Reference if we need to resend?
 */
#define RIL_REQUEST_SEND_SMS 25


/**
 * RIL_REQUEST_SEND_SMS_EXPECT_MORE
 *
 * Send an SMS message. Identical to RIL_REQUEST_SEND_SMS,
 * except that more messages are expected to be sent soon. If possible,
 * keep SMS relay protocol link open (eg TS 27.005 AT+CMMS command)
 *
 * "data" is const char **
 * ((const char **)data)[0] is SMSC address in GSM BCD format prefixed
 *      by a length byte (as expected by TS 27.005) or NULL for default SMSC
 * ((const char **)data)[1] is SMS in PDU format as an ASCII hex string
 *      less the SMSC address
 *      TP-Layer-Length is be "strlen(((const char **)data)[1])/2"
 *
 * "response" is a const RIL_SMS_Response *
 *
 * Based on the return error, caller decides to resend if sending sms
 * fails. SMS_SEND_FAIL_RETRY means retry (i.e. error cause is 332)
 *
 * Valid errors:
 *  SUCCESS
 *  RADIO_NOT_AVAILABLE
 *  SMS_SEND_FAIL_RETRY
 *  NETWORK_REJECT
 *  INVALID_STATE
 *  INVALID_ARGUMENTS
 *  NO_MEMORY
 *  INVALID_SMS_FORMAT
 *  SYSTEM_ERR
 *  REQUEST_RATE_LIMITED
 *  FDN_CHECK_FAILURE
 *  MODEM_ERR
 *  NETWORK_ERR
 *  ENCODING_ERR
 *  INVALID_SMSC_ADDRESS
 *  MODE_NOT_SUPPORTED
 *  SIM_ABSENT
 *
 */
#define RIL_REQUEST_SEND_SMS_EXPECT_MORE 26


/**
 * RIL_REQUEST_SETUP_DATA_CALL
 *
 * Setup a packet data connection. If RIL_Data_Call_Response_v6.status
 * return success it is added to the list of data calls and a
 * RIL_UNSOL_DATA_CALL_LIST_CHANGED is sent. The call remains in the
 * list until RIL_REQUEST_DEACTIVATE_DATA_CALL is issued or the
 * radio is powered off/on. This list is returned by RIL_REQUEST_DATA_CALL_LIST
 * and RIL_UNSOL_DATA_CALL_LIST_CHANGED.
 *
 * The RIL is expected to:
 *  - Create one data call context.
 *  - Create and configure a dedicated interface for the context
 *  - The interface must be point to point.
 *  - The interface is configured with one or more addresses and
 *    is capable of sending and receiving packets. The prefix length
 *    of the addresses must be /32 for IPv4 and /128 for IPv6.
 *  - Must NOT change the linux routing table.
 *  - Support up to RIL_REQUEST_DATA_REGISTRATION_STATE response[5]
 *    number of simultaneous data call contexts.
 *
 * "data" is a const char **
 * ((const char **)data)[0] Radio technology to use: 0-CDMA, 1-GSM/UMTS, 2...
 *                          for values above 2 this is RIL_RadioTechnology + 2.
 * ((const char **)data)[1] is a RIL_DataProfile (support is optional)
 * ((const char **)data)[2] is the APN to connect to if radio technology is GSM/UMTS. This APN will
 *                          override the one in the profile. NULL indicates no APN overrride.
 * ((const char **)data)[3] is the username for APN, or NULL
 * ((const char **)data)[4] is the password for APN, or NULL
 * ((const char **)data)[5] is the PAP / CHAP auth type. Values:
 *                          0 => PAP and CHAP is never performed.
 *                          1 => PAP may be performed; CHAP is never performed.
 *                          2 => CHAP may be performed; PAP is never performed.
 *                          3 => PAP / CHAP may be performed - baseband dependent.
 * ((const char **)data)[6] is the non-roaming/home connection type to request. Must be one of the
 *                          PDP_type values in TS 27.007 section 10.1.1.
 *                          For example, "IP", "IPV6", "IPV4V6", or "PPP".
 * ((const char **)data)[7] is the roaming connection type to request. Must be one of the
 *                          PDP_type values in TS 27.007 section 10.1.1.
 *                          For example, "IP", "IPV6", "IPV4V6", or "PPP".
 * ((const char **)data)[8] is the bitmask of APN type in decimal string format. The
 *                          bitmask will encapsulate the following values:
 *                          ia,mms,agps,supl,hipri,fota,dun,ims,default.
 * ((const char **)data)[9] is the bearer bitmask in decimal string format. Each bit is a
 *                          RIL_RadioAccessFamily. "0" or NULL indicates all RATs.
 * ((const char **)data)[10] is the boolean in string format indicating the APN setting was
 *                           sent to the modem through RIL_REQUEST_SET_DATA_PROFILE earlier.
 * ((const char **)data)[11] is the mtu size in bytes of the mobile interface to which
 *                           the apn is connected.
 * ((const char **)data)[12] is the MVNO type:
 *                           possible values are "imsi", "gid", "spn".
 * ((const char **)data)[13] is MVNO match data in string. Can be anything defined by the carrier.
 *                           For example,
 *                           SPN like: "A MOBILE", "BEN NL", etc...
 *                           IMSI like: "302720x94", "2060188", etc...
 *                           GID like: "4E", "33", etc...
 * ((const char **)data)[14] is the boolean string indicating data roaming is allowed or not. "1"
 *                           indicates data roaming is enabled by the user, "0" indicates disabled.
 *
 * "response" is a RIL_Data_Call_Response_v11
 *
 * FIXME may need way to configure QoS settings
 *
 * Valid errors:
 *  SUCCESS should be returned on both success and failure of setup with
 *  the RIL_Data_Call_Response_v6.status containing the actual status.
 *  For all other errors the RIL_Data_Call_Resonse_v6 is ignored.
 *
 *  Other errors could include:
 *    RADIO_NOT_AVAILABLE, OP_NOT_ALLOWED_BEFORE_REG_TO_NW,
 *    OP_NOT_ALLOWED_DURING_VOICE_CALL and REQUEST_NOT_SUPPORTED,
<<<<<<< HEAD
 *    INVALID_ARGUMENTS
=======
 *    SIM_ABSENT
>>>>>>> 328aa404
 *
 * See also: RIL_REQUEST_DEACTIVATE_DATA_CALL
 */
#define RIL_REQUEST_SETUP_DATA_CALL 27


/**
 * RIL_REQUEST_SIM_IO
 *
 * Request SIM I/O operation.
 * This is similar to the TS 27.007 "restricted SIM" operation
 * where it assumes all of the EF selection will be done by the
 * callee.
 *
 * "data" is a const RIL_SIM_IO_v6 *
 * Please note that RIL_SIM_IO has a "PIN2" field which may be NULL,
 * or may specify a PIN2 for operations that require a PIN2 (eg
 * updating FDN records)
 *
 * "response" is a const RIL_SIM_IO_Response *
 *
 * Arguments and responses that are unused for certain
 * values of "command" should be ignored or set to NULL
 *
 * Valid errors:
 *  SUCCESS
 *  RADIO_NOT_AVAILABLE
 *  SIM_PIN2
 *  SIM_PUK2
 */
#define RIL_REQUEST_SIM_IO 28

/**
 * RIL_REQUEST_SEND_USSD
 *
 * Send a USSD message
 *
 * If a USSD session already exists, the message should be sent in the
 * context of that session. Otherwise, a new session should be created.
 *
 * The network reply should be reported via RIL_UNSOL_ON_USSD
 *
 * Only one USSD session may exist at a time, and the session is assumed
 * to exist until:
 *   a) The android system invokes RIL_REQUEST_CANCEL_USSD
 *   b) The implementation sends a RIL_UNSOL_ON_USSD with a type code
 *      of "0" (USSD-Notify/no further action) or "2" (session terminated)
 *
 * "data" is a const char * containing the USSD request in UTF-8 format
 * "response" is NULL
 *
 * Valid errors:
 *  SUCCESS
 *  RADIO_NOT_AVAILABLE
 *  FDN_CHECK_FAILURE
 *  USSD_MODIFIED_TO_DIAL
 *  USSD_MODIFIED_TO_SS
 *  USSD_MODIFIED_TO_USSD
 *  SIM_BUSY
 *  OPERATION_NOT_ALLOWED
 *  INVALID_ARGUMENTS
 *  NO_MEMORY
 *  MODEM_ERR
 *  INTERNAL_ERR
 *  ABORTED
 *  SYSTEM_ERR
 *  INVALID_STATE
 *
 * See also: RIL_REQUEST_CANCEL_USSD, RIL_UNSOL_ON_USSD
 */

#define RIL_REQUEST_SEND_USSD 29

/**
 * RIL_REQUEST_CANCEL_USSD
 *
 * Cancel the current USSD session if one exists
 *
 * "data" is null
 * "response" is NULL
 *
 * Valid errors:
 *  SUCCESS
 *  RADIO_NOT_AVAILABLE
 *  SIM_BUSY
 *  OPERATION_NOT_ALLOWED
 *  MODEM_ERR
 *  INTERNAL_ERR
 *  NO_MEMORY
 *  INVALID_STATE
 */

#define RIL_REQUEST_CANCEL_USSD 30

/**
 * RIL_REQUEST_GET_CLIR
 *
 * Gets current CLIR status
 * "data" is NULL
 * "response" is int *
 * ((int *)data)[0] is "n" parameter from TS 27.007 7.7
 * ((int *)data)[1] is "m" parameter from TS 27.007 7.7
 *
 * Valid errors:
 *  SUCCESS
 *  RADIO_NOT_AVAILABLE
 *  SS_MODIFIED_TO_DIAL
 *  SS_MODIFIED_TO_USSD
 *  SS_MODIFIED_TO_SS
 *  NO_MEMORY
 *  MODEM_ERR
 *  INTERNAL_ERR
 *  FDN_CHECK_FAILURE
 *  SYSTEM_ERR
 */
#define RIL_REQUEST_GET_CLIR 31

/**
 * RIL_REQUEST_SET_CLIR
 *
 * "data" is int *
 * ((int *)data)[0] is "n" parameter from TS 27.007 7.7
 *
 * "response" is NULL
 *
 * Valid errors:
 *  SUCCESS
 *  RADIO_NOT_AVAILABLE
 *  SS_MODIFIED_TO_DIAL
 *  SS_MODIFIED_TO_USSD
 *  SS_MODIFIED_TO_SS
 *  INVALID_ARGUMENTS
 *  SYSTEM_ERR
 */
#define RIL_REQUEST_SET_CLIR 32

/**
 * RIL_REQUEST_QUERY_CALL_FORWARD_STATUS
 *
 * "data" is const RIL_CallForwardInfo *
 *
 * "response" is const RIL_CallForwardInfo **
 * "response" points to an array of RIL_CallForwardInfo *'s, one for
 * each distinct registered phone number.
 *
 * For example, if data is forwarded to +18005551212 and voice is forwarded
 * to +18005559999, then two separate RIL_CallForwardInfo's should be returned
 *
 * If, however, both data and voice are forwarded to +18005551212, then
 * a single RIL_CallForwardInfo can be returned with the service class
 * set to "data + voice = 3")
 *
 * Valid errors:
 *  SUCCESS
 *  RADIO_NOT_AVAILABLE
 *  SS_MODIFIED_TO_DIAL
 *  SS_MODIFIED_TO_USSD
 *  SS_MODIFIED_TO_SS
 *  INVALID_ARGUMENTS
 *  NO_MEMORY
 *  SYSTEM_ERR
 *  MODEM_ERR
 *  INTERNAL_ERR
 *  NO_MEMORY
 *  FDN_CHECK_FAILURE
 */
#define RIL_REQUEST_QUERY_CALL_FORWARD_STATUS 33


/**
 * RIL_REQUEST_SET_CALL_FORWARD
 *
 * Configure call forward rule
 *
 * "data" is const RIL_CallForwardInfo *
 * "response" is NULL
 *
 * Valid errors:
 *  SUCCESS
 *  RADIO_NOT_AVAILABLE
 *  SS_MODIFIED_TO_DIAL
 *  SS_MODIFIED_TO_USSD
 *  SS_MODIFIED_TO_SS
 *  INVALID_ARGUMENTS
 *  NO_MEMORY
 *  SYSTEM_ERR
 *  MODEM_ERR
 *  INTERNAL_ERR
 *  INVALID_STATE
 *  FDN_CHECK_FAILURE
 */
#define RIL_REQUEST_SET_CALL_FORWARD 34


/**
 * RIL_REQUEST_QUERY_CALL_WAITING
 *
 * Query current call waiting state
 *
 * "data" is const int *
 * ((const int *)data)[0] is the TS 27.007 service class to query.
 * "response" is a const int *
 * ((const int *)response)[0] is 0 for "disabled" and 1 for "enabled"
 *
 * If ((const int *)response)[0] is = 1, then ((const int *)response)[1]
 * must follow, with the TS 27.007 service class bit vector of services
 * for which call waiting is enabled.
 *
 * For example, if ((const int *)response)[0]  is 1 and
 * ((const int *)response)[1] is 3, then call waiting is enabled for data
 * and voice and disabled for everything else
 *
 * Valid errors:
 *  SUCCESS
 *  RADIO_NOT_AVAILABLE
 *  SS_MODIFIED_TO_DIAL
 *  SS_MODIFIED_TO_USSD
 *  SS_MODIFIED_TO_SS
 *  NO_MEMORY
 *  MODEM_ERR
 *  INTERNAL_ERR
 *  NO_MEMORY
 *  FDN_CHECK_FAILURE
 *  INVALID_ARGUMENTS
 */
#define RIL_REQUEST_QUERY_CALL_WAITING 35


/**
 * RIL_REQUEST_SET_CALL_WAITING
 *
 * Configure current call waiting state
 *
 * "data" is const int *
 * ((const int *)data)[0] is 0 for "disabled" and 1 for "enabled"
 * ((const int *)data)[1] is the TS 27.007 service class bit vector of
 *                           services to modify
 * "response" is NULL
 *
 * Valid errors:
 *  SUCCESS
 *  RADIO_NOT_AVAILABLE
 *  SS_MODIFIED_TO_DIAL
 *  SS_MODIFIED_TO_USSD
 *  SS_MODIFIED_TO_SS
 *  INVALID_ARGUMENTS
 *  NO_MEMORY
 *  MODEM_ERR
 *  INTERNAL_ERR
 *  INVALID_STATE
 *  FDN_CHECK_FAILURE
 */
#define RIL_REQUEST_SET_CALL_WAITING 36

/**
 * RIL_REQUEST_SMS_ACKNOWLEDGE
 *
 * Acknowledge successful or failed receipt of SMS previously indicated
 * via RIL_UNSOL_RESPONSE_NEW_SMS
 *
 * "data" is int *
 * ((int *)data)[0] is 1 on successful receipt
 *                  (basically, AT+CNMA=1 from TS 27.005
 *                  is 0 on failed receipt
 *                  (basically, AT+CNMA=2 from TS 27.005)
 * ((int *)data)[1] if data[0] is 0, this contains the failure cause as defined
 *                  in TS 23.040, 9.2.3.22. Currently only 0xD3 (memory
 *                  capacity exceeded) and 0xFF (unspecified error) are
 *                  reported.
 *
 * "response" is NULL
 *
 * FIXME would like request that specified RP-ACK/RP-ERROR PDU
 *
 * Valid errors:
 *  SUCCESS
 *  RADIO_NOT_AVAILABLE
 */
#define RIL_REQUEST_SMS_ACKNOWLEDGE  37

/**
 * RIL_REQUEST_GET_IMEI - DEPRECATED
 *
 * Get the device IMEI, including check digit
 *
 * The request is DEPRECATED, use RIL_REQUEST_DEVICE_IDENTITY
 * Valid when RadioState is not RADIO_STATE_UNAVAILABLE
 *
 * "data" is NULL
 * "response" is a const char * containing the IMEI
 *
 * Valid errors:
 *  SUCCESS
 *  RADIO_NOT_AVAILABLE (radio resetting)
 *  NO_MEMORY
 *  INTERNAL_ERR
 *  SYSTEM_ERR
 *  MODEM_ERR
 *  NOT_PROVISIONED
 *  REQUEST_NOT_SUPPORTED
 */

#define RIL_REQUEST_GET_IMEI 38

/**
 * RIL_REQUEST_GET_IMEISV - DEPRECATED
 *
 * Get the device IMEISV, which should be two decimal digits
 *
 * The request is DEPRECATED, use RIL_REQUEST_DEVICE_IDENTITY
 * Valid when RadioState is not RADIO_STATE_UNAVAILABLE
 *
 * "data" is NULL
 * "response" is a const char * containing the IMEISV
 *
 * Valid errors:
 *  SUCCESS
 *  RADIO_NOT_AVAILABLE (radio resetting)
 *  NO_MEMORY
 *  INTERNAL_ERR
 *  SYSTEM_ERR
 *  MODEM_ERR
 *  NOT_PROVISIONED
 *  REQUEST_NOT_SUPPORTED
 */

#define RIL_REQUEST_GET_IMEISV 39


/**
 * RIL_REQUEST_ANSWER
 *
 * Answer incoming call
 *
 * Will not be called for WAITING calls.
 * RIL_REQUEST_SWITCH_WAITING_OR_HOLDING_AND_ACTIVE will be used in this case
 * instead
 *
 * "data" is NULL
 * "response" is NULL
 *
 * Valid errors:
 *  SUCCESS
 *  RADIO_NOT_AVAILABLE (radio resetting)
 *  INVALID_STATE
 *  NO_MEMORY
 *  SYSTEM_ERR
 *  MODEM_ERR
 *  INTERNAL_ERR
 *  INVALID_CALL_ID
 */

#define RIL_REQUEST_ANSWER 40

/**
 * RIL_REQUEST_DEACTIVATE_DATA_CALL
 *
 * Deactivate packet data connection and remove from the
 * data call list if SUCCESS is returned. Any other return
 * values should also try to remove the call from the list,
 * but that may not be possible. In any event a
 * RIL_REQUEST_RADIO_POWER off/on must clear the list. An
 * RIL_UNSOL_DATA_CALL_LIST_CHANGED is not expected to be
 * issued because of an RIL_REQUEST_DEACTIVATE_DATA_CALL.
 *
 * "data" is const char **
 * ((char**)data)[0] indicating CID
 * ((char**)data)[1] indicating Disconnect Reason
 *                   0 => No specific reason specified
 *                   1 => Radio shutdown requested
 *
 * "response" is NULL
 *
 * Valid errors:
 *  SUCCESS
 *  RADIO_NOT_AVAILABLE
<<<<<<< HEAD
 *  INVALID_CALL_ID
 *  INVALID_STATE
 *  INVALID_ARGUMENTS
 *  REQUEST_NOT_SUPPORTED
=======
 *  SIM_ABSENT
>>>>>>> 328aa404
 *
 * See also: RIL_REQUEST_SETUP_DATA_CALL
 */
#define RIL_REQUEST_DEACTIVATE_DATA_CALL 41

/**
 * RIL_REQUEST_QUERY_FACILITY_LOCK
 *
 * Query the status of a facility lock state
 *
 * "data" is const char **
 * ((const char **)data)[0] is the facility string code from TS 27.007 7.4
 *                      (eg "AO" for BAOC, "SC" for SIM lock)
 * ((const char **)data)[1] is the password, or "" if not required
 * ((const char **)data)[2] is the TS 27.007 service class bit vector of
 *                           services to query
 * ((const char **)data)[3] is AID value, See ETSI 102.221 8.1 and 101.220 4, NULL if no value.
 *                            This is only applicable in the case of Fixed Dialing Numbers
 *                            (FDN) requests.
 *
 * "response" is an int *
 * ((const int *)response) 0 is the TS 27.007 service class bit vector of
 *                           services for which the specified barring facility
 *                           is active. "0" means "disabled for all"
 *
 *
 * Valid errors:
 *  SUCCESS
 *  RADIO_NOT_AVAILABLE
 *  SS_MODIFIED_TO_DIAL
 *  SS_MODIFIED_TO_USSD
 *  SS_MODIFIED_TO_SS
 *  INVALID_ARGUMENTS
 *  NO_MEMORY
 *  INTERNAL_ERR
 *  SYSTEM_ERR
 *  MODEM_ERR
 *  FDN_CHECK_FAILURE
 *
 */
#define RIL_REQUEST_QUERY_FACILITY_LOCK 42

/**
 * RIL_REQUEST_SET_FACILITY_LOCK
 *
 * Enable/disable one facility lock
 *
 * "data" is const char **
 *
 * ((const char **)data)[0] = facility string code from TS 27.007 7.4
 * (eg "AO" for BAOC)
 * ((const char **)data)[1] = "0" for "unlock" and "1" for "lock"
 * ((const char **)data)[2] = password
 * ((const char **)data)[3] = string representation of decimal TS 27.007
 *                            service class bit vector. Eg, the string
 *                            "1" means "set this facility for voice services"
 * ((const char **)data)[4] = AID value, See ETSI 102.221 8.1 and 101.220 4, NULL if no value.
 *                            This is only applicable in the case of Fixed Dialing Numbers
 *                            (FDN) requests.
 *
 * "response" is int *
 * ((int *)response)[0] is the number of retries remaining, or -1 if unknown
 *
 * Valid errors:
 *  SUCCESS
 *  RADIO_NOT_AVAILABLE
 *  SS_MODIFIED_TO_DIAL
 *  SS_MODIFIED_TO_USSD
 *  SS_MODIFIED_TO_SS
 *  INVALID_ARGUMENTS
 *  INTERNAL_ERR
 *  NO_MEMORY
 *  MODEM_ERR
 *  INVALID_STATE
 *  FDN_CHECK_FAILURE
 *
 */
#define RIL_REQUEST_SET_FACILITY_LOCK 43

/**
 * RIL_REQUEST_CHANGE_BARRING_PASSWORD
 *
 * Change call barring facility password
 *
 * "data" is const char **
 *
 * ((const char **)data)[0] = facility string code from TS 27.007 7.4
 * (eg "AO" for BAOC)
 * ((const char **)data)[1] = old password
 * ((const char **)data)[2] = new password
 *
 * "response" is NULL
 *
 * Valid errors:
 *  SUCCESS
 *  RADIO_NOT_AVAILABLE
 *  SS_MODIFIED_TO_DIAL
 *  SS_MODIFIED_TO_USSD
 *  SS_MODIFIED_TO_SS
 *  INVALID_ARGUMENTS
 *  NO_MEMORY
 *  MODEM_ERR
 *  INTERNAL_ERR
 *  SYSTEM_ERR
 *  FDN_CHECK_FAILURE
 *
 */
#define RIL_REQUEST_CHANGE_BARRING_PASSWORD 44

/**
 * RIL_REQUEST_QUERY_NETWORK_SELECTION_MODE
 *
 * Query current network selectin mode
 *
 * "data" is NULL
 *
 * "response" is int *
 * ((const int *)response)[0] is
 *     0 for automatic selection
 *     1 for manual selection
 *
 * Valid errors:
 *  SUCCESS
 *  RADIO_NOT_AVAILABLE
 *  NO_MEMORY
 *  INTERNAL_ERR
 *  SYSTEM_ERR
 *  INVALID_ARGUMENTS
 *  MODEM_ERR
 *  REQUEST_NOT_SUPPORTED
 *
 */
#define RIL_REQUEST_QUERY_NETWORK_SELECTION_MODE 45

/**
 * RIL_REQUEST_SET_NETWORK_SELECTION_AUTOMATIC
 *
 * Specify that the network should be selected automatically
 *
 * "data" is NULL
 * "response" is NULL
 *
 * This request must not respond until the new operator is selected
 * and registered
 *
 * Valid errors:
 *  SUCCESS
 *  RADIO_NOT_AVAILABLE
 *  ILLEGAL_SIM_OR_ME
 *  OPERATION_NOT_ALLOWED
 *  NO_MEMORY
 *  INTERNAL_ERR
 *  SYSTEM_ERR
 *  INVALID_ARGUMENTS
 *  MODEM_ERR
 *  REQUEST_NOT_SUPPORTED
 *
 * Note: Returns ILLEGAL_SIM_OR_ME when the failure is permanent and
 *       no retries needed, such as illegal SIM or ME.
 *
 */
#define RIL_REQUEST_SET_NETWORK_SELECTION_AUTOMATIC 46

/**
 * RIL_REQUEST_SET_NETWORK_SELECTION_MANUAL
 *
 * Manually select a specified network.
 *
 * "data" is const char * specifying MCCMNC of network to select (eg "310170")
 * "response" is NULL
 *
 * This request must not respond until the new operator is selected
 * and registered
 *
 * Valid errors:
 *  SUCCESS
 *  RADIO_NOT_AVAILABLE
 *  ILLEGAL_SIM_OR_ME
 *  OPERATION_NOT_ALLOWED
 *  INVALID_STATE
 *  NO_MEMORY
 *  INTERNAL_ERR
 *  SYSTEM_ERR
 *  INVALID_ARGUMENTS
 *  MODEM_ERR
 *  REQUEST_NOT_SUPPORTED
 *
 * Note: Returns ILLEGAL_SIM_OR_ME when the failure is permanent and
 *       no retries needed, such as illegal SIM or ME.
 *
 */
#define RIL_REQUEST_SET_NETWORK_SELECTION_MANUAL 47

/**
 * RIL_REQUEST_QUERY_AVAILABLE_NETWORKS
 *
 * Scans for available networks
 *
 * "data" is NULL
 * "response" is const char ** that should be an array of n*4 strings, where
 *    n is the number of available networks
 * For each available network:
 *
 * ((const char **)response)[n+0] is long alpha ONS or EONS
 * ((const char **)response)[n+1] is short alpha ONS or EONS
 * ((const char **)response)[n+2] is 5 or 6 digit numeric code (MCC + MNC)
 * ((const char **)response)[n+3] is a string value of the status:
 *           "unknown"
 *           "available"
 *           "current"
 *           "forbidden"
 *
 * Valid errors:
 *  SUCCESS
 *  RADIO_NOT_AVAILABLE
 *  OPERATION_NOT_ALLOWED
 *  ABORTED
 *  DEVICE_IN_USE
 *  INTERNAL_ERR
 *  NO_MEMORY
 *  MODEM_ERR
 *  REQUEST_NOT_SUPPORTED
 *  CANCELLED
 *  OPERATION_NOT_ALLOWED
 *
 */
#define RIL_REQUEST_QUERY_AVAILABLE_NETWORKS 48

/**
 * RIL_REQUEST_DTMF_START
 *
 * Start playing a DTMF tone. Continue playing DTMF tone until
 * RIL_REQUEST_DTMF_STOP is received
 *
 * If a RIL_REQUEST_DTMF_START is received while a tone is currently playing,
 * it should cancel the previous tone and play the new one.
 *
 * "data" is a char *
 * ((char *)data)[0] is a single character with one of 12 values: 0-9,*,#
 * "response" is NULL
 *
 * Valid errors:
 *  SUCCESS
 *  RADIO_NOT_AVAILABLE
 *  INVALID_ARGUMENTS
 *  NO_RESOURCES
 *  NO_MEMORY
 *  SYSTEM_ERR
 *  MODEM_ERR
 *  INTERNAL_ERR
 *  INVALID_CALL_ID
 *
 * See also: RIL_REQUEST_DTMF, RIL_REQUEST_DTMF_STOP
 */
#define RIL_REQUEST_DTMF_START 49

/**
 * RIL_REQUEST_DTMF_STOP
 *
 * Stop playing a currently playing DTMF tone.
 *
 * "data" is NULL
 * "response" is NULL
 *
 * Valid errors:
 *  SUCCESS
 *  RADIO_NOT_AVAILABLE
 *  OPERATION_NOT_ALLOWED
 *  NO_RESOURCES
 *  NO_MEMORY
 *  INVALID_ARGUMENTS
 *  SYSTEM_ERR
 *  MODEM_ERR
 *  INTERNAL_ERR
 *  INVALID_CALL_ID
 *
 * See also: RIL_REQUEST_DTMF, RIL_REQUEST_DTMF_START
 */
#define RIL_REQUEST_DTMF_STOP 50

/**
 * RIL_REQUEST_BASEBAND_VERSION
 *
 * Return string value indicating baseband version, eg
 * response from AT+CGMR
 *
 * "data" is NULL
 * "response" is const char * containing version string for log reporting
 *
 * Valid errors:
 *  SUCCESS
 *  RADIO_NOT_AVAILABLE
 *  EMPTY_RECORD
 *  NO_MEMORY
 *  INTERNAL_ERR
 *  SYSTEM_ERR
 *  MODEM_ERR
 *  NOT_PROVISIONED
 *  REQUEST_NOT_SUPPORTED
 *
 */
#define RIL_REQUEST_BASEBAND_VERSION 51

/**
 * RIL_REQUEST_SEPARATE_CONNECTION
 *
 * Separate a party from a multiparty call placing the multiparty call
 * (less the specified party) on hold and leaving the specified party
 * as the only other member of the current (active) call
 *
 * Like AT+CHLD=2x
 *
 * See TS 22.084 1.3.8.2 (iii)
 * TS 22.030 6.5.5 "Entering "2X followed by send"
 * TS 27.007 "AT+CHLD=2x"
 *
 * "data" is an int *
 * (int *)data)[0] contains Connection index (value of 'x' in CHLD above) "response" is NULL
 *
 * "response" is NULL
 *
 * Valid errors:
 *  SUCCESS
 *  RADIO_NOT_AVAILABLE (radio resetting)
 *  INVALID_ARGUMENTS
 *  INVALID_STATE
 *  NO_RESOURCES
 *  NO_MEMORY
 *  SYSTEM_ERR
 *  MODEM_ERR
 *  INTERNAL_ERR
 *  INVALID_CALL_ID
 *  INVALID_STATE
 *  OPERATION_NOT_ALLOWED
 */
#define RIL_REQUEST_SEPARATE_CONNECTION 52


/**
 * RIL_REQUEST_SET_MUTE
 *
 * Turn on or off uplink (microphone) mute.
 *
 * Will only be sent while voice call is active.
 * Will always be reset to "disable mute" when a new voice call is initiated
 *
 * "data" is an int *
 * (int *)data)[0] is 1 for "enable mute" and 0 for "disable mute"
 *
 * "response" is NULL
 *
 * Valid errors:
 *  SUCCESS
 *  RADIO_NOT_AVAILABLE (radio resetting)
 *  INVALID_ARGUMENTS
 *  NO_MEMORY
 *  REQUEST_RATE_LIMITED
 */

#define RIL_REQUEST_SET_MUTE 53

/**
 * RIL_REQUEST_GET_MUTE
 *
 * Queries the current state of the uplink mute setting
 *
 * "data" is NULL
 * "response" is an int *
 * (int *)response)[0] is 1 for "mute enabled" and 0 for "mute disabled"
 *
 * Valid errors:
 *  SUCCESS
 *  RADIO_NOT_AVAILABLE (radio resetting)
 *  SS_MODIFIED_TO_DIAL
 *  SS_MODIFIED_TO_USSD
 *  SS_MODIFIED_TO_SS
 *  NO_MEMORY
 *  REQUEST_RATE_LIMITED
 */

#define RIL_REQUEST_GET_MUTE 54

/**
 * RIL_REQUEST_QUERY_CLIP
 *
 * Queries the status of the CLIP supplementary service
 *
 * (for MMI code "*#30#")
 *
 * "data" is NULL
 * "response" is an int *
 * (int *)response)[0] is 1 for "CLIP provisioned"
 *                           and 0 for "CLIP not provisioned"
 *                           and 2 for "unknown, e.g. no network etc"
 *
 * Valid errors:
 *  SUCCESS
 *  RADIO_NOT_AVAILABLE (radio resetting)
 *  NO_MEMORY
 *  SYSTEM_ERR
 *  MODEM_ERR
 *  INTERNAL_ERR
 *  FDN_CHECK_FAILURE
 */

#define RIL_REQUEST_QUERY_CLIP 55

/**
 * RIL_REQUEST_LAST_DATA_CALL_FAIL_CAUSE - Deprecated use the status
 * field in RIL_Data_Call_Response_v6.
 *
 * Requests the failure cause code for the most recently failed PDP
 * context or CDMA data connection active
 * replaces RIL_REQUEST_LAST_PDP_FAIL_CAUSE
 *
 * "data" is NULL
 *
 * "response" is a "int *"
 * ((int *)response)[0] is an integer cause code defined in TS 24.008
 *   section 6.1.3.1.3 or close approximation
 *
 * If the implementation does not have access to the exact cause codes,
 * then it should return one of the values listed in
 * RIL_DataCallFailCause, as the UI layer needs to distinguish these
 * cases for error notification
 * and potential retries.
 *
 * Valid errors:
 *  SUCCESS
 *  RADIO_NOT_AVAILABLE
 *
 * See also: RIL_REQUEST_LAST_CALL_FAIL_CAUSE
 *
 * Deprecated use the status field in RIL_Data_Call_Response_v6.
 */

#define RIL_REQUEST_LAST_DATA_CALL_FAIL_CAUSE 56

/**
 * RIL_REQUEST_DATA_CALL_LIST
 *
 * Returns the data call list. An entry is added when a
 * RIL_REQUEST_SETUP_DATA_CALL is issued and removed on a
 * RIL_REQUEST_DEACTIVATE_DATA_CALL. The list is emptied
 * when RIL_REQUEST_RADIO_POWER off/on is issued.
 *
 * "data" is NULL
 * "response" is an array of RIL_Data_Call_Response_v6
 *
 * Valid errors:
 *  SUCCESS
 *  RADIO_NOT_AVAILABLE (radio resetting)
 *  SIM_ABSENT
 *
 * See also: RIL_UNSOL_DATA_CALL_LIST_CHANGED
 */

#define RIL_REQUEST_DATA_CALL_LIST 57

/**
 * RIL_REQUEST_RESET_RADIO - DEPRECATED
 *
 * Request a radio reset. The RIL implementation may postpone
 * the reset until after this request is responded to if the baseband
 * is presently busy.
 *
 * The request is DEPRECATED, use RIL_REQUEST_RADIO_POWER
 *
 * "data" is NULL
 * "response" is NULL
 *
 * Valid errors:
 *  SUCCESS
 *  RADIO_NOT_AVAILABLE (radio resetting)
 *  REQUEST_NOT_SUPPORTED
 */

#define RIL_REQUEST_RESET_RADIO 58

/**
 * RIL_REQUEST_OEM_HOOK_RAW
 *
 * This request reserved for OEM-specific uses. It passes raw byte arrays
 * back and forth.
 *
 * It can be invoked on the Java side from
 * com.android.internal.telephony.Phone.invokeOemRilRequestRaw()
 *
 * "data" is a char * of bytes copied from the byte[] data argument in java
 * "response" is a char * of bytes that will returned via the
 * caller's "response" Message here:
 * (byte[])(((AsyncResult)response.obj).result)
 *
 * An error response here will result in
 * (((AsyncResult)response.obj).result) == null and
 * (((AsyncResult)response.obj).exception) being an instance of
 * com.android.internal.telephony.gsm.CommandException
 *
 * Valid errors:
 *  All
 */

#define RIL_REQUEST_OEM_HOOK_RAW 59

/**
 * RIL_REQUEST_OEM_HOOK_STRINGS
 *
 * This request reserved for OEM-specific uses. It passes strings
 * back and forth.
 *
 * It can be invoked on the Java side from
 * com.android.internal.telephony.Phone.invokeOemRilRequestStrings()
 *
 * "data" is a const char **, representing an array of null-terminated UTF-8
 * strings copied from the "String[] strings" argument to
 * invokeOemRilRequestStrings()
 *
 * "response" is a const char **, representing an array of null-terminated UTF-8
 * stings that will be returned via the caller's response message here:
 *
 * (String[])(((AsyncResult)response.obj).result)
 *
 * An error response here will result in
 * (((AsyncResult)response.obj).result) == null and
 * (((AsyncResult)response.obj).exception) being an instance of
 * com.android.internal.telephony.gsm.CommandException
 *
 * Valid errors:
 *  All
 */

#define RIL_REQUEST_OEM_HOOK_STRINGS 60

/**
 * RIL_REQUEST_SCREEN_STATE - DEPRECATED
 *
 * Indicates the current state of the screen.  When the screen is off, the
 * RIL should notify the baseband to suppress certain notifications (eg,
 * signal strength and changes in LAC/CID or BID/SID/NID/latitude/longitude)
 * in an effort to conserve power.  These notifications should resume when the
 * screen is on.
 *
 * Note this request is deprecated. Use RIL_REQUEST_SEND_DEVICE_STATE to report the device state
 * to the modem and use RIL_REQUEST_SET_UNSOLICITED_RESPONSE_FILTER to turn on/off unsolicited
 * response from the modem in different scenarios.
 *
 * "data" is int *
 * ((int *)data)[0] is == 1 for "Screen On"
 * ((int *)data)[0] is == 0 for "Screen Off"
 *
 * "response" is NULL
 *
 * Valid errors:
 *  SUCCESS
 *  NO_MEMORY
 *  INTERNAL_ERR
 *  SYSTEM_ERR
 *  INVALID_ARGUMENTS
 *  REQUEST_NOT_SUPPORTED
 */
#define RIL_REQUEST_SCREEN_STATE 61


/**
 * RIL_REQUEST_SET_SUPP_SVC_NOTIFICATION
 *
 * Enables/disables supplementary service related notifications
 * from the network.
 *
 * Notifications are reported via RIL_UNSOL_SUPP_SVC_NOTIFICATION.
 *
 * "data" is int *
 * ((int *)data)[0] is == 1 for notifications enabled
 * ((int *)data)[0] is == 0 for notifications disabled
 *
 * "response" is NULL
 *
 * Valid errors:
 *  SUCCESS
 *  RADIO_NOT_AVAILABLE
 *  SIM_BUSY
 *  INVALID_ARGUMENTS
 *  NO_MEMORY
 *  SYSTEM_ERR
 *  MODEM_ERR
 *  INTERNAL_ERR
 *
 * See also: RIL_UNSOL_SUPP_SVC_NOTIFICATION.
 */
#define RIL_REQUEST_SET_SUPP_SVC_NOTIFICATION 62

/**
 * RIL_REQUEST_WRITE_SMS_TO_SIM
 *
 * Stores a SMS message to SIM memory.
 *
 * "data" is RIL_SMS_WriteArgs *
 *
 * "response" is int *
 * ((const int *)response)[0] is the record index where the message is stored.
 *
 * Valid errors:
 *  SUCCESS
 *  SIM_FULL
 *  INVALID_ARGUMENTS
 *  INVALID_SMS_FORMAT
 *  INTERNAL_ERR
 *  MODEM_ERR
 *  ENCODING_ERR
 *  NO_MEMORY
 *  NO_RESOURCES
 *  INVALID_MODEM_STATE
 *  MODE_NOT_SUPPORTED
 *  INVALID_SMSC_ADDRESS
 *  SIM_ABSENT
 *
 */
#define RIL_REQUEST_WRITE_SMS_TO_SIM 63

/**
 * RIL_REQUEST_DELETE_SMS_ON_SIM
 *
 * Deletes a SMS message from SIM memory.
 *
 * "data" is int  *
 * ((int *)data)[0] is the record index of the message to delete.
 *
 * "response" is NULL
 *
 * Valid errors:
 *  SUCCESS
 *  SIM_FULL
 *  INVALID_ARGUMENTS
 *  NO_MEMORY
 *  REQUEST_RATE_LIMITED
 *  SYSTEM_ERR
 *  MODEM_ERR
 *  NO_SUCH_ENTRY
 *  SIM_ABSENT
 *
 */
#define RIL_REQUEST_DELETE_SMS_ON_SIM 64

/**
 * RIL_REQUEST_SET_BAND_MODE
 *
 * Assign a specified band for RF configuration.
 *
 * "data" is int *
 * ((int *)data)[0] is a RIL_RadioBandMode
 *
 * "response" is NULL
 *
 * Valid errors:
 *  SUCCESS
 *  RADIO_NOT_AVAILABLE
 *  OPERATION_NOT_ALLOWED
 *  NO_MEMORY
 *  INTERNAL_ERR
 *  SYSTEM_ERR
 *  INVALID_ARGUMENTS
 *  MODEM_ERR
 *  REQUEST_NOT_SUPPORTED
 *
 * See also: RIL_REQUEST_QUERY_AVAILABLE_BAND_MODE
 */
#define RIL_REQUEST_SET_BAND_MODE 65

/**
 * RIL_REQUEST_QUERY_AVAILABLE_BAND_MODE
 *
 * Query the list of band mode supported by RF.
 *
 * "data" is NULL
 *
 * "response" is int *
 * "response" points to an array of int's, the int[0] is the size of array;
 * subsequent values are a list of RIL_RadioBandMode listing supported modes.
 *
 * Valid errors:
 *  SUCCESS
 *  RADIO_NOT_AVAILABLE
 *  NO_MEMORY
 *  INTERNAL_ERR
 *  SYSTEM_ERR
 *  MODEM_ERR
 *  REQUEST_NOT_SUPPORTED
 *
 * See also: RIL_REQUEST_SET_BAND_MODE
 */
#define RIL_REQUEST_QUERY_AVAILABLE_BAND_MODE 66

/**
 * RIL_REQUEST_STK_GET_PROFILE
 *
 * Requests the profile of SIM tool kit.
 * The profile indicates the SAT/USAT features supported by ME.
 * The SAT/USAT features refer to 3GPP TS 11.14 and 3GPP TS 31.111
 *
 * "data" is NULL
 *
 * "response" is a const char * containing SAT/USAT profile
 * in hexadecimal format string starting with first byte of terminal profile
 *
 * Valid errors:
 *  RIL_E_SUCCESS
 *  RIL_E_RADIO_NOT_AVAILABLE (radio resetting)
 */
#define RIL_REQUEST_STK_GET_PROFILE 67

/**
 * RIL_REQUEST_STK_SET_PROFILE
 *
 * Download the STK terminal profile as part of SIM initialization
 * procedure
 *
 * "data" is a const char * containing SAT/USAT profile
 * in hexadecimal format string starting with first byte of terminal profile
 *
 * "response" is NULL
 *
 * Valid errors:
 *  RIL_E_SUCCESS
 *  RIL_E_RADIO_NOT_AVAILABLE (radio resetting)
 */
#define RIL_REQUEST_STK_SET_PROFILE 68

/**
 * RIL_REQUEST_STK_SEND_ENVELOPE_COMMAND
 *
 * Requests to send a SAT/USAT envelope command to SIM.
 * The SAT/USAT envelope command refers to 3GPP TS 11.14 and 3GPP TS 31.111
 *
 * "data" is a const char * containing SAT/USAT command
 * in hexadecimal format string starting with command tag
 *
 * "response" is a const char * containing SAT/USAT response
 * in hexadecimal format string starting with first byte of response
 * (May be NULL)
 *
 * Valid errors:
 *  RIL_E_SUCCESS
 *  RIL_E_RADIO_NOT_AVAILABLE (radio resetting)
 *  SIM_BUSY
 *  OPERATION_NOT_ALLOWED
 */
#define RIL_REQUEST_STK_SEND_ENVELOPE_COMMAND 69

/**
 * RIL_REQUEST_STK_SEND_TERMINAL_RESPONSE
 *
 * Requests to send a terminal response to SIM for a received
 * proactive command
 *
 * "data" is a const char * containing SAT/USAT response
 * in hexadecimal format string starting with first byte of response data
 *
 * "response" is NULL
 *
 * Valid errors:
 *  RIL_E_SUCCESS
 *  RIL_E_RADIO_NOT_AVAILABLE (radio resetting)
 *  RIL_E_OPERATION_NOT_ALLOWED
 */
#define RIL_REQUEST_STK_SEND_TERMINAL_RESPONSE 70

/**
 * RIL_REQUEST_STK_HANDLE_CALL_SETUP_REQUESTED_FROM_SIM
 *
 * When STK application gets RIL_UNSOL_STK_CALL_SETUP, the call actually has
 * been initialized by ME already. (We could see the call has been in the 'call
 * list') So, STK application needs to accept/reject the call according as user
 * operations.
 *
 * "data" is int *
 * ((int *)data)[0] is > 0 for "accept" the call setup
 * ((int *)data)[0] is == 0 for "reject" the call setup
 *
 * "response" is NULL
 *
 * Valid errors:
 *  RIL_E_SUCCESS
 *  RIL_E_RADIO_NOT_AVAILABLE (radio resetting)
 *  RIL_E_OPERATION_NOT_ALLOWED
 */
#define RIL_REQUEST_STK_HANDLE_CALL_SETUP_REQUESTED_FROM_SIM 71

/**
 * RIL_REQUEST_EXPLICIT_CALL_TRANSFER
 *
 * Connects the two calls and disconnects the subscriber from both calls.
 *
 * "data" is NULL
 * "response" is NULL
 *
 * Valid errors:
 *  SUCCESS
 *  RADIO_NOT_AVAILABLE (radio resetting)
 *  INVALID_STATE
 *  NO_RESOURCES
 *  NO_MEMORY
 *  INVALID_ARGUMENTS
 *  SYSTEM_ERR
 *  MODEM_ERR
 *  INTERNAL_ERR
 *  INVALID_CALL_ID
 *  INVALID_STATE
 *  OPERATION_NOT_ALLOWED
 */
#define RIL_REQUEST_EXPLICIT_CALL_TRANSFER 72

/**
 * RIL_REQUEST_SET_PREFERRED_NETWORK_TYPE
 *
 * Requests to set the preferred network type for searching and registering
 * (CS/PS domain, RAT, and operation mode)
 *
 * "data" is int * which is RIL_PreferredNetworkType
 *
 * "response" is NULL
 *
 * Valid errors:
 *  SUCCESS
 *  RADIO_NOT_AVAILABLE (radio resetting)
 *  OPERATION_NOT_ALLOWED
 *  MODE_NOT_SUPPORTED
 *  NO_MEMORY
 *  INTERNAL_ERR
 *  SYSTEM_ERR
 *  INVALID_ARGUMENTS
 *  MODEM_ERR
 *  REQUEST_NOT_SUPPORTED
 */
#define RIL_REQUEST_SET_PREFERRED_NETWORK_TYPE 73

/**
 * RIL_REQUEST_GET_PREFERRED_NETWORK_TYPE
 *
 * Query the preferred network type (CS/PS domain, RAT, and operation mode)
 * for searching and registering
 *
 * "data" is NULL
 *
 * "response" is int *
 * ((int *)reponse)[0] is == RIL_PreferredNetworkType
 *
 * Valid errors:
 *  SUCCESS
 *  RADIO_NOT_AVAILABLE
 *  NO_MEMORY
 *  INTERNAL_ERR
 *  SYSTEM_ERR
 *  INVALID_ARGUMENTS
 *  MODEM_ERR
 *  REQUEST_NOT_SUPPORTED
 *
 * See also: RIL_REQUEST_SET_PREFERRED_NETWORK_TYPE
 */
#define RIL_REQUEST_GET_PREFERRED_NETWORK_TYPE 74

/**
 * RIL_REQUEST_NEIGHBORING_CELL_IDS
 *
 * Request neighboring cell id in GSM network
 *
 * "data" is NULL
 * "response" must be a " const RIL_NeighboringCell** "
 *
 * Valid errors:
 *  SUCCESS
 *  RADIO_NOT_AVAILABLE
 *  NO_MEMORY
 *  INTERNAL_ERR
 *  SYSTEM_ERR
 *  MODEM_ERR
 *  NO_NETWORK_FOUND
 *  REQUEST_NOT_SUPPORTED
 */
#define RIL_REQUEST_GET_NEIGHBORING_CELL_IDS 75

/**
 * RIL_REQUEST_SET_LOCATION_UPDATES
 *
 * Enables/disables network state change notifications due to changes in
 * LAC and/or CID (for GSM) or BID/SID/NID/latitude/longitude (for CDMA).
 * Basically +CREG=2 vs. +CREG=1 (TS 27.007).
 *
 * Note:  The RIL implementation should default to "updates enabled"
 * when the screen is on and "updates disabled" when the screen is off.
 *
 * "data" is int *
 * ((int *)data)[0] is == 1 for updates enabled (+CREG=2)
 * ((int *)data)[0] is == 0 for updates disabled (+CREG=1)
 *
 * "response" is NULL
 *
 * Valid errors:
 *  SUCCESS
 *  RADIO_NOT_AVAILABLE
 *  NO_MEMORY
 *  INTERNAL_ERR
 *  SYSTEM_ERR
 *  INVALID_ARGUMENTS
 *  MODEM_ERR
 *  REQUEST_NOT_SUPPORTED
 *
 * See also: RIL_REQUEST_SCREEN_STATE, RIL_UNSOL_RESPONSE_NETWORK_STATE_CHANGED
 */
#define RIL_REQUEST_SET_LOCATION_UPDATES 76

/**
 * RIL_REQUEST_CDMA_SET_SUBSCRIPTION_SOURCE
 *
 * Request to set the location where the CDMA subscription shall
 * be retrieved
 *
 * "data" is int *
 * ((int *)data)[0] is == RIL_CdmaSubscriptionSource
 *
 * "response" is NULL
 *
 * Valid errors:
 *  SUCCESS
 *  RADIO_NOT_AVAILABLE
 *  SIM_ABSENT
 *  SUBSCRIPTION_NOT_AVAILABLE
 *
 * See also: RIL_REQUEST_CDMA_GET_SUBSCRIPTION_SOURCE
 */
#define RIL_REQUEST_CDMA_SET_SUBSCRIPTION_SOURCE 77

/**
 * RIL_REQUEST_CDMA_SET_ROAMING_PREFERENCE
 *
 * Request to set the roaming preferences in CDMA
 *
 * "data" is int *
 * ((int *)data)[0] is == 0 for Home Networks only, as defined in PRL
 * ((int *)data)[0] is == 1 for Roaming on Affiliated networks, as defined in PRL
 * ((int *)data)[0] is == 2 for Roaming on Any Network, as defined in the PRL
 *
 * "response" is NULL
 *
 * Valid errors:
 *  SUCCESS
 *  RADIO_NOT_AVAILABLE
 *  NO_MEMORY
 *  INTERNAL_ERR
 *  SYSTEM_ERR
 *  INVALID_ARGUMENTS
 *  MODEM_ERR
 *  REQUEST_NOT_SUPPORTED
 *  OPERATION_NOT_ALLOWED
 */
#define RIL_REQUEST_CDMA_SET_ROAMING_PREFERENCE 78

/**
 * RIL_REQUEST_CDMA_QUERY_ROAMING_PREFERENCE
 *
 * Request the actual setting of the roaming preferences in CDMA in the modem
 *
 * "data" is NULL
 *
 * "response" is int *
 * ((int *)response)[0] is == 0 for Home Networks only, as defined in PRL
 * ((int *)response)[0] is == 1 for Roaming on Affiliated networks, as defined in PRL
 * ((int *)response)[0] is == 2 for Roaming on Any Network, as defined in the PRL
 *
 * "response" is NULL
 *
 * Valid errors:
 *  SUCCESS
 *  RADIO_NOT_AVAILABLE
 *  NO_MEMORY
 *  INTERNAL_ERR
 *  SYSTEM_ERR
 *  INVALID_ARGUMENTS
 *  MODEM_ERR
 *  REQUEST_NOT_SUPPORTED
 */
#define RIL_REQUEST_CDMA_QUERY_ROAMING_PREFERENCE 79

/**
 * RIL_REQUEST_SET_TTY_MODE
 *
 * Request to set the TTY mode
 *
 * "data" is int *
 * ((int *)data)[0] is == 0 for TTY off
 * ((int *)data)[0] is == 1 for TTY Full
 * ((int *)data)[0] is == 2 for TTY HCO (hearing carryover)
 * ((int *)data)[0] is == 3 for TTY VCO (voice carryover)
 *
 * "response" is NULL
 *
 * Valid errors:
 *  SUCCESS
 *  RADIO_NOT_AVAILABLE
 *  INVALID_ARGUMENTS
 *  MODEM_ERR
 *  INTERNAL_ERR
 *  NO_MEMOR
 *  INVALID_ARGUMENTS
 *  MODEM_ERR
 *  INTERNAL_ERR
 *  NO_MEMORYY
 */
#define RIL_REQUEST_SET_TTY_MODE 80

/**
 * RIL_REQUEST_QUERY_TTY_MODE
 *
 * Request the setting of TTY mode
 *
 * "data" is NULL
 *
 * "response" is int *
 * ((int *)response)[0] is == 0 for TTY off
 * ((int *)response)[0] is == 1 for TTY Full
 * ((int *)response)[0] is == 2 for TTY HCO (hearing carryover)
 * ((int *)response)[0] is == 3 for TTY VCO (voice carryover)
 *
 * "response" is NULL
 *
 * Valid errors:
 *  SUCCESS
 *  RADIO_NOT_AVAILABLE
 *  MODEM_ERR
 *  INTERNAL_ERR
 *  NO_MEMORY
 *  INVALID_ARGUMENTS
 */
#define RIL_REQUEST_QUERY_TTY_MODE 81

/**
 * RIL_REQUEST_CDMA_SET_PREFERRED_VOICE_PRIVACY_MODE
 *
 * Request to set the preferred voice privacy mode used in voice
 * scrambling
 *
 * "data" is int *
 * ((int *)data)[0] is == 0 for Standard Privacy Mode (Public Long Code Mask)
 * ((int *)data)[0] is == 1 for Enhanced Privacy Mode (Private Long Code Mask)
 *
 * "response" is NULL
 *
 * Valid errors:
 *  SUCCESS
 *  RADIO_NOT_AVAILABLE
 *  INVALID_ARGUMENTS
 *  SYSTEM_ERR
 *  MODEM_ERR
 *  INTERNAL_ERR
 *  NO_MEMORY
 *  INVALID_CALL_ID
 */
#define RIL_REQUEST_CDMA_SET_PREFERRED_VOICE_PRIVACY_MODE 82

/**
 * RIL_REQUEST_CDMA_QUERY_PREFERRED_VOICE_PRIVACY_MODE
 *
 * Request the setting of preferred voice privacy mode
 *
 * "data" is NULL
 *
 * "response" is int *
 * ((int *)response)[0] is == 0 for Standard Privacy Mode (Public Long Code Mask)
 * ((int *)response)[0] is == 1 for Enhanced Privacy Mode (Private Long Code Mask)
 *
 * "response" is NULL
 *
 * Valid errors:
 *  SUCCESS
 *  RADIO_NOT_AVAILABLE
 *  MODEM_ERR
 *  INTERNAL_ERR
 *  NO_MEMORY
 *  INVALID_ARGUMENTS
 */
#define RIL_REQUEST_CDMA_QUERY_PREFERRED_VOICE_PRIVACY_MODE 83

/**
 * RIL_REQUEST_CDMA_FLASH
 *
 * Send FLASH
 *
 * "data" is const char *
 * ((const char *)data)[0] is a FLASH string
 *
 * "response" is NULL
 *
 * Valid errors:
 *  SUCCESS
 *  RADIO_NOT_AVAILABLE
 *  INVALID_ARGUMENTS
 *  NO_MEMORY
 *  SYSTEM_ERR
 *  MODEM_ERR
 *  INTERNAL_ERR
 *  INVALID_CALL_ID
 *  INVALID_STATE
 *
 */
#define RIL_REQUEST_CDMA_FLASH 84

/**
 * RIL_REQUEST_CDMA_BURST_DTMF
 *
 * Send DTMF string
 *
 * "data" is const char **
 * ((const char **)data)[0] is a DTMF string
 * ((const char **)data)[1] is the DTMF ON length in milliseconds, or 0 to use
 *                          default
 * ((const char **)data)[2] is the DTMF OFF length in milliseconds, or 0 to use
 *                          default
 *
 * "response" is NULL
 *
 * Valid errors:
 *  SUCCESS
 *  RADIO_NOT_AVAILABLE
 *  INVALID_ARGUMENTS
 *  NO_MEMORY
 *  SYSTEM_ERR
 *  MODEM_ERR
 *  INTERNAL_ERR
 *  INVALID_CALL_ID
 *
 */
#define RIL_REQUEST_CDMA_BURST_DTMF 85

/**
 * RIL_REQUEST_CDMA_VALIDATE_AND_WRITE_AKEY
 *
 * Takes a 26 digit string (20 digit AKEY + 6 digit checksum).
 * If the checksum is valid the 20 digit AKEY is written to NV,
 * replacing the existing AKEY no matter what it was before.
 *
 * "data" is const char *
 * ((const char *)data)[0] is a 26 digit string (ASCII digits '0'-'9')
 *                         where the last 6 digits are a checksum of the
 *                         first 20, as specified in TR45.AHAG
 *                         "Common Cryptographic Algorithms, Revision D.1
 *                         Section 2.2"
 *
 * "response" is NULL
 *
 * Valid errors:
 *  SUCCESS
 *  RADIO_NOT_AVAILABLE
 *  NO_MEMORY
 *  INTERNAL_ERR
 *  SYSTEM_ERR
 *  INVALID_ARGUMENTS
 *  MODEM_ERR
 *  REQUEST_NOT_SUPPORTED
 *
 */
#define RIL_REQUEST_CDMA_VALIDATE_AND_WRITE_AKEY 86

/**
 * RIL_REQUEST_CDMA_SEND_SMS
 *
 * Send a CDMA SMS message
 *
 * "data" is const RIL_CDMA_SMS_Message *
 *
 * "response" is a const RIL_SMS_Response *
 *
 * Based on the return error, caller decides to resend if sending sms
 * fails. The CDMA error class is derived as follows,
 * SUCCESS is error class 0 (no error)
 * SMS_SEND_FAIL_RETRY is error class 2 (temporary failure)
 *
 * Valid errors:
 *  SUCCESS
 *  RADIO_NOT_AVAILABLE
 *  SMS_SEND_FAIL_RETRY
 *  NETWORK_REJECT
 *  INVALID_STATE
 *  INVALID_ARGUMENTS
 *  NO_MEMORY
 *  REQUEST_RATE_LIMITED
 *  INVALID_SMS_FORMAT
 *  SYSTEM_ERR
 *  FDN_CHECK_FAILURE
 *  MODEM_ERR
 *  NETWORK_ERR
 *  ENCODING_ERR
 *  INVALID_SMSC_ADDRESS
 *  MODE_NOT_SUPPORTED
 *  SIM_ABSENT
 *
 */
#define RIL_REQUEST_CDMA_SEND_SMS 87

/**
 * RIL_REQUEST_CDMA_SMS_ACKNOWLEDGE
 *
 * Acknowledge the success or failure in the receipt of SMS
 * previously indicated via RIL_UNSOL_RESPONSE_CDMA_NEW_SMS
 *
 * "data" is const RIL_CDMA_SMS_Ack *
 *
 * "response" is NULL
 *
 * Valid errors:
 *  SUCCESS
 *  RADIO_NOT_AVAILABLE
 *  INVALID_ARGUMENTS
 *  NO_SMS_TO_ACK
 *  INVALID_STATE
 *  NO_MEMORY
 *  REQUEST_RATE_LIMITED
 *  SYSTEM_ERR
 *  MODEM_ERR
 *  INVALID_STATE
 *  MODE_NOT_SUPPORTED
 *  NETWORK_NOT_READY
 *  INVALID_MODEM_STATE
 *
 */
#define RIL_REQUEST_CDMA_SMS_ACKNOWLEDGE 88

/**
 * RIL_REQUEST_GSM_GET_BROADCAST_SMS_CONFIG
 *
 * Request the setting of GSM/WCDMA Cell Broadcast SMS config.
 *
 * "data" is NULL
 *
 * "response" is a const RIL_GSM_BroadcastSmsConfigInfo **
 * "responselen" is count * sizeof (RIL_GSM_BroadcastSmsConfigInfo *)
 *
 * Valid errors:
 *  SUCCESS
 *  RADIO_NOT_AVAILABLE
 *  INVALID_STATE
 *  NO_MEMORY
 *  REQUEST_RATE_LIMITED
 *  SYSTEM_ERR
 *  NO_RESOURCES
 *  MODEM_ERR
 *  SYSTEM_ERR
 *
 */
#define RIL_REQUEST_GSM_GET_BROADCAST_SMS_CONFIG 89

/**
 * RIL_REQUEST_GSM_SET_BROADCAST_SMS_CONFIG
 *
 * Set GSM/WCDMA Cell Broadcast SMS config
 *
 * "data" is a const RIL_GSM_BroadcastSmsConfigInfo **
 * "datalen" is count * sizeof(RIL_GSM_BroadcastSmsConfigInfo *)
 *
 * "response" is NULL
 *
 * Valid errors:
 *  SUCCESS
 *  RADIO_NOT_AVAILABLE
 *  INVALID_STATE
 *  INVALID_ARGUMENTS
 *  NO_MEMORY
 *  SYSTEM_ERR
 *  REQUEST_RATE_LIMITED
 *  MODEM_ERR
 *  SYSTEM_ERR
 *
 */
#define RIL_REQUEST_GSM_SET_BROADCAST_SMS_CONFIG 90

/**
 * RIL_REQUEST_GSM_SMS_BROADCAST_ACTIVATION
 *
* Enable or disable the reception of GSM/WCDMA Cell Broadcast SMS
 *
 * "data" is const int *
 * (const int *)data[0] indicates to activate or turn off the
 * reception of GSM/WCDMA Cell Broadcast SMS, 0-1,
 *                       0 - Activate, 1 - Turn off
 *
 * "response" is NULL
 *
 * Valid errors:
 *  SUCCESS
 *  RADIO_NOT_AVAILABLE
 *  INVALID_STATE
 *  INVALID_ARGUMENTS
 *  NO_MEMORY
 *  SYSTEM_ERR
 *  REQUEST_RATE_LIMITED
 *  MODEM_ERR
 *
 */
#define RIL_REQUEST_GSM_SMS_BROADCAST_ACTIVATION 91

/**
 * RIL_REQUEST_CDMA_GET_BROADCAST_SMS_CONFIG
 *
 * Request the setting of CDMA Broadcast SMS config
 *
 * "data" is NULL
 *
 * "response" is a const RIL_CDMA_BroadcastSmsConfigInfo **
 * "responselen" is count * sizeof (RIL_CDMA_BroadcastSmsConfigInfo *)
 *
 * Valid errors:
 *  SUCCESS
 *  RADIO_NOT_AVAILABLE
 *  INVALID_STATE
 *  NO_MEMORY
 *  REQUEST_RATE_LIMITED
 *  SYSTEM_ERR
 *  NO_RESOURCES
 *  MODEM_ERR
 *  SYSTEM_ERR
 *
 */
#define RIL_REQUEST_CDMA_GET_BROADCAST_SMS_CONFIG 92

/**
 * RIL_REQUEST_CDMA_SET_BROADCAST_SMS_CONFIG
 *
 * Set CDMA Broadcast SMS config
 *
 * "data" is a const RIL_CDMA_BroadcastSmsConfigInfo **
 * "datalen" is count * sizeof(const RIL_CDMA_BroadcastSmsConfigInfo *)
 *
 * "response" is NULL
 *
 * Valid errors:
 *  SUCCESS
 *  RADIO_NOT_AVAILABLE
 *  INVALID_STATE
 *  INVALID_ARGUMENTS
 *  NO_MEMORY
 *  SYSTEM_ERR
 *  REQUEST_RATE_LIMITED
 *  MODEM_ERR
 *  SYSTEM_ERR
 *
 */
#define RIL_REQUEST_CDMA_SET_BROADCAST_SMS_CONFIG 93

/**
 * RIL_REQUEST_CDMA_SMS_BROADCAST_ACTIVATION
 *
 * Enable or disable the reception of CDMA Broadcast SMS
 *
 * "data" is const int *
 * (const int *)data[0] indicates to activate or turn off the
 * reception of CDMA Broadcast SMS, 0-1,
 *                       0 - Activate, 1 - Turn off
 *
 * "response" is NULL
 *
 * Valid errors:
 *  SUCCESS
 *  RADIO_NOT_AVAILABLE
 *  INVALID_STATE
 *  INVALID_ARGUMENTS
 *  NO_MEMORY
 *  SYSTEM_ERR
 *  REQUEST_RATE_LIMITED
 *  MODEM_ERR
 *
 */
#define RIL_REQUEST_CDMA_SMS_BROADCAST_ACTIVATION 94

/**
 * RIL_REQUEST_CDMA_SUBSCRIPTION
 *
 * Request the device MDN / H_SID / H_NID.
 *
 * The request is only allowed when CDMA subscription is available.  When CDMA
 * subscription is changed, application layer should re-issue the request to
 * update the subscription information.
 *
 * If a NULL value is returned for any of the device id, it means that error
 * accessing the device.
 *
 * "response" is const char **
 * ((const char **)response)[0] is MDN if CDMA subscription is available
 * ((const char **)response)[1] is a comma separated list of H_SID (Home SID) if
 *                              CDMA subscription is available, in decimal format
 * ((const char **)response)[2] is a comma separated list of H_NID (Home NID) if
 *                              CDMA subscription is available, in decimal format
 * ((const char **)response)[3] is MIN (10 digits, MIN2+MIN1) if CDMA subscription is available
 * ((const char **)response)[4] is PRL version if CDMA subscription is available
 *
 * Valid errors:
 *  SUCCESS
 *  RIL_E_SUBSCRIPTION_NOT_AVAILABLE
 *  NO_MEMORY
 *  INTERNAL_ERR
 *  SYSTEM_ERR
 *  INVALID_ARGUMENTS
 *  MODEM_ERR
 *  NOT_PROVISIONED
 *  REQUEST_NOT_SUPPORTED
 *
 */

#define RIL_REQUEST_CDMA_SUBSCRIPTION 95

/**
 * RIL_REQUEST_CDMA_WRITE_SMS_TO_RUIM
 *
 * Stores a CDMA SMS message to RUIM memory.
 *
 * "data" is RIL_CDMA_SMS_WriteArgs *
 *
 * "response" is int *
 * ((const int *)response)[0] is the record index where the message is stored.
 *
 * Valid errors:
 *  SUCCESS
 *  RADIO_NOT_AVAILABLE
 *  SIM_FULL
 *  INVALID_ARGUMENTS
 *  INVALID_SMS_FORMAT
 *  INTERNAL_ERR
 *  MODEM_ERR
 *  ENCODING_ERR
 *  NO_MEMORY
 *  NO_RESOURCES
 *  INVALID_MODEM_STATE
 *  MODE_NOT_SUPPORTED
 *  INVALID_SMSC_ADDRESS
 *  SIM_ABSENT
 *
 */
#define RIL_REQUEST_CDMA_WRITE_SMS_TO_RUIM 96

/**
 * RIL_REQUEST_CDMA_DELETE_SMS_ON_RUIM
 *
 * Deletes a CDMA SMS message from RUIM memory.
 *
 * "data" is int  *
 * ((int *)data)[0] is the record index of the message to delete.
 *
 * "response" is NULL
 *
 * Valid errors:
 *  SUCCESS
 *  RADIO_NOT_AVAILABLE
 *  INVALID_ARGUMENTS
 *  NO_MEMORY
 *  REQUEST_RATE_LIMITED
 *  SYSTEM_ERR
 *  MODEM_ERR
 *  NO_SUCH_ENTRY
 *  SIM_ABSENT
 */
#define RIL_REQUEST_CDMA_DELETE_SMS_ON_RUIM 97

/**
 * RIL_REQUEST_DEVICE_IDENTITY
 *
 * Request the device ESN / MEID / IMEI / IMEISV.
 *
 * The request is always allowed and contains GSM and CDMA device identity;
 * it substitutes the deprecated requests RIL_REQUEST_GET_IMEI and
 * RIL_REQUEST_GET_IMEISV.
 *
 * If a NULL value is returned for any of the device id, it means that error
 * accessing the device.
 *
 * When CDMA subscription is changed the ESN/MEID may change.  The application
 * layer should re-issue the request to update the device identity in this case.
 *
 * "response" is const char **
 * ((const char **)response)[0] is IMEI if GSM subscription is available
 * ((const char **)response)[1] is IMEISV if GSM subscription is available
 * ((const char **)response)[2] is ESN if CDMA subscription is available
 * ((const char **)response)[3] is MEID if CDMA subscription is available
 *
 * Valid errors:
 *  SUCCESS
 *  RADIO_NOT_AVAILABLE
 *  NO_MEMORY
 *  INTERNAL_ERR
 *  SYSTEM_ERR
 *  INVALID_ARGUMENTS
 *  MODEM_ERR
 *  NOT_PROVISIONED
 *  REQUEST_NOT_SUPPORTED
 *
 */
#define RIL_REQUEST_DEVICE_IDENTITY 98

/**
 * RIL_REQUEST_EXIT_EMERGENCY_CALLBACK_MODE
 *
 * Request the radio's system selection module to exit emergency
 * callback mode.  RIL will not respond with SUCCESS until the modem has
 * completely exited from Emergency Callback Mode.
 *
 * "data" is NULL
 *
 * "response" is NULL
 *
 * Valid errors:
 *  SUCCESS
 *  RADIO_NOT_AVAILABLE
 *  OPERATION_NOT_ALLOWED
 *  NO_MEMORY
 *  INTERNAL_ERR
 *  SYSTEM_ERR
 *  INVALID_ARGUMENTS
 *  MODEM_ERR
 *  REQUEST_NOT_SUPPORTED
 *
 */
#define RIL_REQUEST_EXIT_EMERGENCY_CALLBACK_MODE 99

/**
 * RIL_REQUEST_GET_SMSC_ADDRESS
 *
 * Queries the default Short Message Service Center address on the device.
 *
 * "data" is NULL
 *
 * "response" is const char * containing the SMSC address.
 *
 * Valid errors:
 *  SUCCESS
 *  RADIO_NOT_AVAILABLE
 *  NO_MEMORY
 *  REQUEST_RATE_LIMITED
 *  SYSTEM_ERR
 *  INTERNAL_ERR
 *  MODEM_ERR
 *  INVALID_ARGUMENTS
 *  INVALID_MODEM_STATE
 *  NOT_PROVISIONED
 *  SIM_ABSENT
 *
 */
#define RIL_REQUEST_GET_SMSC_ADDRESS 100

/**
 * RIL_REQUEST_SET_SMSC_ADDRESS
 *
 * Sets the default Short Message Service Center address on the device.
 *
 * "data" is const char * containing the SMSC address.
 *
 * "response" is NULL
 *
 * Valid errors:
 *  SUCCESS
 *  RADIO_NOT_AVAILABLE
 *  INVALID_ARGUMENTS
 *  INVALID_SMS_FORMAT
 *  NO_MEMORY
 *  SYSTEM_ERR
 *  REQUEST_RATE_LIMITED
 *  MODEM_ERR
 *  NO_RESOURCES
 *  SIM_ABSENT
 */
#define RIL_REQUEST_SET_SMSC_ADDRESS 101

/**
 * RIL_REQUEST_REPORT_SMS_MEMORY_STATUS
 *
 * Indicates whether there is storage available for new SMS messages.
 *
 * "data" is int *
 * ((int *)data)[0] is 1 if memory is available for storing new messages
 *                  is 0 if memory capacity is exceeded
 *
 * "response" is NULL
 *
 * Valid errors:
 *  SUCCESS
 *  RADIO_NOT_AVAILABLE
 *  INVALID_ARGUMENTS
 *  NO_MEMORY
 *  INVALID_STATE
 *  SYSTEM_ERR
 *  REQUEST_RATE_LIMITED
 *  MODEM_ERR
 *
 */
#define RIL_REQUEST_REPORT_SMS_MEMORY_STATUS 102

/**
 * RIL_REQUEST_REPORT_STK_SERVICE_IS_RUNNING
 *
 * Indicates that the StkSerivce is running and is
 * ready to receive RIL_UNSOL_STK_XXXXX commands.
 *
 * "data" is NULL
 * "response" is NULL
 *
 * Valid errors:
 *  SUCCESS
 *  RADIO_NOT_AVAILABLE
 *
 */
#define RIL_REQUEST_REPORT_STK_SERVICE_IS_RUNNING 103

/**
 * RIL_REQUEST_CDMA_GET_SUBSCRIPTION_SOURCE
 *
 * Request to query the location where the CDMA subscription shall
 * be retrieved
 *
 * "data" is NULL
 *
 * "response" is int *
 * ((int *)data)[0] is == RIL_CdmaSubscriptionSource
 *
 * Valid errors:
 *  SUCCESS
 *  RADIO_NOT_AVAILABLE
 *  SUBSCRIPTION_NOT_AVAILABLE
 *
 * See also: RIL_REQUEST_CDMA_SET_SUBSCRIPTION_SOURCE
 */
#define RIL_REQUEST_CDMA_GET_SUBSCRIPTION_SOURCE 104

/**
 * RIL_REQUEST_ISIM_AUTHENTICATION
 *
 * Request the ISIM application on the UICC to perform AKA
 * challenge/response algorithm for IMS authentication
 *
 * "data" is a const char * containing the challenge string in Base64 format
 * "response" is a const char * containing the response in Base64 format
 *
 * Valid errors:
 *  SUCCESS
 *  RADIO_NOT_AVAILABLE
 */
#define RIL_REQUEST_ISIM_AUTHENTICATION 105

/**
 * RIL_REQUEST_ACKNOWLEDGE_INCOMING_GSM_SMS_WITH_PDU
 *
 * Acknowledge successful or failed receipt of SMS previously indicated
 * via RIL_UNSOL_RESPONSE_NEW_SMS, including acknowledgement TPDU to send
 * as the RP-User-Data element of the RP-ACK or RP-ERROR PDU.
 *
 * "data" is const char **
 * ((const char **)data)[0] is "1" on successful receipt (send RP-ACK)
 *                          is "0" on failed receipt (send RP-ERROR)
 * ((const char **)data)[1] is the acknowledgement TPDU in hexadecimal format
 *
 * "response" is NULL
 *
 * Valid errors:
 *  SUCCESS
 *  RADIO_NOT_AVAILABLE
 */
#define RIL_REQUEST_ACKNOWLEDGE_INCOMING_GSM_SMS_WITH_PDU 106

/**
 * RIL_REQUEST_STK_SEND_ENVELOPE_WITH_STATUS
 *
 * Requests to send a SAT/USAT envelope command to SIM.
 * The SAT/USAT envelope command refers to 3GPP TS 11.14 and 3GPP TS 31.111.
 *
 * This request has one difference from RIL_REQUEST_STK_SEND_ENVELOPE_COMMAND:
 * the SW1 and SW2 status bytes from the UICC response are returned along with
 * the response data, using the same structure as RIL_REQUEST_SIM_IO.
 *
 * The RIL implementation shall perform the normal processing of a '91XX'
 * response in SW1/SW2 to retrieve the pending proactive command and send it
 * as an unsolicited response, as RIL_REQUEST_STK_SEND_ENVELOPE_COMMAND does.
 *
 * "data" is a const char * containing the SAT/USAT command
 * in hexadecimal format starting with command tag
 *
 * "response" is a const RIL_SIM_IO_Response *
 *
 * Valid errors:
 *  RIL_E_SUCCESS
 *  RIL_E_RADIO_NOT_AVAILABLE (radio resetting)
 *  SIM_BUSY
 *  OPERATION_NOT_ALLOWED
 *  SIM_ABSENT
 */
#define RIL_REQUEST_STK_SEND_ENVELOPE_WITH_STATUS 107

/**
 * RIL_REQUEST_VOICE_RADIO_TECH
 *
 * Query the radio technology type (3GPP/3GPP2) used for voice. Query is valid only
 * when radio state is not RADIO_STATE_UNAVAILABLE
 *
 * "data" is NULL
 * "response" is int *
 * ((int *) response)[0] is of type const RIL_RadioTechnology
 *
 * Valid errors:
 *  SUCCESS
 *  RADIO_NOT_AVAILABLE
 */
#define RIL_REQUEST_VOICE_RADIO_TECH 108

/**
 * RIL_REQUEST_GET_CELL_INFO_LIST
 *
 * Request all of the current cell information known to the radio. The radio
 * must a list of all current cells, including the neighboring cells. If for a particular
 * cell information isn't known then the appropriate unknown value will be returned.
 * This does not cause or change the rate of RIL_UNSOL_CELL_INFO_LIST.
 *
 * "data" is NULL
 *
 * "response" is an array of  RIL_CellInfo_v12.
 *
 * Valid errors:
 *  SUCCESS
 *  RADIO_NOT_AVAILABLE
 *  NO_MEMORY
 *  INTERNAL_ERR
 *  SYSTEM_ERR
 *  MODEM_ERR
 *  NO_NETWORK_FOUND
 *  REQUEST_NOT_SUPPORTED
 *
 */
#define RIL_REQUEST_GET_CELL_INFO_LIST 109

/**
 * RIL_REQUEST_SET_UNSOL_CELL_INFO_LIST_RATE
 *
 * Sets the minimum time between when RIL_UNSOL_CELL_INFO_LIST should be invoked.
 * A value of 0, means invoke RIL_UNSOL_CELL_INFO_LIST when any of the reported
 * information changes. Setting the value to INT_MAX(0x7fffffff) means never issue
 * a RIL_UNSOL_CELL_INFO_LIST.
 *
 * "data" is int *
 * ((int *)data)[0] is minimum time in milliseconds
 *
 * "response" is NULL
 *
 * Valid errors:
 *  SUCCESS
 *  RADIO_NOT_AVAILABLE
 *  NO_MEMORY
 *  INTERNAL_ERR
 *  SYSTEM_ERR
 *  INVALID_ARGUMENTS
 *  REQUEST_NOT_SUPPORTED
 */
#define RIL_REQUEST_SET_UNSOL_CELL_INFO_LIST_RATE 110

/**
 * RIL_REQUEST_SET_INITIAL_ATTACH_APN
 *
 * Set an apn to initial attach network
 *
 * "data" is a const char **
 * ((const char **)data)[0] is the APN to connect if radio technology is LTE
 * ((const char **)data)[1] is the connection type to request must be one of the
 *                          PDP_type values in TS 27.007 section 10.1.1.
 *                          For example, "IP", "IPV6", "IPV4V6", or "PPP".
 * ((const char **)data)[2] is the PAP / CHAP auth type. Values:
 *                          0 => PAP and CHAP is never performed.
 *                          1 => PAP may be performed; CHAP is never performed.
 *                          2 => CHAP may be performed; PAP is never performed.
 *                          3 => PAP / CHAP may be performed - baseband dependent.
 * ((const char **)data)[3] is the username for APN, or NULL
 * ((const char **)data)[4] is the password for APN, or NULL
 *
 * "response" is NULL
 *
 * Valid errors:
 *  SUCCESS
 *  RADIO_NOT_AVAILABLE (radio resetting)
 *  SUBSCRIPTION_NOT_AVAILABLE
 *  NO_MEMORY
 *  INTERNAL_ERR
 *  SYSTEM_ERR
 *  INVALID_ARGUMENTS
 *  MODEM_ERR
 *  NOT_PROVISIONED
 *  REQUEST_NOT_SUPPORTED
 *
 */
#define RIL_REQUEST_SET_INITIAL_ATTACH_APN 111

/**
 * RIL_REQUEST_IMS_REGISTRATION_STATE
 *
 * This message is DEPRECATED and shall be removed in a future release (target: 2018);
 * instead, provide IMS registration status via an IMS Service.
 *
 * Request current IMS registration state
 *
 * "data" is NULL
 *
 * "response" is int *
 * ((int *)response)[0] is registration state:
 *              0 - Not registered
 *              1 - Registered
 *
 * If ((int*)response)[0] is = 1, then ((int *) response)[1]
 * must follow with IMS SMS format:
 *
 * ((int *) response)[1] is of type RIL_RadioTechnologyFamily
 *
 * Valid errors:
 *  SUCCESS
 *  RADIO_NOT_AVAILABLE
 */
#define RIL_REQUEST_IMS_REGISTRATION_STATE 112

/**
 * RIL_REQUEST_IMS_SEND_SMS
 *
 * Send a SMS message over IMS
 *
 * "data" is const RIL_IMS_SMS_Message *
 *
 * "response" is a const RIL_SMS_Response *
 *
 * Based on the return error, caller decides to resend if sending sms
 * fails. SMS_SEND_FAIL_RETRY means retry, and other errors means no retry.
 * In case of retry, data is encoded based on Voice Technology available.
 *
 * Valid errors:
 *  SUCCESS
 *  RADIO_NOT_AVAILABLE
 *  SMS_SEND_FAIL_RETRY
 *  FDN_CHECK_FAILURE
 *  NETWORK_REJECT
 *  INVALID_ARGUMENTS
 *  INVALID_STATE
 *  NO_MEMORY
 *  INVALID_SMS_FORMAT
 *  SYSTEM_ERR
 *  REQUEST_RATE_LIMITED
 *  MODEM_ERR
 *  NETWORK_ERR
 *  ENCODING_ERR
 *  INVALID_SMSC_ADDRESS
 *  MODE_NOT_SUPPORTED
 *
 */
#define RIL_REQUEST_IMS_SEND_SMS 113

/**
 * RIL_REQUEST_SIM_TRANSMIT_APDU_BASIC
 *
 * Request APDU exchange on the basic channel. This command reflects TS 27.007
 * "generic SIM access" operation (+CSIM). The modem must ensure proper function
 * of GSM/CDMA, and filter commands appropriately. It should filter
 * channel management and SELECT by DF name commands.
 *
 * "data" is a const RIL_SIM_APDU *
 * "sessionid" field should be ignored.
 *
 * "response" is a const RIL_SIM_IO_Response *
 *
 * Valid errors:
 *  SUCCESS
 *  RADIO_NOT_AVAILABLE
 */
#define RIL_REQUEST_SIM_TRANSMIT_APDU_BASIC 114

/**
 * RIL_REQUEST_SIM_OPEN_CHANNEL
 *
 * Open a new logical channel and select the given application. This command
 * reflects TS 27.007 "open logical channel" operation (+CCHO). This request
 * also specifies the P2 parameter (described in ISO 7816-4).
 *
 * "data" is a const RIL_OpenChannelParam *
 *
 * "response" is int *
 * ((int *)data)[0] contains the session id of the logical channel.
 * ((int *)data)[1] onwards may optionally contain the select response for the
 *     open channel command with one byte per integer.
 *
 * Valid errors:
 *  SUCCESS
 *  RADIO_NOT_AVAILABLE
 *  MISSING_RESOURCE
 *  NO_SUCH_ELEMENT
 */
#define RIL_REQUEST_SIM_OPEN_CHANNEL 115

/**
 * RIL_REQUEST_SIM_CLOSE_CHANNEL
 *
 * Close a previously opened logical channel. This command reflects TS 27.007
 * "close logical channel" operation (+CCHC).
 *
 * "data" is int *
 * ((int *)data)[0] is the session id of logical the channel to close.
 *
 * "response" is NULL
 *
 * Valid errors:
 *  SUCCESS
 *  RADIO_NOT_AVAILABLE
 */
#define RIL_REQUEST_SIM_CLOSE_CHANNEL 116

/**
 * RIL_REQUEST_SIM_TRANSMIT_APDU_CHANNEL
 *
 * Exchange APDUs with a UICC over a previously opened logical channel. This
 * command reflects TS 27.007 "generic logical channel access" operation
 * (+CGLA). The modem should filter channel management and SELECT by DF name
 * commands.
 *
 * "data" is a const RIL_SIM_APDU*
 *
 * "response" is a const RIL_SIM_IO_Response *
 *
 * Valid errors:
 *  SUCCESS
 *  RADIO_NOT_AVAILABLE
 */
#define RIL_REQUEST_SIM_TRANSMIT_APDU_CHANNEL 117

/**
 * RIL_REQUEST_NV_READ_ITEM
 *
 * Read one of the radio NV items defined in RadioNVItems.java / ril_nv_items.h.
 * This is used for device configuration by some CDMA operators.
 *
 * "data" is a const RIL_NV_ReadItem *
 *
 * "response" is const char * containing the contents of the NV item
 *
 * Valid errors:
 *  SUCCESS
 *  RADIO_NOT_AVAILABLE
 */
#define RIL_REQUEST_NV_READ_ITEM 118

/**
 * RIL_REQUEST_NV_WRITE_ITEM
 *
 * Write one of the radio NV items defined in RadioNVItems.java / ril_nv_items.h.
 * This is used for device configuration by some CDMA operators.
 *
 * "data" is a const RIL_NV_WriteItem *
 *
 * "response" is NULL
 *
 * Valid errors:
 *  SUCCESS
 *  RADIO_NOT_AVAILABLE
 */
#define RIL_REQUEST_NV_WRITE_ITEM 119

/**
 * RIL_REQUEST_NV_WRITE_CDMA_PRL
 *
 * Update the CDMA Preferred Roaming List (PRL) in the radio NV storage.
 * This is used for device configuration by some CDMA operators.
 *
 * "data" is a const char * containing the PRL as a byte array
 *
 * "response" is NULL
 *
 * Valid errors:
 *  SUCCESS
 *  RADIO_NOT_AVAILABLE
 */
#define RIL_REQUEST_NV_WRITE_CDMA_PRL 120

/**
 * RIL_REQUEST_NV_RESET_CONFIG
 *
 * Reset the radio NV configuration to the factory state.
 * This is used for device configuration by some CDMA operators.
 *
 * "data" is int *
 * ((int *)data)[0] is 1 to reload all NV items
 * ((int *)data)[0] is 2 for erase NV reset (SCRTN)
 * ((int *)data)[0] is 3 for factory reset (RTN)
 *
 * "response" is NULL
 *
 * Valid errors:
 *  SUCCESS
 *  RADIO_NOT_AVAILABLE
 */
#define RIL_REQUEST_NV_RESET_CONFIG 121

 /** RIL_REQUEST_SET_UICC_SUBSCRIPTION
 * FIXME This API needs to have more documentation.
 *
 * Selection/de-selection of a subscription from a SIM card
 * "data" is const  RIL_SelectUiccSub*

 *
 * "response" is NULL
 *
 *  Valid errors:
 *  SUCCESS
 *  RADIO_NOT_AVAILABLE (radio resetting)
 *  SUBSCRIPTION_NOT_SUPPORTED
 *  NO_MEMORY
 *  INTERNAL_ERR
 *  SYSTEM_ERR
 *  INVALID_ARGUMENTS
 *  MODEM_ERR
 *  REQUEST_NOT_SUPPORTED
 *
 */
#define RIL_REQUEST_SET_UICC_SUBSCRIPTION  122

/**
 *  RIL_REQUEST_ALLOW_DATA
 *
 *  Tells the modem whether data calls are allowed or not
 *
 * "data" is int *
 * FIXME slotId and aid will be added.
 * ((int *)data)[0] is == 0 to allow data calls
 * ((int *)data)[0] is == 1 to disallow data calls
 *
 * "response" is NULL
 *
 *  Valid errors:
 *
 *  SUCCESS
 *  RADIO_NOT_AVAILABLE (radio resetting)
 *  NO_MEMORY
 *  INTERNAL_ERR
 *  SYSTEM_ERR
 *  MODEM_ERR
 *  INVALID_ARGUMENTS
 *  DEVICE_IN_USE
 *  INVALID_MODEM_STATE
 *  REQUEST_NOT_SUPPORTED
 *
 */
#define RIL_REQUEST_ALLOW_DATA  123

/**
 * RIL_REQUEST_GET_HARDWARE_CONFIG
 *
 * Request all of the current hardware (modem and sim) associated
 * with the RIL.
 *
 * "data" is NULL
 *
 * "response" is an array of  RIL_HardwareConfig.
 */
#define RIL_REQUEST_GET_HARDWARE_CONFIG 124

/**
 * RIL_REQUEST_SIM_AUTHENTICATION
 *
 * Returns the response of SIM Authentication through RIL to a
 * challenge request.
 *
 * "data" Base64 encoded string containing challenge:
 *      int   authContext;          P2 value of authentication command, see P2 parameter in
 *                                  3GPP TS 31.102 7.1.2
 *      char *authData;             the challenge string in Base64 format, see 3GPP
 *                                  TS 31.102 7.1.2
 *      char *aid;                  AID value, See ETSI 102.221 8.1 and 101.220 4,
 *                                  NULL if no value
 *
 * "response" Base64 encoded strings containing response:
 *      int   sw1;                  Status bytes per 3GPP TS 31.102 section 7.3
 *      int   sw2;
 *      char *simResponse;          Response in Base64 format, see 3GPP TS 31.102 7.1.2
 */
#define RIL_REQUEST_SIM_AUTHENTICATION 125

/**
 * RIL_REQUEST_GET_DC_RT_INFO
 *
 * The request is DEPRECATED, use RIL_REQUEST_GET_ACTIVITY_INFO
 * Requests the Data Connection Real Time Info
 *
 * "data" is NULL
 *
 * "response" is the most recent RIL_DcRtInfo
 *
 * Valid errors:
 *  SUCCESS
 *  RADIO_NOT_AVAILABLE
 *  REQUEST_NOT_SUPPORTED
 *
 * See also: RIL_UNSOL_DC_RT_INFO_CHANGED
 */
#define RIL_REQUEST_GET_DC_RT_INFO 126

/**
 * RIL_REQUEST_SET_DC_RT_INFO_RATE
 *
 * The request is DEPRECATED
 * This is the minimum number of milliseconds between successive
 * RIL_UNSOL_DC_RT_INFO_CHANGED messages and defines the highest rate
 * at which RIL_UNSOL_DC_RT_INFO_CHANGED's will be sent. A value of
 * 0 means send as fast as possible.
 *
 * "data" The number of milliseconds as an int
 *
 * "response" is null
 *
 * Valid errors:
 *  SUCCESS must not fail
 */
#define RIL_REQUEST_SET_DC_RT_INFO_RATE 127

/**
 * RIL_REQUEST_SET_DATA_PROFILE
 *
 * Set data profile in modem
 * Modem should erase existed profiles from framework, and apply new profiles
 * "data" is a const RIL_DataProfileInfo **
 * "datalen" is count * sizeof(const RIL_DataProfileInfo *)
 * "response" is NULL
 *
 * Valid errors:
 *  SUCCESS
 *  RADIO_NOT_AVAILABLE (radio resetting)
 *  SUBSCRIPTION_NOT_AVAILABLE
 *  SIM_ABSENT
 */
#define RIL_REQUEST_SET_DATA_PROFILE 128

/**
 * RIL_REQUEST_SHUTDOWN
 *
 * Device is shutting down. All further commands are ignored
 * and RADIO_NOT_AVAILABLE must be returned.
 *
 * "data" is null
 * "response" is NULL
 *
 * Valid errors:
 *  SUCCESS
 *  RADIO_NOT_AVAILABLE
 *  OPERATION_NOT_ALLOWED
 *  NO_MEMORY
 *  INTERNAL_ERR
 *  SYSTEM_ERR
 *  REQUEST_NOT_SUPPORTED
 */
#define RIL_REQUEST_SHUTDOWN 129

/**
 * RIL_REQUEST_GET_RADIO_CAPABILITY
 *
 * Used to get phone radio capablility.
 *
 * "data" is the RIL_RadioCapability structure
 *
 * Valid errors:
 *  SUCCESS
 *  RADIO_NOT_AVAILABLE
 *  OPERATION_NOT_ALLOWED
 *  INVALID_STATE
 *  REQUEST_NOT_SUPPORTED
 */
#define RIL_REQUEST_GET_RADIO_CAPABILITY 130

/**
 * RIL_REQUEST_SET_RADIO_CAPABILITY
 *
 * Used to set the phones radio capability. Be VERY careful
 * using this request as it may cause some vendor modems to reset. Because
 * of the possible modem reset any RIL commands after this one may not be
 * processed.
 *
 * "data" is the RIL_RadioCapability structure
 *
 * "response" is the RIL_RadioCapability structure, used to feedback return status
 *
 * Valid errors:
 *  SUCCESS means a RIL_UNSOL_RADIO_CAPABILITY will be sent within 30 seconds.
 *  RADIO_NOT_AVAILABLE
 *  OPERATION_NOT_ALLOWED
 *  NO_MEMORY
 *  INTERNAL_ERR
 *  SYSTEM_ERR
 *  INVALID_ARGUMENTS
 *  MODEM_ERR
 *  INVALID_STATE
 *  REQUEST_NOT_SUPPORTED
 */
#define RIL_REQUEST_SET_RADIO_CAPABILITY 131

/**
 * RIL_REQUEST_START_LCE
 *
 * Start Link Capacity Estimate (LCE) service if supported by the radio.
 *
 * "data" is const int *
 * ((const int*)data)[0] specifies the desired reporting interval (ms).
 * ((const int*)data)[1] specifies the LCE service mode. 1: PULL; 0: PUSH.
 *
 * "response" is the RIL_LceStatusInfo.
 *
 * Valid errors:
 * SUCCESS
 * RADIO_NOT_AVAILABLE
 * LCE_NOT_SUPPORTED
<<<<<<< HEAD
 * INTERNAL_ERR
 * REQUEST_NOT_SUPPORTED
=======
 * SIM_ABSENT
>>>>>>> 328aa404
 */
#define RIL_REQUEST_START_LCE 132

/**
 * RIL_REQUEST_STOP_LCE
 *
 * Stop Link Capacity Estimate (LCE) service, the STOP operation should be
 * idempotent for the radio modem.
 *
 * "response" is the RIL_LceStatusInfo.
 *
 * Valid errors:
 * SUCCESS
 * RADIO_NOT_AVAILABLE
 * LCE_NOT_SUPPORTED
 *  SIM_ABSENT
 */
#define RIL_REQUEST_STOP_LCE 133

/**
 * RIL_REQUEST_PULL_LCEDATA
 *
 * Pull LCE service for capacity information.
 *
 * "response" is the RIL_LceDataInfo.
 *
 * Valid errors:
 * SUCCESS
 * RADIO_NOT_AVAILABLE
 * LCE_NOT_SUPPORTED
 *  SIM_ABSENT
 */
#define RIL_REQUEST_PULL_LCEDATA 134

/**
 * RIL_REQUEST_GET_ACTIVITY_INFO
 *
 * Get modem activity information for power consumption estimation.
 *
 * Request clear-on-read statistics information that is used for
 * estimating the per-millisecond power consumption of the cellular
 * modem.
 *
 * "data" is null
 * "response" is const RIL_ActivityStatsInfo *
 *
 * Valid errors:
 *
 * SUCCESS
 * RADIO_NOT_AVAILABLE (radio resetting)
 * NO_MEMORY
 * INTERNAL_ERR
 * SYSTEM_ERR
 * MODEM_ERR
 * NOT_PROVISIONED
 * REQUEST_NOT_SUPPORTED
 */
#define RIL_REQUEST_GET_ACTIVITY_INFO 135

/**
 * RIL_REQUEST_SET_CARRIER_RESTRICTIONS
 *
 * Set carrier restrictions for this sim slot. Expected modem behavior:
 *  If never receives this command
 *  - Must allow all carriers
 *  Receives this command with data being NULL
 *  - Must allow all carriers. If a previously allowed SIM is present, modem must not reload
 *    the SIM. If a previously disallowed SIM is present, reload the SIM and notify Android.
 *  Receives this command with a list of carriers
 *  - Only allow specified carriers, persist across power cycles and FDR. If a present SIM
 *    is in the allowed list, modem must not reload the SIM. If a present SIM is *not* in
 *    the allowed list, modem must detach from the registered network and only keep emergency
 *    service, and notify Android SIM refresh reset with new SIM state being
 *    RIL_CARDSTATE_RESTRICTED. Emergency service must be enabled.
 *
 * "data" is const RIL_CarrierRestrictions *
 * A list of allowed carriers and possibly a list of excluded carriers.
 * If data is NULL, means to clear previous carrier restrictions and allow all carriers
 *
 * "response" is int *
 * ((int *)data)[0] contains the number of allowed carriers which have been set correctly.
 * On success, it should match the length of list data->allowed_carriers.
 * If data is NULL, the value must be 0.
 *
 * Valid errors:
 *  RIL_E_SUCCESS
 *  RIL_E_INVALID_ARGUMENTS
 *  RIL_E_RADIO_NOT_AVAILABLE
 *  RIL_E_REQUEST_NOT_SUPPORTED
 */
#define RIL_REQUEST_SET_CARRIER_RESTRICTIONS 136

/**
 * RIL_REQUEST_GET_CARRIER_RESTRICTIONS
 *
 * Get carrier restrictions for this sim slot. Expected modem behavior:
 *  Return list of allowed carriers, or null if all carriers are allowed.
 *
 * "data" is NULL
 *
 * "response" is const RIL_CarrierRestrictions *.
 * If response is NULL, it means all carriers are allowed.
 *
 * Valid errors:
 *  RIL_E_SUCCESS
 *  RIL_E_RADIO_NOT_AVAILABLE
 *  RIL_E_REQUEST_NOT_SUPPORTED
 */
#define RIL_REQUEST_GET_CARRIER_RESTRICTIONS 137

/**
 * RIL_REQUEST_SEND_DEVICE_STATE
 *
 * Send the updated device state.
 * Modem can perform power saving based on the provided device state.
 * "data" is const int *
 * ((const int*)data)[0] A RIL_DeviceStateType that specifies the device state type.
 * ((const int*)data)[1] Specifies the state. See RIL_DeviceStateType for the definition of each
 *                       type.
 *
 * "datalen" is count * sizeof(const RIL_DeviceState *)
 * "response" is NULL
 *
 * Valid errors:
 *  SUCCESS
 *  RADIO_NOT_AVAILABLE (radio resetting)
 *  NO_MEMORY
 *  INTERNAL_ERR
 *  SYSTEM_ERR
 *  INVALID_ARGUMENTS
 *  REQUEST_NOT_SUPPORTED
 */
#define RIL_REQUEST_SEND_DEVICE_STATE 138

/**
 * RIL_REQUEST_SET_UNSOLICITED_RESPONSE_FILTER
 *
 * Set the unsolicited response filter
 * This is used to prevent unnecessary application processor
 * wake up for power saving purposes by suppressing the
 * unsolicited responses in certain scenarios.
 *
 * "data" is an int *
 *
 * ((int *)data)[0] is a 32-bit bitmask of RIL_UnsolicitedResponseFilter
 *
 * "response" is NULL
 *
 * Valid errors:
 *  SUCCESS
 *  INVALID_ARGUMENTS (e.g. the requested filter doesn't exist)
 *  RADIO_NOT_AVAILABLE (radio resetting)
 *  NO_MEMORY
 *  INTERNAL_ERR
 *  SYSTEM_ERR
 *  REQUEST_NOT_SUPPORTED
 */
#define RIL_REQUEST_SET_UNSOLICITED_RESPONSE_FILTER 139

 /**
  * RIL_REQUEST_SET_SIM_CARD_POWER
  *
  * Set SIM card power up or down
  *
  * Request is equivalent to inserting and removing the card, with
  * an additional effect where the ability to detect card removal/insertion
  * is disabled when the SIM card is powered down.
  *
  * This will generate RIL_UNSOL_RESPONSE_SIM_STATUS_CHANGED
  * as if the SIM had been inserted or removed.
  *
  * "data" is int *
  * ((int *)data)[0] is 1 for "SIM POWER UP"
  * ((int *)data)[0] is 0 for "SIM POWER DOWN"
  *
  * "response" is NULL
  *
  * Valid errors:
  *  SUCCESS
  *  RADIO_NOT_AVAILABLE
  *  REQUEST_NOT_SUPPORTED
  *  SIM_ABSENT
  *  INVALID_ARGUMENTS
  */
#define RIL_REQUEST_SET_SIM_CARD_POWER 140

/**
 * RIL_REQUEST_SET_CARRIER_INFO_IMSI_ENCRYPTION
 *
 * Provide Carrier specific information to the modem that will be used to
 * encrypt the IMSI and IMPI. Sent by the framework during boot, carrier
 * switch and everytime we receive a new certificate.
 *
 * "data" is the RIL_CarrierInfoForImsiEncryption * structure.
 *
 * "response" is NULL
 *
 * Valid errors:
 *  RIL_E_SUCCESS
 *  RIL_E_RADIO_NOT_AVAILABLE
 *  SIM_ABSENT
 *  RIL_E_REQUEST_NOT_SUPPORTED
 *  INVALID_ARGUMENTS
 *  MODEM_INTERNAL_FAILURE
 */
#define RIL_REQUEST_SET_CARRIER_INFO_IMSI_ENCRYPTION 141

/**
 * RIL_REQUEST_START_NETWORK_SCAN
 *
 * Starts a new network scan
 *
 * Request to start a network scan with specified radio access networks with frequency bands and/or
 * channels.
 *
 * "data" is a const RIL_NetworkScanRequest *.
 * "response" is NULL
 *
 * Valid errors:
 *  SUCCESS
 *  RADIO_NOT_AVAILABLE
 *  OPERATION_NOT_ALLOWED
 *  DEVICE_IN_USE
 *  INTERNAL_ERR
 *  NO_MEMORY
 *  MODEM_ERR
 *  INVALID_ARGUMENTS
 *  REQUEST_NOT_SUPPORTED
 *
 */
#define RIL_REQUEST_START_NETWORK_SCAN 142

/**
 * RIL_REQUEST_STOP_NETWORK_SCAN
 *
 * Stops an ongoing network scan
 *
 * Request to stop the ongoing network scan. Since the modem can only perform one scan at a time,
 * there is no parameter for this request.
 *
 * "data" is NULL
 * "response" is NULL
 *
 * Valid errors:
 *  SUCCESS
 *  INTERNAL_ERR
 *  MODEM_ERR
 *
 */
#define RIL_REQUEST_STOP_NETWORK_SCAN 143

/**
 * RIL_REQUEST_START_KEEPALIVE
 *
 * Start a keepalive session
 *
 * Request that the modem begin sending keepalive packets on a particular
 * data call, with a specified source, destination, and format.
 *
 * "data" is a const RIL_RequestKeepalive
 * "response" is RIL_KeepaliveStatus with a valid "handle"
 *
 * Valid errors:
 *  SUCCESS
 *  NO_RESOURCES
 *  INVALID_ARGUMENTS
 *
 */
#define RIL_REQUEST_START_KEEPALIVE 144

/**
 * RIL_REQUEST_STOP_KEEPALIVE
 *
 * Stops an ongoing keepalive session
 *
 * Requests that a keepalive session with the given handle be stopped.
 * there is no parameter for this request.
 *
 * "data" is an integer handle
 * "response" is NULL
 *
 * Valid errors:
 *  SUCCESS
 *  INVALID_ARGUMENTS
 *
 */
#define RIL_REQUEST_STOP_KEEPALIVE 145

/***********************************************************************/

/**
 * RIL_RESPONSE_ACKNOWLEDGEMENT
 *
 * This is used by Asynchronous solicited messages and Unsolicited messages
 * to acknowledge the receipt of those messages in RIL.java so that the ack
 * can be used to let ril.cpp to release wakelock.
 *
 * Valid errors
 * SUCCESS
 * RADIO_NOT_AVAILABLE
 */

#define RIL_RESPONSE_ACKNOWLEDGEMENT 800

/***********************************************************************/


#define RIL_UNSOL_RESPONSE_BASE 1000

/**
 * RIL_UNSOL_RESPONSE_RADIO_STATE_CHANGED
 *
 * Indicate when value of RIL_RadioState has changed.
 *
 * Callee will invoke RIL_RadioStateRequest method on main thread
 *
 * "data" is NULL
 */

#define RIL_UNSOL_RESPONSE_RADIO_STATE_CHANGED 1000


/**
 * RIL_UNSOL_RESPONSE_CALL_STATE_CHANGED
 *
 * Indicate when call state has changed
 *
 * Callee will invoke RIL_REQUEST_GET_CURRENT_CALLS on main thread
 *
 * "data" is NULL
 *
 * Response should be invoked on, for example,
 * "RING", "BUSY", "NO CARRIER", and also call state
 * transitions (DIALING->ALERTING ALERTING->ACTIVE)
 *
 * Redundent or extraneous invocations are tolerated
 */
#define RIL_UNSOL_RESPONSE_CALL_STATE_CHANGED 1001


/**
 * RIL_UNSOL_RESPONSE_VOICE_NETWORK_STATE_CHANGED
 *
 * Called when the voice network state changed
 *
 * Callee will invoke the following requests on main thread:
 *
 * RIL_REQUEST_VOICE_REGISTRATION_STATE
 * RIL_REQUEST_OPERATOR
 *
 * "data" is NULL
 *
 * FIXME should this happen when SIM records are loaded? (eg, for
 * EONS)
 */
#define RIL_UNSOL_RESPONSE_VOICE_NETWORK_STATE_CHANGED 1002

/**
 * RIL_UNSOL_RESPONSE_NEW_SMS
 *
 * Called when new SMS is received.
 *
 * "data" is const char *
 * This is a pointer to a string containing the PDU of an SMS-DELIVER
 * as an ascii string of hex digits. The PDU starts with the SMSC address
 * per TS 27.005 (+CMT:)
 *
 * Callee will subsequently confirm the receipt of thei SMS with a
 * RIL_REQUEST_SMS_ACKNOWLEDGE
 *
 * No new RIL_UNSOL_RESPONSE_NEW_SMS
 * or RIL_UNSOL_RESPONSE_NEW_SMS_STATUS_REPORT messages should be sent until a
 * RIL_REQUEST_SMS_ACKNOWLEDGE has been received
 */

#define RIL_UNSOL_RESPONSE_NEW_SMS 1003

/**
 * RIL_UNSOL_RESPONSE_NEW_SMS_STATUS_REPORT
 *
 * Called when new SMS Status Report is received.
 *
 * "data" is const char *
 * This is a pointer to a string containing the PDU of an SMS-STATUS-REPORT
 * as an ascii string of hex digits. The PDU starts with the SMSC address
 * per TS 27.005 (+CDS:).
 *
 * Callee will subsequently confirm the receipt of the SMS with a
 * RIL_REQUEST_SMS_ACKNOWLEDGE
 *
 * No new RIL_UNSOL_RESPONSE_NEW_SMS
 * or RIL_UNSOL_RESPONSE_NEW_SMS_STATUS_REPORT messages should be sent until a
 * RIL_REQUEST_SMS_ACKNOWLEDGE has been received
 */

#define RIL_UNSOL_RESPONSE_NEW_SMS_STATUS_REPORT 1004

/**
 * RIL_UNSOL_RESPONSE_NEW_SMS_ON_SIM
 *
 * Called when new SMS has been stored on SIM card
 *
 * "data" is const int *
 * ((const int *)data)[0] contains the slot index on the SIM that contains
 * the new message
 */

#define RIL_UNSOL_RESPONSE_NEW_SMS_ON_SIM 1005

/**
 * RIL_UNSOL_ON_USSD
 *
 * Called when a new USSD message is received.
 *
 * "data" is const char **
 * ((const char **)data)[0] points to a type code, which is
 *  one of these string values:
 *      "0"   USSD-Notify -- text in ((const char **)data)[1]
 *      "1"   USSD-Request -- text in ((const char **)data)[1]
 *      "2"   Session terminated by network
 *      "3"   other local client (eg, SIM Toolkit) has responded
 *      "4"   Operation not supported
 *      "5"   Network timeout
 *
 * The USSD session is assumed to persist if the type code is "1", otherwise
 * the current session (if any) is assumed to have terminated.
 *
 * ((const char **)data)[1] points to a message string if applicable, which
 * should always be in UTF-8.
 */
#define RIL_UNSOL_ON_USSD 1006
/* Previously #define RIL_UNSOL_ON_USSD_NOTIFY 1006   */

/**
 * RIL_UNSOL_ON_USSD_REQUEST
 *
 * Obsolete. Send via RIL_UNSOL_ON_USSD
 */
#define RIL_UNSOL_ON_USSD_REQUEST 1007

/**
 * RIL_UNSOL_NITZ_TIME_RECEIVED
 *
 * Called when radio has received a NITZ time message
 *
 * "data" is const char * pointing to NITZ time string
 * in the form "yy/mm/dd,hh:mm:ss(+/-)tz,dt"
 */
#define RIL_UNSOL_NITZ_TIME_RECEIVED  1008

/**
 * RIL_UNSOL_SIGNAL_STRENGTH
 *
 * Radio may report signal strength rather han have it polled.
 *
 * "data" is a const RIL_SignalStrength *
 */
#define RIL_UNSOL_SIGNAL_STRENGTH  1009


/**
 * RIL_UNSOL_DATA_CALL_LIST_CHANGED
 *
 * "data" is an array of RIL_Data_Call_Response_v6 identical to that
 * returned by RIL_REQUEST_DATA_CALL_LIST. It is the complete list
 * of current data contexts including new contexts that have been
 * activated. A data call is only removed from this list when the
 * framework sends a RIL_REQUEST_DEACTIVATE_DATA_CALL or the radio
 * is powered off/on.
 *
 * See also: RIL_REQUEST_DATA_CALL_LIST
 */

#define RIL_UNSOL_DATA_CALL_LIST_CHANGED 1010

/**
 * RIL_UNSOL_SUPP_SVC_NOTIFICATION
 *
 * Reports supplementary service related notification from the network.
 *
 * "data" is a const RIL_SuppSvcNotification *
 *
 */

#define RIL_UNSOL_SUPP_SVC_NOTIFICATION 1011

/**
 * RIL_UNSOL_STK_SESSION_END
 *
 * Indicate when STK session is terminated by SIM.
 *
 * "data" is NULL
 */
#define RIL_UNSOL_STK_SESSION_END 1012

/**
 * RIL_UNSOL_STK_PROACTIVE_COMMAND
 *
 * Indicate when SIM issue a STK proactive command to applications
 *
 * "data" is a const char * containing SAT/USAT proactive command
 * in hexadecimal format string starting with command tag
 *
 */
#define RIL_UNSOL_STK_PROACTIVE_COMMAND 1013

/**
 * RIL_UNSOL_STK_EVENT_NOTIFY
 *
 * Indicate when SIM notifies applcations some event happens.
 * Generally, application does not need to have any feedback to
 * SIM but shall be able to indicate appropriate messages to users.
 *
 * "data" is a const char * containing SAT/USAT commands or responses
 * sent by ME to SIM or commands handled by ME, in hexadecimal format string
 * starting with first byte of response data or command tag
 *
 */
#define RIL_UNSOL_STK_EVENT_NOTIFY 1014

/**
 * RIL_UNSOL_STK_CALL_SETUP
 *
 * Indicate when SIM wants application to setup a voice call.
 *
 * "data" is const int *
 * ((const int *)data)[0] contains timeout value (in milliseconds)
 */
#define RIL_UNSOL_STK_CALL_SETUP 1015

/**
 * RIL_UNSOL_SIM_SMS_STORAGE_FULL
 *
 * Indicates that SMS storage on the SIM is full.  Sent when the network
 * attempts to deliver a new SMS message.  Messages cannot be saved on the
 * SIM until space is freed.  In particular, incoming Class 2 messages
 * cannot be stored.
 *
 * "data" is null
 *
 */
#define RIL_UNSOL_SIM_SMS_STORAGE_FULL 1016

/**
 * RIL_UNSOL_SIM_REFRESH
 *
 * Indicates that file(s) on the SIM have been updated, or the SIM
 * has been reinitialized.
 *
 * In the case where RIL is version 6 or older:
 * "data" is an int *
 * ((int *)data)[0] is a RIL_SimRefreshResult.
 * ((int *)data)[1] is the EFID of the updated file if the result is
 * SIM_FILE_UPDATE or NULL for any other result.
 *
 * In the case where RIL is version 7:
 * "data" is a RIL_SimRefreshResponse_v7 *
 *
 * Note: If the SIM state changes as a result of the SIM refresh (eg,
 * SIM_READY -> SIM_LOCKED_OR_ABSENT), RIL_UNSOL_RESPONSE_SIM_STATUS_CHANGED
 * should be sent.
 */
#define RIL_UNSOL_SIM_REFRESH 1017

/**
 * RIL_UNSOL_CALL_RING
 *
 * Ring indication for an incoming call (eg, RING or CRING event).
 * There must be at least one RIL_UNSOL_CALL_RING at the beginning
 * of a call and sending multiple is optional. If the system property
 * ro.telephony.call_ring.multiple is false then the upper layers
 * will generate the multiple events internally. Otherwise the vendor
 * ril must generate multiple RIL_UNSOL_CALL_RING if
 * ro.telephony.call_ring.multiple is true or if it is absent.
 *
 * The rate of these events is controlled by ro.telephony.call_ring.delay
 * and has a default value of 3000 (3 seconds) if absent.
 *
 * "data" is null for GSM
 * "data" is const RIL_CDMA_SignalInfoRecord * if CDMA
 */
#define RIL_UNSOL_CALL_RING 1018

/**
 * RIL_UNSOL_RESPONSE_SIM_STATUS_CHANGED
 *
 * Indicates that SIM state changes.
 *
 * Callee will invoke RIL_REQUEST_GET_SIM_STATUS on main thread

 * "data" is null
 */
#define RIL_UNSOL_RESPONSE_SIM_STATUS_CHANGED 1019

/**
 * RIL_UNSOL_RESPONSE_CDMA_NEW_SMS
 *
 * Called when new CDMA SMS is received
 *
 * "data" is const RIL_CDMA_SMS_Message *
 *
 * Callee will subsequently confirm the receipt of the SMS with
 * a RIL_REQUEST_CDMA_SMS_ACKNOWLEDGE
 *
 * No new RIL_UNSOL_RESPONSE_CDMA_NEW_SMS should be sent until
 * RIL_REQUEST_CDMA_SMS_ACKNOWLEDGE has been received
 *
 */
#define RIL_UNSOL_RESPONSE_CDMA_NEW_SMS 1020

/**
 * RIL_UNSOL_RESPONSE_NEW_BROADCAST_SMS
 *
 * Called when new Broadcast SMS is received
 *
 * "data" can be one of the following:
 * If received from GSM network, "data" is const char of 88 bytes
 * which indicates each page of a CBS Message sent to the MS by the
 * BTS as coded in 3GPP 23.041 Section 9.4.1.2.
 * If received from UMTS network, "data" is const char of 90 up to 1252
 * bytes which contain between 1 and 15 CBS Message pages sent as one
 * packet to the MS by the BTS as coded in 3GPP 23.041 Section 9.4.2.2.
 *
 */
#define RIL_UNSOL_RESPONSE_NEW_BROADCAST_SMS 1021

/**
 * RIL_UNSOL_CDMA_RUIM_SMS_STORAGE_FULL
 *
 * Indicates that SMS storage on the RUIM is full.  Messages
 * cannot be saved on the RUIM until space is freed.
 *
 * "data" is null
 *
 */
#define RIL_UNSOL_CDMA_RUIM_SMS_STORAGE_FULL 1022

/**
 * RIL_UNSOL_RESTRICTED_STATE_CHANGED
 *
 * Indicates a restricted state change (eg, for Domain Specific Access Control).
 *
 * Radio need send this msg after radio off/on cycle no matter it is changed or not.
 *
 * "data" is an int *
 * ((int *)data)[0] contains a bitmask of RIL_RESTRICTED_STATE_* values.
 */
#define RIL_UNSOL_RESTRICTED_STATE_CHANGED 1023

/**
 * RIL_UNSOL_ENTER_EMERGENCY_CALLBACK_MODE
 *
 * Indicates that the radio system selection module has
 * autonomously entered emergency callback mode.
 *
 * "data" is null
 *
 */
#define RIL_UNSOL_ENTER_EMERGENCY_CALLBACK_MODE 1024

/**
 * RIL_UNSOL_CDMA_CALL_WAITING
 *
 * Called when CDMA radio receives a call waiting indication.
 *
 * "data" is const RIL_CDMA_CallWaiting *
 *
 */
#define RIL_UNSOL_CDMA_CALL_WAITING 1025

/**
 * RIL_UNSOL_CDMA_OTA_PROVISION_STATUS
 *
 * Called when CDMA radio receives an update of the progress of an
 * OTASP/OTAPA call.
 *
 * "data" is const int *
 *  For CDMA this is an integer OTASP/OTAPA status listed in
 *  RIL_CDMA_OTA_ProvisionStatus.
 *
 */
#define RIL_UNSOL_CDMA_OTA_PROVISION_STATUS 1026

/**
 * RIL_UNSOL_CDMA_INFO_REC
 *
 * Called when CDMA radio receives one or more info recs.
 *
 * "data" is const RIL_CDMA_InformationRecords *
 *
 */
#define RIL_UNSOL_CDMA_INFO_REC 1027

/**
 * RIL_UNSOL_OEM_HOOK_RAW
 *
 * This is for OEM specific use.
 *
 * "data" is a byte[]
 */
#define RIL_UNSOL_OEM_HOOK_RAW 1028

/**
 * RIL_UNSOL_RINGBACK_TONE
 *
 * Indicates that nework doesn't have in-band information,  need to
 * play out-band tone.
 *
 * "data" is an int *
 * ((int *)data)[0] == 0 for stop play ringback tone.
 * ((int *)data)[0] == 1 for start play ringback tone.
 */
#define RIL_UNSOL_RINGBACK_TONE 1029

/**
 * RIL_UNSOL_RESEND_INCALL_MUTE
 *
 * Indicates that framework/application need reset the uplink mute state.
 *
 * There may be situations where the mute state becomes out of sync
 * between the application and device in some GSM infrastructures.
 *
 * "data" is null
 */
#define RIL_UNSOL_RESEND_INCALL_MUTE 1030

/**
 * RIL_UNSOL_CDMA_SUBSCRIPTION_SOURCE_CHANGED
 *
 * Called when CDMA subscription source changed.
 *
 * "data" is int *
 * ((int *)data)[0] is == RIL_CdmaSubscriptionSource
 */
#define RIL_UNSOL_CDMA_SUBSCRIPTION_SOURCE_CHANGED 1031

/**
 * RIL_UNSOL_CDMA_PRL_CHANGED
 *
 * Called when PRL (preferred roaming list) changes.
 *
 * "data" is int *
 * ((int *)data)[0] is PRL_VERSION as would be returned by RIL_REQUEST_CDMA_SUBSCRIPTION
 */
#define RIL_UNSOL_CDMA_PRL_CHANGED 1032

/**
 * RIL_UNSOL_EXIT_EMERGENCY_CALLBACK_MODE
 *
 * Called when Emergency Callback Mode Ends
 *
 * Indicates that the radio system selection module has
 * proactively exited emergency callback mode.
 *
 * "data" is NULL
 *
 */
#define RIL_UNSOL_EXIT_EMERGENCY_CALLBACK_MODE 1033

/**
 * RIL_UNSOL_RIL_CONNECTED
 *
 * Called the ril connects and returns the version
 *
 * "data" is int *
 * ((int *)data)[0] is RIL_VERSION
 */
#define RIL_UNSOL_RIL_CONNECTED 1034

/**
 * RIL_UNSOL_VOICE_RADIO_TECH_CHANGED
 *
 * Indicates that voice technology has changed. Contains new radio technology
 * as a data in the message.
 *
 * "data" is int *
 * ((int *)data)[0] is of type const RIL_RadioTechnology
 *
 */
#define RIL_UNSOL_VOICE_RADIO_TECH_CHANGED 1035

/**
 * RIL_UNSOL_CELL_INFO_LIST
 *
 * Same information as returned by RIL_REQUEST_GET_CELL_INFO_LIST, but returned
 * at the rate no greater than specified by RIL_REQUEST_SET_UNSOL_CELL_INFO_RATE.
 *
 * "data" is NULL
 *
 * "response" is an array of RIL_CellInfo_v12.
 */
#define RIL_UNSOL_CELL_INFO_LIST 1036

/**
 * RIL_UNSOL_RESPONSE_IMS_NETWORK_STATE_CHANGED
 *
 * This message is DEPRECATED and shall be removed in a future release (target: 2018);
 * instead, provide IMS registration status via an IMS Service.
 *
 * Called when IMS registration state has changed
 *
 * To get IMS registration state and IMS SMS format, callee needs to invoke the
 * following request on main thread:
 *
 * RIL_REQUEST_IMS_REGISTRATION_STATE
 *
 * "data" is NULL
 *
 */
#define RIL_UNSOL_RESPONSE_IMS_NETWORK_STATE_CHANGED 1037

/**
 * RIL_UNSOL_UICC_SUBSCRIPTION_STATUS_CHANGED
 *
 * Indicated when there is a change in subscription status.
 * This event will be sent in the following scenarios
 *  - subscription readiness at modem, which was selected by telephony layer
 *  - when subscription is deactivated by modem due to UICC card removal
 *  - When network invalidates the subscription i.e. attach reject due to authentication reject
 *
 * "data" is const int *
 * ((const int *)data)[0] == 0 for Subscription Deactivated
 * ((const int *)data)[0] == 1 for Subscription Activated
 *
 */
#define RIL_UNSOL_UICC_SUBSCRIPTION_STATUS_CHANGED 1038

/**
 * RIL_UNSOL_SRVCC_STATE_NOTIFY
 *
 * Called when Single Radio Voice Call Continuity(SRVCC)
 * progress state has changed
 *
 * "data" is int *
 * ((int *)data)[0] is of type const RIL_SrvccState
 *
 */

#define RIL_UNSOL_SRVCC_STATE_NOTIFY 1039

/**
 * RIL_UNSOL_HARDWARE_CONFIG_CHANGED
 *
 * Called when the hardware configuration associated with the RILd changes
 *
 * "data" is an array of RIL_HardwareConfig
 *
 */
#define RIL_UNSOL_HARDWARE_CONFIG_CHANGED 1040

/**
 * RIL_UNSOL_DC_RT_INFO_CHANGED
 *
 * The message is DEPRECATED, use RIL_REQUEST_GET_ACTIVITY_INFO
 * Sent when the DC_RT_STATE changes but the time
 * between these messages must not be less than the
 * value set by RIL_REQUEST_SET_DC_RT_RATE.
 *
 * "data" is the most recent RIL_DcRtInfo
 *
 */
#define RIL_UNSOL_DC_RT_INFO_CHANGED 1041

/**
 * RIL_UNSOL_RADIO_CAPABILITY
 *
 * Sent when RIL_REQUEST_SET_RADIO_CAPABILITY completes.
 * Returns the phone radio capability exactly as
 * RIL_REQUEST_GET_RADIO_CAPABILITY and should be the
 * same set as sent by RIL_REQUEST_SET_RADIO_CAPABILITY.
 *
 * "data" is the RIL_RadioCapability structure
 */
#define RIL_UNSOL_RADIO_CAPABILITY 1042

/*
 * RIL_UNSOL_ON_SS
 *
 * Called when SS response is received when DIAL/USSD/SS is changed to SS by
 * call control.
 *
 * "data" is const RIL_StkCcUnsolSsResponse *
 *
 */
#define RIL_UNSOL_ON_SS 1043

/**
 * RIL_UNSOL_STK_CC_ALPHA_NOTIFY
 *
 * Called when there is an ALPHA from UICC during Call Control.
 *
 * "data" is const char * containing ALPHA string from UICC in UTF-8 format.
 *
 */
#define RIL_UNSOL_STK_CC_ALPHA_NOTIFY 1044

/**
 * RIL_UNSOL_LCEDATA_RECV
 *
 * Called when there is an incoming Link Capacity Estimate (LCE) info report.
 *
 * "data" is the RIL_LceDataInfo structure.
 *
 */
#define RIL_UNSOL_LCEDATA_RECV 1045

 /**
  * RIL_UNSOL_PCO_DATA
  *
  * Called when there is new Carrier PCO data received for a data call.  Ideally
  * only new data will be forwarded, though this is not required.  Multiple
  * boxes of carrier PCO data for a given call should result in a series of
  * RIL_UNSOL_PCO_DATA calls.
  *
  * "data" is the RIL_PCO_Data structure.
  *
  */
#define RIL_UNSOL_PCO_DATA 1046

 /**
  * RIL_UNSOL_MODEM_RESTART
  *
  * Called when there is a modem reset.
  *
  * "reason" is "const char *" containing the reason for the reset. It
  * could be a crash signature if the restart was due to a crash or some
  * string such as "user-initiated restart" or "AT command initiated
  * restart" that explains the cause of the modem restart.
  *
  * When modem restarts, one of the following radio state transitions will happen
  * 1) RADIO_STATE_ON->RADIO_STATE_UNAVAILABLE->RADIO_STATE_ON or
  * 2) RADIO_STATE_OFF->RADIO_STATE_UNAVAILABLE->RADIO_STATE_OFF
  * This message can be sent either just before the RADIO_STATE changes to RADIO_STATE_UNAVAILABLE
  * or just after but should never be sent after the RADIO_STATE changes from UNAVAILABLE to
  * AVAILABLE(RADIO_STATE_ON/RADIO_STATE_OFF) again.
  *
  * It should NOT be sent after the RADIO_STATE changes to AVAILABLE after the
  * modem restart as that could be interpreted as a second modem reset by the
  * framework.
  */
#define RIL_UNSOL_MODEM_RESTART 1047

/**
 * RIL_UNSOL_CARRIER_INFO_IMSI_ENCRYPTION
 *
 * Called when the modem needs Carrier specific information that will
 * be used to encrypt IMSI and IMPI.
 *
 * "data" is NULL
 *
 */
#define RIL_UNSOL_CARRIER_INFO_IMSI_ENCRYPTION 1048

/**
 * RIL_UNSOL_NETWORK_SCAN_RESULT
 *
 * Returns incremental result for the network scan which is started by
 * RIL_REQUEST_START_NETWORK_SCAN, sent to report results, status, or errors.
 *
 * "data" is NULL
 * "response" is a const RIL_NetworkScanResult *
 */
#define RIL_UNSOL_NETWORK_SCAN_RESULT 1049

/**
 * RIL_UNSOL_KEEPALIVE_STATUS
 *
 * "data" is NULL
 * "response" is a const RIL_KeepaliveStatus *
 */
#define RIL_UNSOL_KEEPALIVE_STATUS 1050

/***********************************************************************/


#if defined(ANDROID_MULTI_SIM)
/**
 * RIL_Request Function pointer
 *
 * @param request is one of RIL_REQUEST_*
 * @param data is pointer to data defined for that RIL_REQUEST_*
 *        data is owned by caller, and should not be modified or freed by callee
 *        structures passed as data may contain pointers to non-contiguous memory
 * @param t should be used in subsequent call to RIL_onResponse
 * @param datalen is the length of "data" which is defined as other argument. It may or may
 *        not be equal to sizeof(data). Refer to the documentation of individual structures
 *        to find if pointers listed in the structure are contiguous and counted in the datalen
 *        length or not.
 *        (Eg: RIL_IMS_SMS_Message where we don't have datalen equal to sizeof(data))
 *
 */
typedef void (*RIL_RequestFunc) (int request, void *data,
                                    size_t datalen, RIL_Token t, RIL_SOCKET_ID socket_id);

/**
 * This function should return the current radio state synchronously
 */
typedef RIL_RadioState (*RIL_RadioStateRequest)(RIL_SOCKET_ID socket_id);

#else
/* Backward compatible */

/**
 * RIL_Request Function pointer
 *
 * @param request is one of RIL_REQUEST_*
 * @param data is pointer to data defined for that RIL_REQUEST_*
 *        data is owned by caller, and should not be modified or freed by callee
 *        structures passed as data may contain pointers to non-contiguous memory
 * @param t should be used in subsequent call to RIL_onResponse
 * @param datalen is the length of "data" which is defined as other argument. It may or may
 *        not be equal to sizeof(data). Refer to the documentation of individual structures
 *        to find if pointers listed in the structure are contiguous and counted in the datalen
 *        length or not.
 *        (Eg: RIL_IMS_SMS_Message where we don't have datalen equal to sizeof(data))
 *
 */
typedef void (*RIL_RequestFunc) (int request, void *data,
                                    size_t datalen, RIL_Token t);

/**
 * This function should return the current radio state synchronously
 */
typedef RIL_RadioState (*RIL_RadioStateRequest)();

#endif


/**
 * This function returns "1" if the specified RIL_REQUEST code is
 * supported and 0 if it is not
 *
 * @param requestCode is one of RIL_REQUEST codes
 */

typedef int (*RIL_Supports)(int requestCode);

/**
 * This function is called from a separate thread--not the
 * thread that calls RIL_RequestFunc--and indicates that a pending
 * request should be cancelled.
 *
 * On cancel, the callee should do its best to abandon the request and
 * call RIL_onRequestComplete with RIL_Errno CANCELLED at some later point.
 *
 * Subsequent calls to  RIL_onRequestComplete for this request with
 * other results will be tolerated but ignored. (That is, it is valid
 * to ignore the cancellation request)
 *
 * RIL_Cancel calls should return immediately, and not wait for cancellation
 *
 * Please see ITU v.250 5.6.1 for how one might implement this on a TS 27.007
 * interface
 *
 * @param t token wants to be canceled
 */

typedef void (*RIL_Cancel)(RIL_Token t);

typedef void (*RIL_TimedCallback) (void *param);

/**
 * Return a version string for your RIL implementation
 */
typedef const char * (*RIL_GetVersion) (void);

typedef struct {
    int version;        /* set to RIL_VERSION */
    RIL_RequestFunc onRequest;
    RIL_RadioStateRequest onStateRequest;
    RIL_Supports supports;
    RIL_Cancel onCancel;
    RIL_GetVersion getVersion;
} RIL_RadioFunctions;

typedef struct {
    char *apn;                  /* the APN to connect to */
    char *protocol;             /* one of the PDP_type values in TS 27.007 section 10.1.1 used on
                                   roaming network. For example, "IP", "IPV6", "IPV4V6", or "PPP".*/
    int authtype;               /* authentication protocol used for this PDP context
                                   (None: 0, PAP: 1, CHAP: 2, PAP&CHAP: 3) */
    char *username;             /* the username for APN, or NULL */
    char *password;             /* the password for APN, or NULL */
} RIL_InitialAttachApn;

typedef struct {
    char *apn;                  /* the APN to connect to */
    char *protocol;             /* one of the PDP_type values in TS 27.007 section 10.1.1 used on
                                   home network. For example, "IP", "IPV6", "IPV4V6", or "PPP". */
    char *roamingProtocol;      /* one of the PDP_type values in TS 27.007 section 10.1.1 used on
                                   roaming network. For example, "IP", "IPV6", "IPV4V6", or "PPP".*/
    int authtype;               /* authentication protocol used for this PDP context
                                   (None: 0, PAP: 1, CHAP: 2, PAP&CHAP: 3) */
    char *username;             /* the username for APN, or NULL */
    char *password;             /* the password for APN, or NULL */
    int supportedTypesBitmask;  /* supported APN types bitmask. See RIL_ApnTypes for the value of
                                   each bit. */
    int bearerBitmask;          /* the bearer bitmask. See RIL_RadioAccessFamily for the value of
                                   each bit. */
    int modemCognitive;         /* indicating the APN setting was sent to the modem through
                                   setDataProfile earlier. */
    int mtu;                    /* maximum transmission unit (MTU) size in bytes */
    char *mvnoType;             /* the MVNO type: possible values are "imsi", "gid", "spn" */
    char *mvnoMatchData;        /* MVNO match data. Can be anything defined by the carrier.
                                   For example,
                                     SPN like: "A MOBILE", "BEN NL", etc...
                                     IMSI like: "302720x94", "2060188", etc...
                                     GID like: "4E", "33", etc... */
} RIL_InitialAttachApn_v15;

typedef struct {
    int authContext;            /* P2 value of authentication command, see P2 parameter in
                                   3GPP TS 31.102 7.1.2 */
    char *authData;             /* the challenge string in Base64 format, see 3GPP
                                   TS 31.102 7.1.2 */
    char *aid;                  /* AID value, See ETSI 102.221 8.1 and 101.220 4,
                                   NULL if no value. */
} RIL_SimAuthentication;

typedef struct {
    int cid;                    /* Context ID, uniquely identifies this call */
    char *bearer_proto;         /* One of the PDP_type values in TS 27.007 section 10.1.1.
                                   For example, "IP", "IPV6", "IPV4V6". */
    int pco_id;                 /* The protocol ID for this box.  Note that only IDs from
                                   FF00H - FFFFH are accepted.  If more than one is included
                                   from the network, multiple calls should be made to send all
                                   of them. */
    int contents_length;        /* The number of octets in the contents. */
    char *contents;             /* Carrier-defined content.  It is binary, opaque and
                                   loosely defined in LTE Layer 3 spec 24.008 */
} RIL_PCO_Data;

typedef enum {
    NATT_IPV4 = 0,              /* Keepalive specified by RFC 3948 Sec. 2.3 using IPv4 */
    NATT_IPV6 = 1               /* Keepalive specified by RFC 3948 Sec. 2.3 using IPv6 */
} RIL_KeepaliveType;

#define MAX_INADDR_LEN 16
typedef struct {
    RIL_KeepaliveType type;                  /* Type of keepalive packet */
    char sourceAddress[MAX_INADDR_LEN];      /* Source address in network-byte order */
    int sourcePort;                          /* Source port if applicable, or 0x7FFFFFFF;
                                                the maximum value is 65535 */
    char destinationAddress[MAX_INADDR_LEN]; /* Destination address in network-byte order */
    int destinationPort;                     /* Destination port if applicable or 0x7FFFFFFF;
                                                the maximum value is 65535 */
    int maxKeepaliveIntervalMillis;          /* Maximum milliseconds between two packets */
    int cid;                                 /* Context ID, uniquely identifies this call */
} RIL_KeepaliveRequest;

typedef enum {
    KEEPALIVE_ACTIVE,                       /* Keepalive session is active */
    KEEPALIVE_INACTIVE,                     /* Keepalive session is inactive */
    KEEPALIVE_PENDING                       /* Keepalive session status not available */
} RIL_KeepaliveStatusCode;

typedef struct {
    uint32_t sessionHandle;
    RIL_KeepaliveStatusCode code;
} RIL_KeepaliveStatus;

#ifdef RIL_SHLIB
struct RIL_Env {
    /**
     * "t" is parameter passed in on previous call to RIL_Notification
     * routine.
     *
     * If "e" != SUCCESS, then response can be null/is ignored
     *
     * "response" is owned by caller, and should not be modified or
     * freed by callee
     *
     * RIL_onRequestComplete will return as soon as possible
     */
    void (*OnRequestComplete)(RIL_Token t, RIL_Errno e,
                           void *response, size_t responselen);

#if defined(ANDROID_MULTI_SIM)
    /**
     * "unsolResponse" is one of RIL_UNSOL_RESPONSE_*
     * "data" is pointer to data defined for that RIL_UNSOL_RESPONSE_*
     *
     * "data" is owned by caller, and should not be modified or freed by callee
     */
    void (*OnUnsolicitedResponse)(int unsolResponse, const void *data, size_t datalen, RIL_SOCKET_ID socket_id);
#else
    /**
     * "unsolResponse" is one of RIL_UNSOL_RESPONSE_*
     * "data" is pointer to data defined for that RIL_UNSOL_RESPONSE_*
     *
     * "data" is owned by caller, and should not be modified or freed by callee
     */
    void (*OnUnsolicitedResponse)(int unsolResponse, const void *data, size_t datalen);
#endif
    /**
     * Call user-specifed "callback" function on on the same thread that
     * RIL_RequestFunc is called. If "relativeTime" is specified, then it specifies
     * a relative time value at which the callback is invoked. If relativeTime is
     * NULL or points to a 0-filled structure, the callback will be invoked as
     * soon as possible
     */

    void (*RequestTimedCallback) (RIL_TimedCallback callback,
                                   void *param, const struct timeval *relativeTime);
   /**
    * "t" is parameter passed in on previous call RIL_Notification routine
    *
    * RIL_onRequestAck will be called by vendor when an Async RIL request was received
    * by them and an ack needs to be sent back to java ril.
    */
    void (*OnRequestAck) (RIL_Token t);
};


/**
 *  RIL implementations must defined RIL_Init
 *  argc and argv will be command line arguments intended for the RIL implementation
 *  Return NULL on error
 *
 * @param env is environment point defined as RIL_Env
 * @param argc number of arguments
 * @param argv list fo arguments
 *
 */
const RIL_RadioFunctions *RIL_Init(const struct RIL_Env *env, int argc, char **argv);

/**
 *  If BT SAP(SIM Access Profile) is supported, then RIL implementations must define RIL_SAP_Init
 *  for initializing RIL_RadioFunctions used for BT SAP communcations. It is called whenever RILD
 *  starts or modem restarts. Returns handlers for SAP related request that are made on SAP
 *  sepecific socket, analogous to the RIL_RadioFunctions returned by the call to RIL_Init
 *  and used on the general RIL socket.
 *  argc and argv will be command line arguments intended for the RIL implementation
 *  Return NULL on error.
 *
 * @param env is environment point defined as RIL_Env
 * @param argc number of arguments
 * @param argv list fo arguments
 *
 */
const RIL_RadioFunctions *RIL_SAP_Init(const struct RIL_Env *env, int argc, char **argv);

#else /* RIL_SHLIB */

/**
 * Call this once at startup to register notification routine
 *
 * @param callbacks user-specifed callback function
 */
void RIL_register (const RIL_RadioFunctions *callbacks);

void rilc_thread_pool();


/**
 *
 * RIL_onRequestComplete will return as soon as possible
 *
 * @param t is parameter passed in on previous call to RIL_Notification
 *          routine.
 * @param e error code
 *          if "e" != SUCCESS, then response can be null/is ignored
 * @param response is owned by caller, and should not be modified or
 *                 freed by callee
 * @param responselen the length of response in byte
 */
void RIL_onRequestComplete(RIL_Token t, RIL_Errno e,
                           void *response, size_t responselen);

/**
 * RIL_onRequestAck will be called by vendor when an Async RIL request was received by them and
 * an ack needs to be sent back to java ril. This doesn't mark the end of the command or it's
 * results, just that the command was received and will take a while. After sending this Ack
 * its vendor's responsibility to make sure that AP is up whenever needed while command is
 * being processed.
 *
 * @param t is parameter passed in on previous call to RIL_Notification
 *          routine.
 */
void RIL_onRequestAck(RIL_Token t);

#if defined(ANDROID_MULTI_SIM)
/**
 * @param unsolResponse is one of RIL_UNSOL_RESPONSE_*
 * @param data is pointer to data defined for that RIL_UNSOL_RESPONSE_*
 *     "data" is owned by caller, and should not be modified or freed by callee
 * @param datalen the length of data in byte
 */

void RIL_onUnsolicitedResponse(int unsolResponse, const void *data,
                                size_t datalen, RIL_SOCKET_ID socket_id);
#else
/**
 * @param unsolResponse is one of RIL_UNSOL_RESPONSE_*
 * @param data is pointer to data defined for that RIL_UNSOL_RESPONSE_*
 *     "data" is owned by caller, and should not be modified or freed by callee
 * @param datalen the length of data in byte
 */

void RIL_onUnsolicitedResponse(int unsolResponse, const void *data,
                                size_t datalen);
#endif

/**
 * Call user-specifed "callback" function on on the same thread that
 * RIL_RequestFunc is called. If "relativeTime" is specified, then it specifies
 * a relative time value at which the callback is invoked. If relativeTime is
 * NULL or points to a 0-filled structure, the callback will be invoked as
 * soon as possible
 *
 * @param callback user-specifed callback function
 * @param param parameter list
 * @param relativeTime a relative time value at which the callback is invoked
 */

void RIL_requestTimedCallback (RIL_TimedCallback callback,
                               void *param, const struct timeval *relativeTime);

#endif /* RIL_SHLIB */

#ifdef __cplusplus
}
#endif

#endif /*ANDROID_RIL_H*/<|MERGE_RESOLUTION|>--- conflicted
+++ resolved
@@ -2941,11 +2941,7 @@
  *  Other errors could include:
  *    RADIO_NOT_AVAILABLE, OP_NOT_ALLOWED_BEFORE_REG_TO_NW,
  *    OP_NOT_ALLOWED_DURING_VOICE_CALL and REQUEST_NOT_SUPPORTED,
-<<<<<<< HEAD
- *    INVALID_ARGUMENTS
-=======
- *    SIM_ABSENT
->>>>>>> 328aa404
+ *    INVALID_ARGUMENTS, SIM_ABSENT
  *
  * See also: RIL_REQUEST_DEACTIVATE_DATA_CALL
  */
@@ -3322,14 +3318,11 @@
  * Valid errors:
  *  SUCCESS
  *  RADIO_NOT_AVAILABLE
-<<<<<<< HEAD
  *  INVALID_CALL_ID
  *  INVALID_STATE
  *  INVALID_ARGUMENTS
  *  REQUEST_NOT_SUPPORTED
-=======
  *  SIM_ABSENT
->>>>>>> 328aa404
  *
  * See also: RIL_REQUEST_SETUP_DATA_CALL
  */
@@ -5538,12 +5531,9 @@
  * SUCCESS
  * RADIO_NOT_AVAILABLE
  * LCE_NOT_SUPPORTED
-<<<<<<< HEAD
  * INTERNAL_ERR
  * REQUEST_NOT_SUPPORTED
-=======
  * SIM_ABSENT
->>>>>>> 328aa404
  */
 #define RIL_REQUEST_START_LCE 132
 
