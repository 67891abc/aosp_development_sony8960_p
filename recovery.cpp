--- conflicted
+++ resolved
@@ -56,11 +56,8 @@
   { "show_text", no_argument, NULL, 't' },
   { "just_exit", no_argument, NULL, 'x' },
   { "locale", required_argument, NULL, 'l' },
-<<<<<<< HEAD
   { "stages", required_argument, NULL, 'g' },
-=======
   { "shutdown_after", no_argument, NULL, 'p' },
->>>>>>> 708aa238
   { NULL, 0, NULL, 0 },
 };
 
@@ -965,7 +962,6 @@
         case 't': show_text = 1; break;
         case 'x': just_exit = true; break;
         case 'l': locale = optarg; break;
-<<<<<<< HEAD
         case 'g': {
             if (stage == NULL || *stage == '\0') {
                 char buffer[20] = "1/";
@@ -974,9 +970,7 @@
             }
             break;
         }
-=======
         case 'p': shutdown_after = true; break;
->>>>>>> 708aa238
         case '?':
             LOGE("Invalid command argument\n");
             continue;
