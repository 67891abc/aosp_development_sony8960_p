/*
 * Copyright (C) 2008 The Android Open Source Project
 *
 * Licensed under the Apache License, Version 2.0 (the "License");
 * you may not use this file except in compliance with the License.
 * You may obtain a copy of the License at
 *
 *      http://www.apache.org/licenses/LICENSE-2.0
 *
 * Unless required by applicable law or agreed to in writing, software
 * distributed under the License is distributed on an "AS IS" BASIS,
 * WITHOUT WARRANTIES OR CONDITIONS OF ANY KIND, either express or implied.
 * See the License for the specific language governing permissions and
 * limitations under the License.
 */

<<<<<<< HEAD
#ifndef _RECOVERY_BOOTLOADER_H
#define _RECOVERY_BOOTLOADER_H

#include <assert.h>
#include <stddef.h>

// Spaces used by misc partition are as below:
// 0   - 2K     For bootloader_message
// 2K  - 16K    Used by Vendor's bootloader (the 2K - 4K range may be optionally used
//              as bootloader_message_ab struct)
// 16K - 64K    Used by uncrypt and recovery to store wipe_package for A/B devices
// Note that these offsets are admitted by bootloader,recovery and uncrypt, so they
// are not configurable without changing all of them.
static const size_t BOOTLOADER_MESSAGE_OFFSET_IN_MISC = 0;
static const size_t WIPE_PACKAGE_OFFSET_IN_MISC = 16 * 1024;

/* Bootloader Message (2-KiB)
 *
 * This structure describes the content of a block in flash
 * that is used for recovery and the bootloader to talk to
 * each other.
 *
 * The command field is updated by linux when it wants to
 * reboot into recovery or to update radio or bootloader firmware.
 * It is also updated by the bootloader when firmware update
 * is complete (to boot into recovery for any final cleanup)
 *
 * The status field is written by the bootloader after the
 * completion of an "update-radio" or "update-hboot" command.
 *
 * The recovery field is only written by linux and used
 * for the system to send a message to recovery or the
 * other way around.
 *
 * The stage field is written by packages which restart themselves
 * multiple times, so that the UI can reflect which invocation of the
 * package it is.  If the value is of the format "#/#" (eg, "1/3"),
 * the UI will add a simple indicator of that status.
 *
 * We used to have slot_suffix field for A/B boot control metadata in
 * this struct, which gets unintentionally cleared by recovery or
 * uncrypt. Move it into struct bootloader_message_ab to avoid the
 * issue.
 */
struct bootloader_message {
    char command[32];
    char status[32];
    char recovery[768];

    // The 'recovery' field used to be 1024 bytes.  It has only ever
    // been used to store the recovery command line, so 768 bytes
    // should be plenty.  We carve off the last 256 bytes to store the
    // stage string (for multistage packages) and possible future
    // expansion.
    char stage[32];

    // The 'reserved' field used to be 224 bytes when it was initially
    // carved off from the 1024-byte recovery field. Bump it up to
    // 1184-byte so that the entire bootloader_message struct rounds up
    // to 2048-byte.
    char reserved[1184];
};

/**
 * We must be cautious when changing the bootloader_message struct size,
 * because A/B-specific fields may end up with different offsets.
 */
#if (__STDC_VERSION__ >= 201112L) || defined(__cplusplus)
static_assert(sizeof(struct bootloader_message) == 2048,
              "struct bootloader_message size changes, which may break A/B devices");
#endif

/**
 * The A/B-specific bootloader message structure (4-KiB).
 *
 * We separate A/B boot control metadata from the regular bootloader
 * message struct and keep it here. Everything that's A/B-specific
 * stays after struct bootloader_message, which should be managed by
 * the A/B-bootloader or boot control HAL.
 *
 * The slot_suffix field is used for A/B implementations where the
 * bootloader does not set the androidboot.ro.boot.slot_suffix kernel
 * commandline parameter. This is used by fs_mgr to mount /system and
 * other partitions with the slotselect flag set in fstab. A/B
 * implementations are free to use all 32 bytes and may store private
 * data past the first NUL-byte in this field. It is encouraged, but
 * not mandatory, to use 'struct bootloader_control' described below.
 */
struct bootloader_message_ab {
    struct bootloader_message message;
    char slot_suffix[32];

    // Round up the entire struct to 4096-byte.
    char reserved[2016];
};

/**
 * Be cautious about the struct size change, in case we put anything post
 * bootloader_message_ab struct (b/29159185).
 */
#if (__STDC_VERSION__ >= 201112L) || defined(__cplusplus)
static_assert(sizeof(struct bootloader_message_ab) == 4096,
              "struct bootloader_message_ab size changes");
#endif

#define BOOT_CTRL_MAGIC   0x42414342 /* Bootloader Control AB */
#define BOOT_CTRL_VERSION 1

struct slot_metadata {
    // Slot priority with 15 meaning highest priority, 1 lowest
    // priority and 0 the slot is unbootable.
    uint8_t priority : 4;
    // Number of times left attempting to boot this slot.
    uint8_t tries_remaining : 3;
    // 1 if this slot has booted successfully, 0 otherwise.
    uint8_t successful_boot : 1;
    // 1 if this slot is corrupted from a dm-verity corruption, 0
    // otherwise.
    uint8_t verity_corrupted : 1;
    // Reserved for further use.
    uint8_t reserved : 7;
} __attribute__((packed));

/* Bootloader Control AB
 *
 * This struct can be used to manage A/B metadata. It is designed to
 * be put in the 'slot_suffix' field of the 'bootloader_message'
 * structure described above. It is encouraged to use the
 * 'bootloader_control' structure to store the A/B metadata, but not
 * mandatory.
 */
struct bootloader_control {
    // NUL terminated active slot suffix.
    char slot_suffix[4];
    // Bootloader Control AB magic number (see BOOT_CTRL_MAGIC).
    uint32_t magic;
    // Version of struct being used (see BOOT_CTRL_VERSION).
    uint8_t version;
    // Number of slots being managed.
    uint8_t nb_slot : 3;
    // Number of times left attempting to boot recovery.
    uint8_t recovery_tries_remaining : 3;
    // Ensure 4-bytes alignment for slot_info field.
    uint8_t reserved0[2];
    // Per-slot information.  Up to 4 slots.
    struct slot_metadata slot_info[4];
    // Reserved for further use.
    uint8_t reserved1[8];
    // CRC32 of all 28 bytes preceding this field (little endian
    // format).
    uint32_t crc32_le;
} __attribute__((packed));

#if (__STDC_VERSION__ >= 201112L) || defined(__cplusplus)
static_assert(sizeof(struct bootloader_control) ==
              sizeof(((struct bootloader_message_ab *)0)->slot_suffix),
              "struct bootloader_control has wrong size");
#endif

/* Read and write the bootloader command from the "misc" partition.
 * These return zero on success.
 */
int get_bootloader_message(struct bootloader_message *out);
int set_bootloader_message(const struct bootloader_message *in);

#ifdef __cplusplus

#include <string>

bool read_wipe_package(size_t size, std::string* out);
#endif

#endif
=======
// TODO: Remove this file once we remove all places that include this file.
#include "bootloader_message/include/bootloader_message/bootloader_message.h"
>>>>>>> 2f272c05
<|MERGE_RESOLUTION|>--- conflicted
+++ resolved
@@ -14,181 +14,5 @@
  * limitations under the License.
  */
 
-<<<<<<< HEAD
-#ifndef _RECOVERY_BOOTLOADER_H
-#define _RECOVERY_BOOTLOADER_H
-
-#include <assert.h>
-#include <stddef.h>
-
-// Spaces used by misc partition are as below:
-// 0   - 2K     For bootloader_message
-// 2K  - 16K    Used by Vendor's bootloader (the 2K - 4K range may be optionally used
-//              as bootloader_message_ab struct)
-// 16K - 64K    Used by uncrypt and recovery to store wipe_package for A/B devices
-// Note that these offsets are admitted by bootloader,recovery and uncrypt, so they
-// are not configurable without changing all of them.
-static const size_t BOOTLOADER_MESSAGE_OFFSET_IN_MISC = 0;
-static const size_t WIPE_PACKAGE_OFFSET_IN_MISC = 16 * 1024;
-
-/* Bootloader Message (2-KiB)
- *
- * This structure describes the content of a block in flash
- * that is used for recovery and the bootloader to talk to
- * each other.
- *
- * The command field is updated by linux when it wants to
- * reboot into recovery or to update radio or bootloader firmware.
- * It is also updated by the bootloader when firmware update
- * is complete (to boot into recovery for any final cleanup)
- *
- * The status field is written by the bootloader after the
- * completion of an "update-radio" or "update-hboot" command.
- *
- * The recovery field is only written by linux and used
- * for the system to send a message to recovery or the
- * other way around.
- *
- * The stage field is written by packages which restart themselves
- * multiple times, so that the UI can reflect which invocation of the
- * package it is.  If the value is of the format "#/#" (eg, "1/3"),
- * the UI will add a simple indicator of that status.
- *
- * We used to have slot_suffix field for A/B boot control metadata in
- * this struct, which gets unintentionally cleared by recovery or
- * uncrypt. Move it into struct bootloader_message_ab to avoid the
- * issue.
- */
-struct bootloader_message {
-    char command[32];
-    char status[32];
-    char recovery[768];
-
-    // The 'recovery' field used to be 1024 bytes.  It has only ever
-    // been used to store the recovery command line, so 768 bytes
-    // should be plenty.  We carve off the last 256 bytes to store the
-    // stage string (for multistage packages) and possible future
-    // expansion.
-    char stage[32];
-
-    // The 'reserved' field used to be 224 bytes when it was initially
-    // carved off from the 1024-byte recovery field. Bump it up to
-    // 1184-byte so that the entire bootloader_message struct rounds up
-    // to 2048-byte.
-    char reserved[1184];
-};
-
-/**
- * We must be cautious when changing the bootloader_message struct size,
- * because A/B-specific fields may end up with different offsets.
- */
-#if (__STDC_VERSION__ >= 201112L) || defined(__cplusplus)
-static_assert(sizeof(struct bootloader_message) == 2048,
-              "struct bootloader_message size changes, which may break A/B devices");
-#endif
-
-/**
- * The A/B-specific bootloader message structure (4-KiB).
- *
- * We separate A/B boot control metadata from the regular bootloader
- * message struct and keep it here. Everything that's A/B-specific
- * stays after struct bootloader_message, which should be managed by
- * the A/B-bootloader or boot control HAL.
- *
- * The slot_suffix field is used for A/B implementations where the
- * bootloader does not set the androidboot.ro.boot.slot_suffix kernel
- * commandline parameter. This is used by fs_mgr to mount /system and
- * other partitions with the slotselect flag set in fstab. A/B
- * implementations are free to use all 32 bytes and may store private
- * data past the first NUL-byte in this field. It is encouraged, but
- * not mandatory, to use 'struct bootloader_control' described below.
- */
-struct bootloader_message_ab {
-    struct bootloader_message message;
-    char slot_suffix[32];
-
-    // Round up the entire struct to 4096-byte.
-    char reserved[2016];
-};
-
-/**
- * Be cautious about the struct size change, in case we put anything post
- * bootloader_message_ab struct (b/29159185).
- */
-#if (__STDC_VERSION__ >= 201112L) || defined(__cplusplus)
-static_assert(sizeof(struct bootloader_message_ab) == 4096,
-              "struct bootloader_message_ab size changes");
-#endif
-
-#define BOOT_CTRL_MAGIC   0x42414342 /* Bootloader Control AB */
-#define BOOT_CTRL_VERSION 1
-
-struct slot_metadata {
-    // Slot priority with 15 meaning highest priority, 1 lowest
-    // priority and 0 the slot is unbootable.
-    uint8_t priority : 4;
-    // Number of times left attempting to boot this slot.
-    uint8_t tries_remaining : 3;
-    // 1 if this slot has booted successfully, 0 otherwise.
-    uint8_t successful_boot : 1;
-    // 1 if this slot is corrupted from a dm-verity corruption, 0
-    // otherwise.
-    uint8_t verity_corrupted : 1;
-    // Reserved for further use.
-    uint8_t reserved : 7;
-} __attribute__((packed));
-
-/* Bootloader Control AB
- *
- * This struct can be used to manage A/B metadata. It is designed to
- * be put in the 'slot_suffix' field of the 'bootloader_message'
- * structure described above. It is encouraged to use the
- * 'bootloader_control' structure to store the A/B metadata, but not
- * mandatory.
- */
-struct bootloader_control {
-    // NUL terminated active slot suffix.
-    char slot_suffix[4];
-    // Bootloader Control AB magic number (see BOOT_CTRL_MAGIC).
-    uint32_t magic;
-    // Version of struct being used (see BOOT_CTRL_VERSION).
-    uint8_t version;
-    // Number of slots being managed.
-    uint8_t nb_slot : 3;
-    // Number of times left attempting to boot recovery.
-    uint8_t recovery_tries_remaining : 3;
-    // Ensure 4-bytes alignment for slot_info field.
-    uint8_t reserved0[2];
-    // Per-slot information.  Up to 4 slots.
-    struct slot_metadata slot_info[4];
-    // Reserved for further use.
-    uint8_t reserved1[8];
-    // CRC32 of all 28 bytes preceding this field (little endian
-    // format).
-    uint32_t crc32_le;
-} __attribute__((packed));
-
-#if (__STDC_VERSION__ >= 201112L) || defined(__cplusplus)
-static_assert(sizeof(struct bootloader_control) ==
-              sizeof(((struct bootloader_message_ab *)0)->slot_suffix),
-              "struct bootloader_control has wrong size");
-#endif
-
-/* Read and write the bootloader command from the "misc" partition.
- * These return zero on success.
- */
-int get_bootloader_message(struct bootloader_message *out);
-int set_bootloader_message(const struct bootloader_message *in);
-
-#ifdef __cplusplus
-
-#include <string>
-
-bool read_wipe_package(size_t size, std::string* out);
-#endif
-
-#endif
-=======
 // TODO: Remove this file once we remove all places that include this file.
-#include "bootloader_message/include/bootloader_message/bootloader_message.h"
->>>>>>> 2f272c05
+#include "bootloader_message/include/bootloader_message/bootloader_message.h"